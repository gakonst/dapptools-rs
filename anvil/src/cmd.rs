--- conflicted
+++ resolved
@@ -168,11 +168,8 @@
             .with_chain_id(self.evm_opts.chain_id)
             .with_transaction_order(self.order)
             .with_genesis(self.init)
-<<<<<<< HEAD
+            .with_steps_tracing(self.evm_opts.steps_tracing)
             .with_ipc(self.ipc)
-=======
-            .with_steps_tracing(self.evm_opts.steps_tracing)
->>>>>>> c5ba4b8f
     }
 
     fn account_generator(&self) -> AccountGenerator {
