//! Helper types for working with [revm](foundry_evm::revm)

use crate::{revm::AccountInfo, U256};
use ethers::{
    prelude::{Address, Bytes, H160},
    types::H256,
    utils::keccak256,
};
use forge::revm::KECCAK_EMPTY;
use foundry_evm::{
    executor::DatabaseRef,
<<<<<<< HEAD
    revm::{db::CacheDB, Database, DatabaseCommit},
=======
    revm::{db::CacheDB, Bytecode, Database, DatabaseCommit, InMemoryDB},
>>>>>>> c51920c5
    HashMap,
};
use hash_db::HashDB;

use crate::mem::state::trie_hash_db;
use anvil_core::eth::trie::KeccakHasher;
use foundry_evm::executor::backend::MemDb;
use serde::{Deserialize, Serialize};

/// Type alias for the `HashDB` representation of the Database
pub type AsHashDB = Box<dyn HashDB<KeccakHasher, Vec<u8>>>;

/// Helper trait get access to the data in `HashDb` form
#[auto_impl::auto_impl(&, Box)]
pub trait MaybeHashDatabase: DatabaseRef {
    /// Return the DB as read-only hashdb and the root key
    fn maybe_as_hash_db(&self) -> Option<(AsHashDB, H256)> {
        None
    }
    /// Return the storage DB as read-only hashdb and the storage root of the account
    fn maybe_account_db(&self, _addr: Address) -> Option<(AsHashDB, H256)> {
        None
    }
}

/// This bundles all required revm traits
pub trait Db: DatabaseRef + Database + DatabaseCommit + MaybeHashDatabase + Send + Sync {
    /// Inserts an account
    fn insert_account(&mut self, address: Address, account: AccountInfo);

    /// Sets the nonce of the given address
    fn set_nonce(&mut self, address: Address, nonce: u64) {
        let mut info = self.basic(address);
        info.nonce = nonce;
        self.insert_account(address, info);
    }

    /// Sets the balance of the given address
    fn set_balance(&mut self, address: Address, balance: U256) {
        let mut info = self.basic(address);
        info.balance = balance;
        self.insert_account(address, info);
    }

    /// Sets the balance of the given address
    fn set_code(&mut self, address: Address, code: Bytes) {
        let mut info = self.basic(address);
        let code_hash = if code.as_ref().is_empty() {
            KECCAK_EMPTY
        } else {
            H256::from_slice(&keccak256(code.as_ref())[..])
        };
        info.code_hash = code_hash;
        info.code = Some(Bytecode::new_raw(code.0).to_checked());
        self.insert_account(address, info);
    }

    /// Sets the balance of the given address
    fn set_storage_at(&mut self, address: Address, slot: U256, val: U256);

    /// Write all chain data to serialized bytes buffer
    fn dump_state(&self) -> Option<SerializableState>;

    /// Deserialize and add all chain data to the backend storage
    fn load_state(&mut self, buf: SerializableState) -> bool;

    /// Creates a new snapshot
    fn snapshot(&mut self) -> U256;

    /// Reverts a snapshot
    ///
    /// Returns `true` if the snapshot was reverted
    fn revert(&mut self, snapshot: U256) -> bool;

    /// Returns the state root if possible to compute
    fn maybe_state_root(&self) -> Option<H256> {
        None
    }

    /// Returns the current, standalone state of the Db
    fn current_state(&self) -> StateDb;
}

/// Convenience impl only used to use any `Db` on the fly as the db layer for revm's CacheDB
/// This is useful to create blocks without actually writing to the `Db`, but rather in the cache of
/// the `CacheDB` see also
/// [Backend::pending_block()](crate::eth::backend::mem::Backend::pending_block())
impl<T: DatabaseRef + Send + Sync + Clone> Db for CacheDB<T> {
    fn insert_account(&mut self, address: Address, account: AccountInfo) {
        self.insert_account_info(address, account)
    }

    fn set_storage_at(&mut self, address: Address, slot: U256, val: U256) {
        self.insert_account_storage(address, slot, val)
    }

    fn dump_state(&self) -> Option<SerializableState> {
        None
    }

    fn load_state(&mut self, _buf: SerializableState) -> bool {
        false
    }

    fn snapshot(&mut self) -> U256 {
        U256::zero()
    }

    fn revert(&mut self, _snapshot: U256) -> bool {
        false
    }

    fn current_state(&self) -> StateDb {
        StateDb::new(MemDb::default())
    }
}

impl<T: DatabaseRef> MaybeHashDatabase for CacheDB<T> {
    fn maybe_as_hash_db(&self) -> Option<(AsHashDB, H256)> {
        Some(trie_hash_db(&self.accounts))
    }
}

/// Represents a state at certain point
pub struct StateDb(Box<dyn MaybeHashDatabase + Send + Sync>);

// === impl StateDB ===

impl StateDb {
    pub fn new(db: impl MaybeHashDatabase + Send + Sync + 'static) -> Self {
        Self(Box::new(db))
    }
}

impl DatabaseRef for StateDb {
    fn basic(&self, address: H160) -> AccountInfo {
        self.0.basic(address)
    }

    fn code_by_hash(&self, code_hash: H256) -> Bytecode {
        self.0.code_by_hash(code_hash)
    }

    fn storage(&self, address: H160, index: U256) -> U256 {
        self.0.storage(address, index)
    }

    fn block_hash(&self, number: U256) -> H256 {
        self.0.block_hash(number)
    }
}

impl MaybeHashDatabase for StateDb {
    fn maybe_as_hash_db(&self) -> Option<(AsHashDB, H256)> {
        self.0.maybe_as_hash_db()
    }
}

#[derive(Serialize, Deserialize, Clone, Debug, Default)]
pub struct SerializableState {
    pub accounts: HashMap<Address, SerializableAccountRecord>,
}

#[derive(Serialize, Deserialize, Clone, Debug)]
pub struct SerializableAccountRecord {
    pub nonce: u64,
    pub balance: U256,
    pub code: Bytes,
    pub storage: HashMap<U256, U256>,
}<|MERGE_RESOLUTION|>--- conflicted
+++ resolved
@@ -1,6 +1,7 @@
 //! Helper types for working with [revm](foundry_evm::revm)
 
-use crate::{revm::AccountInfo, U256};
+use crate::{mem::state::trie_hash_db, revm::AccountInfo, U256};
+use anvil_core::eth::trie::KeccakHasher;
 use ethers::{
     prelude::{Address, Bytes, H160},
     types::H256,
@@ -8,19 +9,11 @@
 };
 use forge::revm::KECCAK_EMPTY;
 use foundry_evm::{
-    executor::DatabaseRef,
-<<<<<<< HEAD
-    revm::{db::CacheDB, Database, DatabaseCommit},
-=======
-    revm::{db::CacheDB, Bytecode, Database, DatabaseCommit, InMemoryDB},
->>>>>>> c51920c5
+    executor::{backend::MemDb, DatabaseRef},
+    revm::{db::CacheDB, Bytecode, Database, DatabaseCommit},
     HashMap,
 };
 use hash_db::HashDB;
-
-use crate::mem::state::trie_hash_db;
-use anvil_core::eth::trie::KeccakHasher;
-use foundry_evm::executor::backend::MemDb;
 use serde::{Deserialize, Serialize};
 
 /// Type alias for the `HashDB` representation of the Database
