//! In-memory blockchain storage
use crate::eth::{
    backend::{
        db::{MaybeHashDatabase, StateDb},
        mem::cache::DiskStateCache,
    },
    pool::transactions::PoolTransaction,
};
use anvil_core::eth::{
    block::{Block, PartialHeader},
    receipt::TypedReceipt,
    transaction::{MaybeImpersonatedTransaction, TransactionInfo},
};
use ethers::{
<<<<<<< HEAD
    prelude::{BlockId, BlockNumber, GethTrace, Trace, H256, H256 as TxHash, U64},
    types::{ActionType, Bytes, GethDebugTracingOptions, TransactionReceipt, U256},
=======
    prelude::{BlockId, BlockNumber, DefaultFrame, Trace, H256, H256 as TxHash, U64},
    types::{ActionType, GethDebugTracingOptions, U256},
>>>>>>> e53c0d23
};
use forge::revm::{Env, Return};
use parking_lot::RwLock;
use std::{
    collections::{HashMap, VecDeque},
    fmt,
    sync::Arc,
    time::Duration,
};

// === various limits in number of blocks ===

const DEFAULT_HISTORY_LIMIT: usize = 500;
const MIN_HISTORY_LIMIT: usize = 10;
// 1hr of up-time at lowest 1s interval
const MAX_ON_DISK_HISTORY_LIMIT: usize = 3_600;

// === impl DiskStateCache ===

/// Represents the complete state of single block
pub struct InMemoryBlockStates {
    /// The states at a certain block
    states: HashMap<H256, StateDb>,
    /// states which data is moved to disk
    on_disk_states: HashMap<H256, StateDb>,
    /// How many states to store at most
    in_memory_limit: usize,
    /// minimum amount of states we keep in memory
    min_in_memory_limit: usize,
    /// maximum amount of states we keep on disk
    ///
    /// Limiting the states will prevent disk blow up, especially in interval mining mode
    max_on_disk_limit: usize,
    /// the oldest states written to disk
    oldest_on_disk: VecDeque<H256>,
    /// all states present, used to enforce `in_memory_limit`
    present: VecDeque<H256>,
    /// Stores old states on disk
    disk_cache: DiskStateCache,
}

// === impl InMemoryBlockStates ===

impl InMemoryBlockStates {
    /// Creates a new instance with limited slots
    pub fn new(limit: usize) -> Self {
        Self {
            states: Default::default(),
            on_disk_states: Default::default(),
            in_memory_limit: limit,
            min_in_memory_limit: limit.min(MIN_HISTORY_LIMIT),
            max_on_disk_limit: MAX_ON_DISK_HISTORY_LIMIT,
            oldest_on_disk: Default::default(),
            present: Default::default(),
            disk_cache: Default::default(),
        }
    }

    /// Configures no disk caching
    pub fn memory_only(mut self) -> Self {
        self.max_on_disk_limit = 0;
        self
    }

    /// This modifies the `limit` what to keep stored in memory.
    ///
    /// This will ensure the new limit adjusts based on the block time.
    /// The lowest blocktime is 1s which should increase the limit slightly
    pub fn update_interval_mine_block_time(&mut self, block_time: Duration) {
        let block_time = block_time.as_secs();
        // for block times lower than 2s we increase the mem limit since we're mining _small_ blocks
        // very fast
        // this will gradually be decreased once the max limit was reached
        if block_time <= 2 {
            self.in_memory_limit = DEFAULT_HISTORY_LIMIT * 3;
            self.enforce_limits();
        }
    }

    /// Returns true if only memory caching is supported.
    fn is_memory_only(&self) -> bool {
        self.max_on_disk_limit == 0
    }

    /// Inserts a new (hash -> state) pair
    ///
    /// When the configured limit for the number of states that can be stored in memory is reached,
    /// the oldest state is removed.
    ///
    /// Since we keep a snapshot of the entire state as history, the size of the state will increase
    /// with the transactions processed. To counter this, we gradually decrease the cache limit with
    /// the number of states/blocks until we reached the `min_limit`.
    ///
    /// When a state that was previously written to disk is requested, it is simply read from disk.
    pub fn insert(&mut self, hash: H256, state: StateDb) {
        if !self.is_memory_only() && self.present.len() >= self.in_memory_limit {
            // once we hit the max limit we gradually decrease it
            self.in_memory_limit =
                self.in_memory_limit.saturating_sub(1).max(self.min_in_memory_limit);
        }

        self.enforce_limits();

        self.states.insert(hash, state);
        self.present.push_back(hash);
    }

    /// Enforces configured limits
    fn enforce_limits(&mut self) {
        // enforce memory limits
        while self.present.len() >= self.in_memory_limit {
            // evict the oldest block
            if let Some((hash, mut state)) = self
                .present
                .pop_front()
                .and_then(|hash| self.states.remove(&hash).map(|state| (hash, state)))
            {
                // only write to disk if supported
                if !self.is_memory_only() {
                    let snapshot = state.0.clear_into_snapshot();
                    self.disk_cache.write(hash, snapshot);
                    self.on_disk_states.insert(hash, state);
                    self.oldest_on_disk.push_back(hash);
                }
            }
        }

        // enforce on disk limit and purge the oldest state cached on disk
        while self.oldest_on_disk.len() >= self.max_on_disk_limit {
            // evict the oldest block
            if let Some(hash) = self.oldest_on_disk.pop_front() {
                self.on_disk_states.remove(&hash);
                self.disk_cache.remove(hash);
            }
        }
    }

    /// Returns the state for the given `hash` if present
    pub fn get(&mut self, hash: &H256) -> Option<&StateDb> {
        self.states.get(hash).or_else(|| {
            if let Some(state) = self.on_disk_states.get_mut(hash) {
                if let Some(cached) = self.disk_cache.read(*hash) {
                    state.init_from_snapshot(cached);
                    return Some(state)
                }
            }
            None
        })
    }

    /// Sets the maximum number of stats we keep in memory
    pub fn set_cache_limit(&mut self, limit: usize) {
        self.in_memory_limit = limit;
    }

    /// Clears all entries
    pub fn clear(&mut self) {
        self.states.clear();
        self.on_disk_states.clear();
        self.present.clear();
        for on_disk in std::mem::take(&mut self.oldest_on_disk) {
            self.disk_cache.remove(on_disk)
        }
    }
}

impl fmt::Debug for InMemoryBlockStates {
    fn fmt(&self, f: &mut fmt::Formatter<'_>) -> fmt::Result {
        f.debug_struct("InMemoryBlockStates")
            .field("in_memory_limit", &self.in_memory_limit)
            .field("min_in_memory_limit", &self.min_in_memory_limit)
            .field("max_on_disk_limit", &self.max_on_disk_limit)
            .field("oldest_on_disk", &self.oldest_on_disk)
            .field("present", &self.present)
            .finish_non_exhaustive()
    }
}

impl Default for InMemoryBlockStates {
    fn default() -> Self {
        // enough in memory to store `DEFAULT_HISTORY_LIMIT` blocks in memory
        Self::new(DEFAULT_HISTORY_LIMIT)
    }
}

/// Stores the blockchain data (blocks, transactions)
#[derive(Clone)]
pub struct BlockchainStorage {
    /// all stored blocks (block hash -> block)
    pub blocks: HashMap<H256, Block>,
    /// mapping from block number -> block hash
    pub hashes: HashMap<U64, H256>,
    /// The current best hash
    pub best_hash: H256,
    /// The current best block number
    pub best_number: U64,
    /// genesis hash of the chain
    pub genesis_hash: H256,
    /// Mapping from the transaction hash to a tuple containing the transaction as well as the
    /// transaction receipt
    pub transactions: HashMap<TxHash, MinedTransaction>,
    /// The total difficulty of the chain until this block
    pub total_difficulty: U256,
}

impl BlockchainStorage {
    /// Creates a new storage with a genesis block
    pub fn new(env: &Env, base_fee: Option<U256>, timestamp: u64) -> Self {
        // create a dummy genesis block
        let partial_header = PartialHeader {
            timestamp,
            base_fee,
            gas_limit: env.block.gas_limit,
            beneficiary: env.block.coinbase,
            difficulty: env.block.difficulty,
            ..Default::default()
        };
        let block = Block::new::<MaybeImpersonatedTransaction>(partial_header, vec![], vec![]);
        let genesis_hash = block.header.hash();
        let best_hash = genesis_hash;
        let best_number: U64 = 0u64.into();

        Self {
            blocks: HashMap::from([(genesis_hash, block)]),
            hashes: HashMap::from([(best_number, genesis_hash)]),
            best_hash,
            best_number,
            genesis_hash,
            transactions: Default::default(),
            total_difficulty: Default::default(),
        }
    }

    pub fn forked(block_number: u64, block_hash: H256, total_difficulty: U256) -> Self {
        BlockchainStorage {
            blocks: Default::default(),
            hashes: HashMap::from([(block_number.into(), block_hash)]),
            best_hash: block_hash,
            best_number: block_number.into(),
            genesis_hash: Default::default(),
            transactions: Default::default(),
            total_difficulty,
        }
    }

    #[allow(unused)]
    pub fn empty() -> Self {
        Self {
            blocks: Default::default(),
            hashes: Default::default(),
            best_hash: Default::default(),
            best_number: Default::default(),
            genesis_hash: Default::default(),
            transactions: Default::default(),
            total_difficulty: Default::default(),
        }
    }
}

// === impl BlockchainStorage ===

impl BlockchainStorage {
    /// Returns the hash for [BlockNumber]
    pub fn hash(&self, number: BlockNumber) -> Option<H256> {
        let slots_in_an_epoch = U64::from(32u64);
        match number {
            BlockNumber::Latest => Some(self.best_hash),
            BlockNumber::Earliest => Some(self.genesis_hash),
            BlockNumber::Pending => None,
            BlockNumber::Number(num) => self.hashes.get(&num).copied(),
            BlockNumber::Safe => {
                if self.best_number > (slots_in_an_epoch) {
                    self.hashes.get(&(self.best_number - (slots_in_an_epoch))).copied()
                } else {
                    Some(self.genesis_hash) // treat the genesis block as safe "by definition"
                }
            }
            BlockNumber::Finalized => {
                if self.best_number > (slots_in_an_epoch * 2) {
                    self.hashes.get(&(self.best_number - (slots_in_an_epoch * 2))).copied()
                } else {
                    Some(self.genesis_hash)
                }
            }
        }
    }
}

/// A simple in-memory blockchain
#[derive(Clone)]
pub struct Blockchain {
    /// underlying storage that supports concurrent reads
    pub storage: Arc<RwLock<BlockchainStorage>>,
}

// === impl BlockchainStorage ===

impl Blockchain {
    /// Creates a new storage with a genesis block
    pub fn new(env: &Env, base_fee: Option<U256>, timestamp: u64) -> Self {
        Self { storage: Arc::new(RwLock::new(BlockchainStorage::new(env, base_fee, timestamp))) }
    }

    pub fn forked(block_number: u64, block_hash: H256, total_difficulty: U256) -> Self {
        Self {
            storage: Arc::new(RwLock::new(BlockchainStorage::forked(
                block_number,
                block_hash,
                total_difficulty,
            ))),
        }
    }

    /// returns the header hash of given block
    pub fn hash(&self, id: BlockId) -> Option<H256> {
        match id {
            BlockId::Hash(h) => Some(h),
            BlockId::Number(num) => self.storage.read().hash(num),
        }
    }

    /// Returns the total number of blocks
    pub fn blocks_count(&self) -> usize {
        self.storage.read().blocks.len()
    }
}

/// Represents the outcome of mining a new block
#[derive(Debug, Clone)]
pub struct MinedBlockOutcome {
    /// The block that was mined
    pub block_number: U64,
    /// All transactions included in the block
    pub included: Vec<Arc<PoolTransaction>>,
    /// All transactions that were attempted to be included but were invalid at the time of
    /// execution
    pub invalid: Vec<Arc<PoolTransaction>>,
}

/// Container type for a mined transaction
#[derive(Debug, Clone)]
pub struct MinedTransaction {
    pub info: TransactionInfo,
    pub receipt: TypedReceipt,
    pub block_hash: H256,
    pub block_number: u64,
}

// === impl MinedTransaction ===

impl MinedTransaction {
    /// Returns the traces of the transaction for `trace_transaction`
    pub fn parity_traces(&self) -> Vec<Trace> {
        let mut traces = Vec::with_capacity(self.info.traces.arena.len());
        for (idx, node) in self.info.traces.arena.iter().cloned().enumerate() {
            let action = node.parity_action();
            let result = node.parity_result();

            let action_type = if node.status() == Return::SelfDestruct {
                ActionType::Suicide
            } else {
                node.kind().into()
            };

            let trace = Trace {
                action,
                result: Some(result),
                trace_address: self.info.trace_address(idx),
                subtraces: node.children.len(),
                transaction_position: Some(self.info.transaction_index as usize),
                transaction_hash: Some(self.info.transaction_hash),
                block_number: self.block_number,
                block_hash: self.block_hash,
                action_type,
                error: None,
            };
            traces.push(trace)
        }

        traces
    }

    pub fn geth_trace(&self, opts: GethDebugTracingOptions) -> DefaultFrame {
        self.info.traces.geth_trace(self.receipt.gas_used(), opts)
    }
}

/// Intermediary Anvil representation of a receipt
#[derive(Debug, Clone)]
pub struct MinedTransactionReceipt {
    /// The actual json rpc receipt object
    pub inner: TransactionReceipt,
    /// Output data fo the transaction
    pub out: Option<Bytes>,
}

#[cfg(test)]
mod tests {
    use super::*;
    use crate::eth::backend::db::Db;
    use ethers::{abi::ethereum_types::BigEndianHash, types::Address};
    use forge::revm::{db::DatabaseRef, AccountInfo};
    use foundry_evm::executor::backend::MemDb;

    #[test]
    fn test_interval_update() {
        let mut storage = InMemoryBlockStates::default();
        storage.update_interval_mine_block_time(Duration::from_secs(1));
        assert_eq!(storage.in_memory_limit, DEFAULT_HISTORY_LIMIT * 3);
    }

    #[tokio::test(flavor = "multi_thread")]
    async fn can_read_write_cached_state() {
        let mut storage = InMemoryBlockStates::new(1);
        let one = H256::from_uint(&U256::from(1));
        let two = H256::from_uint(&U256::from(2));

        let mut state = MemDb::default();
        let addr = Address::random();
        let info = AccountInfo::from_balance(1337.into());
        state.insert_account(addr, info);
        storage.insert(one, StateDb::new(state));
        storage.insert(two, StateDb::new(MemDb::default()));

        // wait for files to be flushed
        tokio::time::sleep(std::time::Duration::from_secs(2)).await;

        assert_eq!(storage.on_disk_states.len(), 1);
        assert!(storage.on_disk_states.get(&one).is_some());

        let loaded = storage.get(&one).unwrap();

        let acc = loaded.basic(addr).unwrap().unwrap();
        assert_eq!(acc.balance, 1337u64.into());
    }

    #[tokio::test(flavor = "multi_thread")]
    async fn can_decrease_state_cache_size() {
        let limit = 15;
        let mut storage = InMemoryBlockStates::new(limit);

        let num_states = 30;
        for idx in 0..num_states {
            let mut state = MemDb::default();
            let hash = H256::from_uint(&U256::from(idx));
            let addr = Address::from(hash);
            let balance = (idx * 2) as u64;
            let info = AccountInfo::from_balance(balance.into());
            state.insert_account(addr, info);
            storage.insert(hash, StateDb::new(state));
        }

        // wait for files to be flushed
        tokio::time::sleep(std::time::Duration::from_secs(2)).await;

        assert_eq!(storage.on_disk_states.len(), num_states - storage.min_in_memory_limit);
        assert_eq!(storage.present.len(), storage.min_in_memory_limit);

        for idx in 0..num_states {
            let hash = H256::from_uint(&U256::from(idx));
            let addr = Address::from(hash);
            let loaded = storage.get(&hash).unwrap();
            let acc = loaded.basic(addr).unwrap().unwrap();
            let balance = (idx * 2) as u64;
            assert_eq!(acc.balance, balance.into());
        }
    }
}<|MERGE_RESOLUTION|>--- conflicted
+++ resolved
@@ -12,13 +12,8 @@
     transaction::{MaybeImpersonatedTransaction, TransactionInfo},
 };
 use ethers::{
-<<<<<<< HEAD
-    prelude::{BlockId, BlockNumber, GethTrace, Trace, H256, H256 as TxHash, U64},
+    prelude::{BlockId, BlockNumber, DefaultFrame, Trace, H256, H256 as TxHash, U64},
     types::{ActionType, Bytes, GethDebugTracingOptions, TransactionReceipt, U256},
-=======
-    prelude::{BlockId, BlockNumber, DefaultFrame, Trace, H256, H256 as TxHash, U64},
-    types::{ActionType, GethDebugTracingOptions, U256},
->>>>>>> e53c0d23
 };
 use forge::revm::{Env, Return};
 use parking_lot::RwLock;
