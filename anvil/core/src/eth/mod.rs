use crate::{
    eth::{
        call::CallRequest,
        subscription::{SubscriptionId, SubscriptionKind, SubscriptionParams},
        transaction::EthTransactionRequest,
    },
    types::{EvmMineOptions, Forking, GethDebugTracingOptions, Index},
};
use ethers_core::{
    abi::ethereum_types::H64,
    types::{Address, BlockId, BlockNumber, Bytes, Filter, TxHash, H256, U256},
};
<<<<<<< HEAD
use serde::{Deserialize, Deserializer};
use ethers_core::utils::hex::FromHex;
=======
use serde::Deserialize;
use serde_helpers::Params;
>>>>>>> 8d599c6c

pub mod block;
pub mod call;
pub mod receipt;
mod serde_helpers;
pub mod subscription;
pub mod transaction;
pub mod trie;
pub mod utils;
use serde_helpers::*;

/// Represents ethereum JSON-RPC API
#[derive(Clone, Debug, PartialEq, Deserialize)]
#[serde(tag = "method", content = "params")]
pub enum EthRequest {
    #[serde(rename = "web3_clientVersion", with = "empty_params")]
    Web3ClientVersion(()),

    #[serde(rename = "web3_sha3", with = "sequence")]
    Web3Sha3(Bytes),

    #[serde(rename = "eth_chainId", with = "empty_params")]
    EthChainId(()),

    #[serde(rename = "eth_networkId", alias = "net_version", with = "empty_params")]
    EthNetworkId(()),

    #[serde(rename = "net_listening", with = "empty_params")]
    NetListening(()),

    #[serde(rename = "eth_gasPrice", with = "empty_params")]
    EthGasPrice(()),

    #[serde(rename = "eth_accounts", alias = "eth_requestAccounts", with = "empty_params")]
    EthAccounts(()),

    #[serde(rename = "eth_blockNumber", with = "empty_params")]
    EthBlockNumber(()),

    #[serde(rename = "eth_getBalance")]
    EthGetBalance(Address, Option<BlockId>),

    #[serde(rename = "eth_getStorageAt")]
    EthGetStorageAt(Address, U256, Option<BlockId>),

    #[serde(rename = "eth_getBlockByHash")]
    EthGetBlockByHash(H256, bool),

    #[serde(rename = "eth_getBlockByNumber")]
    EthGetBlockByNumber(#[serde(deserialize_with = "lenient_block_number")] BlockNumber, bool),

    #[serde(rename = "eth_getTransactionCount")]
    EthGetTransactionCount(Address, Option<BlockId>),

    #[serde(rename = "eth_getBlockTransactionCountByHash", with = "sequence")]
    EthGetTransactionCountByHash(H256),

    #[serde(
        rename = "eth_getBlockTransactionCountByNumber",
        deserialize_with = "lenient_block_number_seq"
    )]
    EthGetTransactionCountByNumber(BlockNumber),

    #[serde(rename = "eth_getUncleCountByBlockHash", with = "sequence")]
    EthGetUnclesCountByHash(H256),

    #[serde(
        rename = "eth_getUncleCountByBlockNumber",
        deserialize_with = "lenient_block_number_seq"
    )]
    EthGetUnclesCountByNumber(BlockNumber),

    #[serde(rename = "eth_getCode")]
    EthGetCodeAt(Address, Option<BlockId>),

    /// The sign method calculates an Ethereum specific signature with:
    #[serde(rename = "eth_sign")]
    EthSign(Address, Bytes),

    #[serde(rename = "eth_sendTransaction", with = "sequence")]
    EthSendTransaction(Box<EthTransactionRequest>),

    #[serde(rename = "eth_sendRawTransaction", with = "sequence")]
    EthSendRawTransaction(Bytes),

    #[serde(rename = "eth_call")]
    EthCall(CallRequest, #[serde(default)] Option<BlockId>),

    #[serde(rename = "eth_createAccessList")]
    EthCreateAccessList(CallRequest, #[serde(default)] Option<BlockId>),

    #[serde(rename = "eth_estimateGas")]
    EthEstimateGas(CallRequest, #[serde(default)] Option<BlockId>),

    #[serde(rename = "eth_getTransactionByHash", with = "sequence")]
    EthGetTransactionByHash(TxHash),

    #[serde(rename = "eth_getTransactionByBlockHashAndIndex")]
    EthGetTransactionByBlockHashAndIndex(TxHash, Index),

    #[serde(rename = "eth_getTransactionByBlockNumberAndIndex")]
    EthGetTransactionByBlockNumberAndIndex(
        #[serde(deserialize_with = "lenient_block_number")] BlockNumber,
        Index,
    ),

    #[serde(rename = "eth_getTransactionReceipt", with = "sequence")]
    EthGetTransactionReceipt(H256),

    #[serde(rename = "eth_getUncleByBlockHashAndIndex")]
    EthGetUncleByBlockHashAndIndex(H256, Index),

    #[serde(rename = "eth_getUncleByBlockNumberAndIndex")]
    EthGetUncleByBlockNumberAndIndex(
        #[serde(deserialize_with = "lenient_block_number")] BlockNumber,
        Index,
    ),

    #[serde(rename = "eth_getLogs", with = "sequence")]
    EthGetLogs(Filter),

    /// Creates a filter object, based on filter options, to notify when the state changes (logs).
    #[serde(rename = "eth_newFilter", with = "sequence")]
    EthNewFilter(Filter),

    /// Polling method for a filter, which returns an array of logs which occurred since last poll.
    #[serde(rename = "eth_getFilterChanges", with = "sequence")]
    EthGetFilterChanges(String),

    /// Creates a filter in the node, to notify when a new block arrives.
    /// To check if the state has changed, call `eth_getFilterChanges`.
    #[serde(rename = "eth_newBlockFilter", with = "empty_params")]
    EthNewBlockFilter(()),

    /// Creates a filter in the node, to notify when new pending transactions arrive.
    /// To check if the state has changed, call `eth_getFilterChanges`.
    #[serde(rename = "eth_newPendingTransactionFilter", with = "empty_params")]
    EthNewPendingTransactionFilter(()),

    /// Returns an array of all logs matching filter with given id.
    #[serde(rename = "eth_getFilterLogs", with = "sequence")]
    EthGetFilterLogs(String),

    /// Removes the filter, returns true if the filter was installed
    #[serde(rename = "eth_uninstallFilter", with = "sequence")]
    EthUninstallFilter(String),

    #[serde(rename = "eth_getWork", with = "empty_params")]
    EthGetWork(()),

    #[serde(rename = "eth_submitWork")]
    EthSubmitWork(H64, H256, H256),

    #[serde(rename = "eth_submitHashrate")]
    EthSubmitHashRate(U256, H256),

    #[serde(rename = "eth_feeHistory")]
    EthFeeHistory(
        #[serde(deserialize_with = "deserialize_number")] U256,
        BlockNumber,
        #[serde(default)] Vec<f64>,
    ),

    /// geth's `debug_traceTransaction`  endpoint
    #[serde(rename = "debug_traceTransaction")]
    DebugTraceTransaction(H256, #[serde(default)] GethDebugTracingOptions),

    /// Trace transaction endpoint for parity's `trace_transaction`
    #[serde(rename = "trace_transaction", with = "sequence")]
    TraceTransaction(H256),

    /// Trace transaction endpoint for parity's `trace_block`
    #[serde(rename = "trace_block", deserialize_with = "lenient_block_number_seq")]
    TraceBlock(BlockNumber),

    // Custom endpoints, they're not extracted to a separate type out of serde convenience
    /// send transactions impersonating specific account and contract addresses.
    #[serde(
        rename = "anvil_impersonateAccount",
        alias = "hardhat_impersonateAccount",
        with = "sequence"
    )]
    ImpersonateAccount(Address),
    /// Stops impersonating an account if previously set with `anvil_impersonateAccount`
    #[serde(
        rename = "anvil_stopImpersonatingAccount",
        alias = "hardhat_stopImpersonatingAccount",
        with = "sequence"
    )]
    StopImpersonatingAccount(Address),
    /// Returns true if automatic mining is enabled, and false.
    #[serde(rename = "anvil_getAutomine", alias = "hardhat_getAutomine", with = "empty_params")]
    GetAutoMine(()),
    /// Mines a series of blocks
    #[serde(rename = "anvil_mine", alias = "hardhat_mine")]
    Mine(
        /// Number of blocks to mine, if not set `1` block is mined
        #[serde(default, deserialize_with = "deserialize_number_opt")]
        Option<U256>,
        /// The time interval between each block in seconds, defaults to `1` seconds
        /// The interval is applied only to blocks mined in the given method invocation, not to
        /// blocks mined afterwards. Set this to `0` to instantly mine _all_ blocks
        #[serde(default, deserialize_with = "deserialize_number_opt")]
        Option<U256>,
    ),

    /// Enables or disables, based on the single boolean argument, the automatic mining of new
    /// blocks with each new transaction submitted to the network.
    #[serde(rename = "anvil_setAutomine", alias = "evm_setAutomine", with = "sequence")]
    SetAutomine(bool),

    /// Sets the mining behavior to interval with the given interval (seconds)
    #[serde(
        rename = "anvil_setIntervalMining",
        alias = "evm_setIntervalMining",
        with = "sequence"
    )]
    SetIntervalMining(u64),

    /// Removes transactions from the pool
    #[serde(
        rename = "anvil_dropTransaction",
        alias = "hardhat_dropTransaction",
        with = "sequence"
    )]
    DropTransaction(H256),

    /// Reset the fork to a fresh forked state, and optionally update the fork config
    #[serde(rename = "anvil_reset", alias = "hardhat_reset", with = "sequence")]
    Reset(#[serde(default)] Option<Forking>),

    /// Sets the backend rpc url
    #[serde(rename = "anvil_setRpcUrl", with = "sequence")]
    SetRpcUrl(String),

    /// Modifies the balance of an account.
    #[serde(rename = "anvil_setBalance", alias = "hardhat_setBalance")]
    SetBalance(Address, #[serde(deserialize_with = "deserialize_number")] U256),

    /// Sets the code of a contract
    #[serde(rename = "anvil_setCode", alias = "hardhat_setCode")]
    SetCode(Address, Bytes),

    /// Sets the nonce of an address
    #[serde(rename = "anvil_setNonce", alias = "hardhat_setNonce")]
    SetNonce(Address, #[serde(deserialize_with = "deserialize_number")] U256),

    /// Writes a single slot of the account's storage
    #[serde(rename = "anvil_setStorageAt", alias = "hardhat_setStorageAt")]
    SetStorageAt(
        Address,
        /// slot
        U256,
        /// value
        U256,
    ),

    /// Sets the coinbase address
    #[serde(rename = "anvil_setCoinbase", alias = "hardhat_setCoinbase", with = "sequence")]
    SetCoinbase(Address),

    /// Enable or disable logging
    #[serde(
        rename = "anvil_setLoggingEnabled",
        alias = "hardhat_setLoggingEnabled",
        with = "sequence"
    )]
    SetLogging(bool),

    /// Set the minimum gas price for the node
    #[serde(
        rename = "anvil_setMinGasPrice",
        alias = "hardhat_setMinGasPrice",
        deserialize_with = "deserialize_number_seq"
    )]
    SetMinGasPrice(U256),

    /// Sets the base fee of the next block
    #[serde(
        rename = "anvil_setNextBlockBaseFeePerGas",
        alias = "hardhat_setNextBlockBaseFeePerGas",
        deserialize_with = "deserialize_number_seq"
    )]
    SetNextBlockBaseFeePerGas(U256),

    /// Serializes the current state (including contracts code, contract's storage, accounts properties, etc.) into a savable data blob
    #[serde(
        rename = "anvil_dumpState",
        alias = "hardhat_dumpState",
        with = "empty_params"
    )]
    DumpState(()),

    /// Adds state previously dumped with `DumpState` to the current chain
    #[serde(
        rename = "anvil_loadState",
        alias = "hardhat_loadState",
        with = "sequence"
    )]
    LoadState(Bytes),

    // Ganache compatible calls
    /// Snapshot the state of the blockchain at the current block.
    #[serde(rename = "anvil_snapshot", alias = "evm_snapshot", with = "empty_params")]
    EvmSnapshot(()),

    /// Revert the state of the blockchain to a previous snapshot.
    /// Takes a single parameter, which is the snapshot id to revert to.
    #[serde(
        rename = "anvil_revert",
        alias = "evm_revert",
        deserialize_with = "deserialize_number_seq"
    )]
    EvmRevert(U256),

    /// Jump forward in time by the given amount of time, in seconds.
    #[serde(
        rename = "anvil_increaseTime",
        alias = "evm_increaseTime",
        deserialize_with = "deserialize_number_seq"
    )]
    EvmIncreaseTime(U256),

    /// Similar to `evm_increaseTime` but takes the exact timestamp that you want in the next block
    #[serde(
        rename = "anvil_setNextBlockTimestamp",
        alias = "evm_setNextBlockTimestamp",
        with = "sequence"
    )]
    EvmSetNextBlockTimeStamp(u64),

    /// Similar to `evm_increaseTime` but takes sets a block timestamp `interval`.
    ///
    /// The timestamp of the next block will be computed as `lastBlock_timestamp + interval`.
    #[serde(rename = "anvil_setBlockTimestampInterval", with = "sequence")]
    EvmSetBlockTimeStampInterval(u64),

    /// Removes a `anvil_setBlockTimestampInterval` if it exists
    #[serde(rename = "anvil_removeBlockTimestampInterval", with = "empty_params")]
    EvmRemoveBlockTimeStampInterval(()),

    /// Mine a single block
    #[serde(rename = "evm_mine")]
    EvmMine(#[serde(default)] Option<Params<EvmMineOptions>>),

    /// Execute a transaction regardless of signature status
    #[serde(rename = "eth_sendUnsignedTransaction", with = "sequence")]
    EthSendUnsignedTransaction(Box<EthTransactionRequest>),

    /// Turn on call traces for transactions that are returned to the user when they execute a
    /// transaction (instead of just txhash/receipt)
    #[serde(rename = "anvil_enableTraces", with = "empty_params")]
    EnableTraces(()),

    /// Returns the number of transactions currently pending for inclusion in the next block(s), as
    /// well as the ones that are being scheduled for future execution only.
    /// Ref: [Here](https://geth.ethereum.org/docs/rpc/ns-txpool#txpool_status)
    #[serde(rename = "txpool_status", with = "empty_params")]
    TxPoolStatus(()),

    /// Returns a summary of all the transactions currently pending for inclusion in the next
    /// block(s), as well as the ones that are being scheduled for future execution only.
    /// Ref: [Here](https://geth.ethereum.org/docs/rpc/ns-txpool#txpool_inspect)
    #[serde(rename = "txpool_inspect", with = "empty_params")]
    TxPoolInspect(()),

    /// Returns the details of all transactions currently pending for inclusion in the next
    /// block(s), as well as the ones that are being scheduled for future execution only.
    /// Ref: [Here](https://geth.ethereum.org/docs/rpc/ns-txpool#txpool_content)
    #[serde(rename = "txpool_content", with = "empty_params")]
    TxPoolContent(()),
}

/// Represents ethereum JSON-RPC API
#[derive(Clone, Debug, PartialEq, Eq, Deserialize)]
#[serde(tag = "method", content = "params")]
pub enum EthPubSub {
    /// Subscribe to an eth subscription
    #[serde(rename = "eth_subscribe")]
    EthSubscribe(SubscriptionKind, #[serde(default)] Box<SubscriptionParams>),

    /// Unsubscribe from an eth subscription
    #[serde(rename = "eth_unsubscribe", with = "sequence")]
    EthUnSubscribe(SubscriptionId),
}

/// Container type for either a request or a pub sub
#[derive(Clone, Debug, PartialEq, Deserialize)]
#[serde(untagged)]
pub enum EthRpcCall {
    Request(Box<EthRequest>),
    PubSub(EthPubSub),
}

<<<<<<< HEAD
fn deserialize_hex<'de, D>(d: D) -> Result<Bytes, D::Error>
where
    D: Deserializer<'de>, 
{
    // first unwrap sequence
    let mut seq = Vec::<String>::deserialize(d)?;
    if seq.len() != 1 {
        return Err(serde::de::Error::custom(format!(
            "expected params sequence with length 1 but got {}",
            seq.len()
        )))
    }

    let hex = seq.remove(0);

    if &hex[..2] != "0x" {
        return Err(serde::de::Error::custom("Hex string should be 0x prefixed"));
    }

    Vec::from_hex(&hex[2..])
        .map(Into::into)
        .map_err(|_| serde::de::Error::custom("Invalid hex string"))
}

fn deserialize_number<'de, D>(deserializer: D) -> Result<U256, D::Error>
where
    D: Deserializer<'de>,
{
    #[derive(Deserialize)]
    #[serde(untagged)]
    enum Numeric {
        U256(U256),
        Num(u64),
    }

    let num = match Numeric::deserialize(deserializer)? {
        Numeric::U256(n) => n,
        Numeric::Num(n) => U256::from(n),
    };

    Ok(num)
}

fn deserialize_number_opt<'de, D>(deserializer: D) -> Result<Option<U256>, D::Error>
where
    D: Deserializer<'de>,
{
    #[derive(Deserialize)]
    #[serde(untagged)]
    enum Numeric {
        U256(U256),
        Num(u64),
    }

    let num = match Option::<Numeric>::deserialize(deserializer)? {
        Some(Numeric::U256(n)) => Some(n),
        Some(Numeric::Num(n)) => Some(U256::from(n)),
        _ => None,
    };

    Ok(num)
}

#[derive(Debug, Clone, PartialEq, Deserialize)]
pub struct Params<T> {
    pub params: T,
}

#[allow(unused)]
mod sequence {
    use serde::{
        de::DeserializeOwned, ser::SerializeSeq, Deserialize, Deserializer, Serialize, Serializer,
    };

    #[allow(unused)]
    pub fn serialize<S, T>(val: &T, s: S) -> Result<S::Ok, S::Error>
    where
        S: Serializer,
        T: Serialize,
    {
        let mut seq = s.serialize_seq(Some(1))?;
        seq.serialize_element(val)?;
        seq.end()
    }

    pub fn deserialize<'de, T, D>(d: D) -> Result<T, D::Error>
    where
        D: Deserializer<'de>,
        T: DeserializeOwned,
    {
        let mut seq = Vec::<T>::deserialize(d)?;
        if seq.len() != 1 {
            return Err(serde::de::Error::custom(format!(
                "expected params sequence with length 1 but got {}",
                seq.len()
            )))
        }
        Ok(seq.remove(0))
    }
}

/// A module that deserializes `[]` optionally
mod empty_params {
    use serde::{Deserialize, Deserializer};

    pub fn deserialize<'de, D>(d: D) -> Result<(), D::Error>
    where
        D: Deserializer<'de>,
    {
        let seq = Option::<Vec<()>>::deserialize(d)?.unwrap_or_default();
        if !seq.is_empty() {
            return Err(serde::de::Error::custom(format!(
                "expected params sequence with length 0 but got {}",
                seq.len()
            )))
        }
        Ok(())
    }
}

=======
>>>>>>> 8d599c6c
#[cfg(test)]
mod tests {
    use super::*;

    #[test]
    fn test_web3_client_version() {
        let s = r#"{"method": "web3_clientVersion", "params":[]}"#;
        let value: serde_json::Value = serde_json::from_str(s).unwrap();
        let _req = serde_json::from_value::<EthRequest>(value).unwrap();
    }

    #[test]
    fn test_web3_sha3() {
        let s = r#"{"method": "web3_sha3", "params":["0x68656c6c6f20776f726c64"]}"#;
        let value: serde_json::Value = serde_json::from_str(s).unwrap();
        let _req = serde_json::from_value::<EthRequest>(value).unwrap();
    }

    #[test]
    fn test_eth_accounts() {
        let s = r#"{"method": "eth_accounts", "params":[]}"#;
        let value: serde_json::Value = serde_json::from_str(s).unwrap();
        let _req = serde_json::from_value::<EthRequest>(value).unwrap();
    }

    #[test]
    fn test_eth_network_id() {
        let s = r#"{"method": "eth_networkId", "params":[]}"#;
        let value: serde_json::Value = serde_json::from_str(s).unwrap();
        let _req = serde_json::from_value::<EthRequest>(value).unwrap();
    }

    #[test]
    fn test_eth_chain_id() {
        let s = r#"{"method": "eth_chainId", "params":[]}"#;
        let value: serde_json::Value = serde_json::from_str(s).unwrap();
        let _req = serde_json::from_value::<EthRequest>(value).unwrap();
    }

    #[test]
    fn test_net_listening() {
        let s = r#"{"method": "net_listening", "params":[]}"#;
        let value: serde_json::Value = serde_json::from_str(s).unwrap();
        let _req = serde_json::from_value::<EthRequest>(value).unwrap();
    }

    #[test]
    fn test_eth_block_number() {
        let s = r#"{"method": "eth_blockNumber", "params":[]}"#;
        let value: serde_json::Value = serde_json::from_str(s).unwrap();
        let _req = serde_json::from_value::<EthRequest>(value).unwrap();
    }

    #[test]
    fn test_custom_impersonate_account() {
        let s = r#"{"method": "anvil_impersonateAccount", "params": ["0xd84de507f3fada7df80908082d3239466db55a71"]}"#;
        let value: serde_json::Value = serde_json::from_str(s).unwrap();
        let _req = serde_json::from_value::<EthRequest>(value).unwrap();
    }

    #[test]
    fn test_custom_stop_impersonate_account() {
        let s = r#"{"method": "anvil_stopImpersonatingAccount",  "params": ["0x364d6D0333432C3Ac016Ca832fb8594A8cE43Ca6"]}"#;
        let value: serde_json::Value = serde_json::from_str(s).unwrap();
        let _req = serde_json::from_value::<EthRequest>(value).unwrap();
    }

    #[test]
    fn test_custom_get_automine() {
        let s = r#"{"method": "anvil_getAutomine", "params": []}"#;
        let value: serde_json::Value = serde_json::from_str(s).unwrap();
        let _req = serde_json::from_value::<EthRequest>(value).unwrap();
    }

    #[test]
    fn test_custom_mine() {
        let s = r#"{"method": "anvil_mine", "params": []}"#;
        let value: serde_json::Value = serde_json::from_str(s).unwrap();
        let req = serde_json::from_value::<EthRequest>(value).unwrap();
        match req {
            EthRequest::Mine(num, time) => {
                assert!(num.is_none());
                assert!(time.is_none());
            }
            _ => unreachable!(),
        }
        let s =
            r#"{"method": "anvil_mine", "params": ["0xd84de507f3fada7df80908082d3239466db55a71"]}"#;
        let value: serde_json::Value = serde_json::from_str(s).unwrap();
        let req = serde_json::from_value::<EthRequest>(value).unwrap();
        match req {
            EthRequest::Mine(num, time) => {
                assert!(num.is_some());
                assert!(time.is_none());
            }
            _ => unreachable!(),
        }
        let s = r#"{"method": "anvil_mine", "params": ["0xd84de507f3fada7df80908082d3239466db55a71", "0xd84de507f3fada7df80908082d3239466db55a71"]}"#;
        let value: serde_json::Value = serde_json::from_str(s).unwrap();
        let req = serde_json::from_value::<EthRequest>(value).unwrap();
        match req {
            EthRequest::Mine(num, time) => {
                assert!(num.is_some());
                assert!(time.is_some());
            }
            _ => unreachable!(),
        }
    }

    #[test]
    fn test_custom_auto_mine() {
        let s = r#"{"method": "anvil_setAutomine", "params": [false]}"#;
        let value: serde_json::Value = serde_json::from_str(s).unwrap();
        let _req = serde_json::from_value::<EthRequest>(value).unwrap();
        let s = r#"{"method": "evm_setAutomine", "params": [false]}"#;
        let value: serde_json::Value = serde_json::from_str(s).unwrap();
        let _req = serde_json::from_value::<EthRequest>(value).unwrap();
    }

    #[test]
    fn test_custom_interval_mining() {
        let s = r#"{"method": "anvil_setIntervalMining", "params": [100]}"#;
        let value: serde_json::Value = serde_json::from_str(s).unwrap();
        let _req = serde_json::from_value::<EthRequest>(value).unwrap();
        let s = r#"{"method": "evm_setIntervalMining", "params": [100]}"#;
        let value: serde_json::Value = serde_json::from_str(s).unwrap();
        let _req = serde_json::from_value::<EthRequest>(value).unwrap();
    }

    #[test]
    fn test_custom_drop_tx() {
        let s = r#"{"method": "anvil_dropTransaction", "params": ["0x4a3b0fce2cb9707b0baa68640cf2fe858c8bb4121b2a8cb904ff369d38a560ff"]}"#;
        let value: serde_json::Value = serde_json::from_str(s).unwrap();
        let _req = serde_json::from_value::<EthRequest>(value).unwrap();
    }

    #[test]
    fn test_custom_reset() {
        let s = r#"{"method": "anvil_reset", "params": [ { "forking": {
                "jsonRpcUrl": "https://eth-mainnet.alchemyapi.io/v2/<key>",
                "blockNumber": 11095000
        }}]}"#;
        let value: serde_json::Value = serde_json::from_str(s).unwrap();
        let req = serde_json::from_value::<EthRequest>(value).unwrap();
        match req {
            EthRequest::Reset(forking) => {
                assert_eq!(
                    forking,
                    Some(Forking {
                        json_rpc_url: Some(
                            "https://eth-mainnet.alchemyapi.io/v2/<key>".to_string()
                        ),
                        block_number: Some(11095000)
                    })
                )
            }
            _ => unreachable!(),
        }

        let s = r#"{"method": "anvil_reset", "params": [ { "forking": {
                "jsonRpcUrl": "https://eth-mainnet.alchemyapi.io/v2/<key>"
        }}]}"#;
        let value: serde_json::Value = serde_json::from_str(s).unwrap();
        let req = serde_json::from_value::<EthRequest>(value).unwrap();
        match req {
            EthRequest::Reset(forking) => {
                assert_eq!(
                    forking,
                    Some(Forking {
                        json_rpc_url: Some(
                            "https://eth-mainnet.alchemyapi.io/v2/<key>".to_string()
                        ),
                        block_number: None
                    })
                )
            }
            _ => unreachable!(),
        }

        let s = r#"{"method":"anvil_reset","params":[{"jsonRpcUrl": "http://localhost:8545", "blockNumber": 14000000}]}"#;
        let value: serde_json::Value = serde_json::from_str(s).unwrap();
        let req = serde_json::from_value::<EthRequest>(value).unwrap();
        match req {
            EthRequest::Reset(forking) => {
                assert_eq!(
                    forking,
                    Some(Forking {
                        json_rpc_url: Some("http://localhost:8545".to_string()),
                        block_number: Some(14000000)
                    })
                )
            }
            _ => unreachable!(),
        }

        let s = r#"{"method":"anvil_reset","params":[{ "blockNumber": 14000000}]}"#;
        let value: serde_json::Value = serde_json::from_str(s).unwrap();
        let req = serde_json::from_value::<EthRequest>(value).unwrap();
        match req {
            EthRequest::Reset(forking) => {
                assert_eq!(
                    forking,
                    Some(Forking { json_rpc_url: None, block_number: Some(14000000) })
                )
            }
            _ => unreachable!(),
        }

        let s = r#"{"method":"anvil_reset","params":[{"jsonRpcUrl": "http://localhost:8545"}]}"#;
        let value: serde_json::Value = serde_json::from_str(s).unwrap();
        let req = serde_json::from_value::<EthRequest>(value).unwrap();
        match req {
            EthRequest::Reset(forking) => {
                assert_eq!(
                    forking,
                    Some(Forking {
                        json_rpc_url: Some("http://localhost:8545".to_string()),
                        block_number: None
                    })
                )
            }
            _ => unreachable!(),
        }
    }

    #[test]
    fn test_custom_set_balance() {
        let s = r#"{"method": "anvil_setBalance", "params": ["0xd84de507f3fada7df80908082d3239466db55a71", "0x0"]}"#;
        let value: serde_json::Value = serde_json::from_str(s).unwrap();
        let _req = serde_json::from_value::<EthRequest>(value).unwrap();

        let s = r#"{"method": "anvil_setBalance", "params": ["0xd84de507f3fada7df80908082d3239466db55a71", 1337]}"#;
        let value: serde_json::Value = serde_json::from_str(s).unwrap();
        let _req = serde_json::from_value::<EthRequest>(value).unwrap();
    }

    #[test]
    fn test_custom_set_code() {
        let s = r#"{"method": "anvil_setCode", "params": ["0xd84de507f3fada7df80908082d3239466db55a71", "0x0123456789abcdef"]}"#;
        let value: serde_json::Value = serde_json::from_str(s).unwrap();
        let _req = serde_json::from_value::<EthRequest>(value).unwrap();

        let s = r#"{"method": "anvil_setCode", "params": ["0xd84de507f3fada7df80908082d3239466db55a71", "0x"]}"#;
        let value: serde_json::Value = serde_json::from_str(s).unwrap();
        let _req = serde_json::from_value::<EthRequest>(value).unwrap();

        let s = r#"{"method": "anvil_setCode", "params": ["0xd84de507f3fada7df80908082d3239466db55a71", ""]}"#;
        let value: serde_json::Value = serde_json::from_str(s).unwrap();
        let _req = serde_json::from_value::<EthRequest>(value).unwrap();
    }

    #[test]
    fn test_custom_set_nonce() {
        let s = r#"{"method": "anvil_setNonce", "params": ["0xd84de507f3fada7df80908082d3239466db55a71", "0x0"]}"#;
        let value: serde_json::Value = serde_json::from_str(s).unwrap();
        let _req = serde_json::from_value::<EthRequest>(value).unwrap();
    }

    #[test]
    fn test_serde_custom_set_storage_at() {
        let s = r#"{"method": "anvil_setStorageAt", "params": ["0x295a70b2de5e3953354a6a8344e616ed314d7251", "0x0", "0x00"]}"#;
        let value: serde_json::Value = serde_json::from_str(s).unwrap();
        let _req = serde_json::from_value::<EthRequest>(value).unwrap();
    }

    #[test]
    fn test_serde_custom_coinbase() {
        let s = r#"{"method": "anvil_setCoinbase", "params": ["0x295a70b2de5e3953354a6a8344e616ed314d7251"]}"#;
        let value: serde_json::Value = serde_json::from_str(s).unwrap();
        let _req = serde_json::from_value::<EthRequest>(value).unwrap();
    }

    #[test]
    fn test_serde_custom_logging() {
        let s = r#"{"method": "anvil_setLoggingEnabled", "params": [false]}"#;
        let value: serde_json::Value = serde_json::from_str(s).unwrap();
        let _req = serde_json::from_value::<EthRequest>(value).unwrap();
    }

    #[test]
    fn test_serde_custom_min_gas_price() {
        let s = r#"{"method": "anvil_setMinGasPrice", "params": ["0x0"]}"#;
        let value: serde_json::Value = serde_json::from_str(s).unwrap();
        let _req = serde_json::from_value::<EthRequest>(value).unwrap();
    }

    #[test]
    fn test_serde_custom_next_block_base_fee() {
        let s = r#"{"method": "anvil_setNextBlockBaseFeePerGas", "params": ["0x0"]}"#;
        let value: serde_json::Value = serde_json::from_str(s).unwrap();
        let _req = serde_json::from_value::<EthRequest>(value).unwrap();
    }

    #[test]
    fn test_serde_custom_dump_state() {
        let s = r#"{"method": "anvil_dumpState", "params": [] }"#;
        let value: serde_json::Value = serde_json::from_str(s).unwrap();
        let _req = serde_json::from_value::<EthRequest>(value).unwrap();
    }

    #[test]
    fn test_serde_custom_load_state() {
        let s = r#"{"method": "anvil_loadState", "params": ["0x0001"] }"#;
        let value: serde_json::Value = serde_json::from_str(s).unwrap();
        let _req = serde_json::from_value::<EthRequest>(value).unwrap();
    }

    #[test]
    fn test_serde_custom_snapshot() {
        let s = r#"{"method": "anvil_snapshot", "params": [] }"#;
        let value: serde_json::Value = serde_json::from_str(s).unwrap();
        let _req = serde_json::from_value::<EthRequest>(value).unwrap();

        let s = r#"{"method": "evm_snapshot", "params": [] }"#;
        let value: serde_json::Value = serde_json::from_str(s).unwrap();
        let _req = serde_json::from_value::<EthRequest>(value).unwrap();
    }

    #[test]
    fn test_serde_custom_revert() {
        let s = r#"{"method": "anvil_revert", "params": ["0x0"]}"#;
        let value: serde_json::Value = serde_json::from_str(s).unwrap();
        let _req = serde_json::from_value::<EthRequest>(value).unwrap();
    }

    #[test]
    fn test_serde_custom_increase_time() {
        let s = r#"{"method": "anvil_increaseTime", "params": ["0x0"]}"#;
        let value: serde_json::Value = serde_json::from_str(s).unwrap();
        let _req = serde_json::from_value::<EthRequest>(value).unwrap();

        let s = r#"{"method": "anvil_increaseTime", "params": [1]}"#;
        let value: serde_json::Value = serde_json::from_str(s).unwrap();
        let _req = serde_json::from_value::<EthRequest>(value).unwrap();

        let s = r#"{"method": "anvil_increaseTime", "params": 1}"#;
        let value: serde_json::Value = serde_json::from_str(s).unwrap();
        let _req = serde_json::from_value::<EthRequest>(value).unwrap();

        let s = r#"{"method": "evm_increaseTime", "params": ["0x0"]}"#;
        let value: serde_json::Value = serde_json::from_str(s).unwrap();
        let _req = serde_json::from_value::<EthRequest>(value).unwrap();

        let s = r#"{"method": "evm_increaseTime", "params": [1]}"#;
        let value: serde_json::Value = serde_json::from_str(s).unwrap();
        let _req = serde_json::from_value::<EthRequest>(value).unwrap();

        let s = r#"{"method": "evm_increaseTime", "params": 1}"#;
        let value: serde_json::Value = serde_json::from_str(s).unwrap();
        let _req = serde_json::from_value::<EthRequest>(value).unwrap();
    }

    #[test]
    fn test_serde_custom_next_timestamp() {
        let s = r#"{"method": "anvil_setNextBlockTimestamp", "params": [100]}"#;
        let value: serde_json::Value = serde_json::from_str(s).unwrap();
        let _req = serde_json::from_value::<EthRequest>(value).unwrap();
        let s = r#"{"method": "evm_setNextBlockTimestamp", "params": [100]}"#;
        let value: serde_json::Value = serde_json::from_str(s).unwrap();
        let _req = serde_json::from_value::<EthRequest>(value).unwrap();
    }

    #[test]
    fn test_serde_custom_timestamp_interval() {
        let s = r#"{"method": "anvil_setBlockTimestampInterval", "params": [100]}"#;
        let value: serde_json::Value = serde_json::from_str(s).unwrap();
        let _req = serde_json::from_value::<EthRequest>(value).unwrap();
    }

    #[test]
    fn test_serde_custom_remove_timestamp_interval() {
        let s = r#"{"method": "anvil_removeBlockTimestampInterval", "params": []}"#;
        let value: serde_json::Value = serde_json::from_str(s).unwrap();
        let _req = serde_json::from_value::<EthRequest>(value).unwrap();
    }

    #[test]
    fn test_serde_custom_evm_mine() {
        let s = r#"{"method": "evm_mine", "params": [100]}"#;
        let value: serde_json::Value = serde_json::from_str(s).unwrap();
        let _req = serde_json::from_value::<EthRequest>(value).unwrap();
        let s = r#"{"method": "evm_mine", "params": [{
            "timestamp": 100,
            "blocks": 100
        }]}"#;
        let value: serde_json::Value = serde_json::from_str(s).unwrap();
        let req = serde_json::from_value::<EthRequest>(value).unwrap();
        match req {
            EthRequest::EvmMine(params) => {
                assert_eq!(
                    params.unwrap().params,
                    EvmMineOptions::Options { timestamp: Some(100), blocks: Some(100) }
                )
            }
            _ => unreachable!(),
        }

        let s = r#"{"method": "evm_mine"}"#;
        let value: serde_json::Value = serde_json::from_str(s).unwrap();
        let req = serde_json::from_value::<EthRequest>(value).unwrap();

        match req {
            EthRequest::EvmMine(params) => {
                assert!(params.is_none())
            }
            _ => unreachable!(),
        }
    }

    #[test]
    fn test_eth_uncle_count_by_block_hash() {
        let s = r#"{"jsonrpc":"2.0","method":"eth_getUncleCountByBlockHash","params":["0x4a3b0fce2cb9707b0baa68640cf2fe858c8bb4121b2a8cb904ff369d38a560ff"]}"#;
        let value: serde_json::Value = serde_json::from_str(s).unwrap();
        let _req = serde_json::from_value::<EthRequest>(value).unwrap();
    }

    #[test]
    fn test_eth_block_tx_count_by_block_hash() {
        let s = r#"{"jsonrpc":"2.0","method":"eth_getBlockTransactionCountByHash","params":["0x4a3b0fce2cb9707b0baa68640cf2fe858c8bb4121b2a8cb904ff369d38a560ff"]}"#;
        let value: serde_json::Value = serde_json::from_str(s).unwrap();
        let _req = serde_json::from_value::<EthRequest>(value).unwrap();
    }

    #[test]
    fn test_eth_get_logs() {
        let s = r#"{"jsonrpc":"2.0","method":"eth_getLogs","params":[{"topics":["0x000000000000000000000000a94f5374fce5edbc8e2a8697c15331677e6ebf0b"]}],"id":74}"#;
        let value: serde_json::Value = serde_json::from_str(s).unwrap();
        let _req = serde_json::from_value::<EthRequest>(value).unwrap();
    }

    #[test]
    fn test_eth_new_filter() {
        let s = r#"{"method": "eth_newFilter", "params": [{"topics":["0x000000000000000000000000a94f5374fce5edbc8e2a8697c15331677e6ebf0b"]}],"id":73}"#;
        let value: serde_json::Value = serde_json::from_str(s).unwrap();
        let _req = serde_json::from_value::<EthRequest>(value).unwrap();
    }

    #[test]
    fn test_serde_eth_unsubscribe() {
        let s = r#"{"id": 1, "method": "eth_unsubscribe", "params": ["0x9cef478923ff08bf67fde6c64013158d"]}"#;
        let value: serde_json::Value = serde_json::from_str(s).unwrap();
        let _req = serde_json::from_value::<EthPubSub>(value).unwrap();
    }

    #[test]
    fn test_serde_eth_subscribe() {
        let s = r#"{"id": 1, "method": "eth_subscribe", "params": ["newHeads"]}"#;
        let value: serde_json::Value = serde_json::from_str(s).unwrap();
        let _req = serde_json::from_value::<EthPubSub>(value).unwrap();

        let s = r#"{"id": 1, "method": "eth_subscribe", "params": ["logs", {"address": "0x8320fe7702b96808f7bbc0d4a888ed1468216cfd", "topics": ["0xd78a0cb8bb633d06981248b816e7bd33c2a35a6089241d099fa519e361cab902"]}]}"#;
        let value: serde_json::Value = serde_json::from_str(s).unwrap();
        let _req = serde_json::from_value::<EthPubSub>(value).unwrap();

        let s = r#"{"id": 1, "method": "eth_subscribe", "params": ["newPendingTransactions"]}"#;
        let value: serde_json::Value = serde_json::from_str(s).unwrap();
        let _req = serde_json::from_value::<EthPubSub>(value).unwrap();

        let s = r#"{"id": 1, "method": "eth_subscribe", "params": ["syncing"]}"#;
        let value: serde_json::Value = serde_json::from_str(s).unwrap();
        let _req = serde_json::from_value::<EthPubSub>(value).unwrap();
    }

    #[test]
    fn test_serde_debug_trace_transaction() {
        let s = r#"{"method": "debug_traceTransaction", "params": ["0x4a3b0fce2cb9707b0baa68640cf2fe858c8bb4121b2a8cb904ff369d38a560ff"]}"#;
        let value: serde_json::Value = serde_json::from_str(s).unwrap();
        let _req = serde_json::from_value::<EthRequest>(value).unwrap();

        let s = r#"{"method": "debug_traceTransaction", "params": ["0x4a3b0fce2cb9707b0baa68640cf2fe858c8bb4121b2a8cb904ff369d38a560ff", {}]}"#;
        let value: serde_json::Value = serde_json::from_str(s).unwrap();
        let _req = serde_json::from_value::<EthRequest>(value).unwrap();

        let s = r#"{"method": "debug_traceTransaction", "params": ["0x4a3b0fce2cb9707b0baa68640cf2fe858c8bb4121b2a8cb904ff369d38a560ff", {"disableStorage": true}]}"#;
        let value: serde_json::Value = serde_json::from_str(s).unwrap();
        let _req = serde_json::from_value::<EthRequest>(value).unwrap();
    }

    #[test]
    fn test_serde_eth_storage() {
        let s = r#"{"method": "eth_getStorageAt", "params": ["0x295a70b2de5e3953354a6a8344e616ed314d7251", "0x0", "latest"]}"#;
        let value: serde_json::Value = serde_json::from_str(s).unwrap();
        let _req = serde_json::from_value::<EthRequest>(value).unwrap();
    }

    #[test]
    fn test_eth_call() {
        let req = r#"{"data":"0xcfae3217","from":"0xd84de507f3fada7df80908082d3239466db55a71","to":"0xcbe828fdc46e3b1c351ec90b1a5e7d9742c0398d"}"#;
        let _req = serde_json::from_str::<CallRequest>(req).unwrap();

        let s = r#"{"method": "eth_call", "params":  [{"data":"0xcfae3217","from":"0xd84de507f3fada7df80908082d3239466db55a71","to":"0xcbe828fdc46e3b1c351ec90b1a5e7d9742c0398d"},"latest"]}"#;
        let _req = serde_json::from_str::<EthRequest>(s).unwrap();

        let s = r#"{"method": "eth_call", "params":  [{"data":"0xcfae3217","from":"0xd84de507f3fada7df80908082d3239466db55a71","to":"0xcbe828fdc46e3b1c351ec90b1a5e7d9742c0398d"}]}"#;
        let _req = serde_json::from_str::<EthRequest>(s).unwrap();

        let s = r#"{"method": "eth_call", "params":  [{"data":"0xcfae3217","from":"0xd84de507f3fada7df80908082d3239466db55a71","to":"0xcbe828fdc46e3b1c351ec90b1a5e7d9742c0398d"}, { "blockNumber": "latest" }]}"#;
        let _req = serde_json::from_str::<EthRequest>(s).unwrap();

        let s = r#"{"method": "eth_call", "params":  [{"data":"0xcfae3217","from":"0xd84de507f3fada7df80908082d3239466db55a71","to":"0xcbe828fdc46e3b1c351ec90b1a5e7d9742c0398d"}, { "blockNumber": "0x0" }]}"#;
        let _req = serde_json::from_str::<EthRequest>(s).unwrap();

        let s = r#"{"method": "eth_call", "params":  [{"data":"0xcfae3217","from":"0xd84de507f3fada7df80908082d3239466db55a71","to":"0xcbe828fdc46e3b1c351ec90b1a5e7d9742c0398d"}, { "blockHash": "0xd4e56740f876aef8c010b86a40d5f56745a118d0906a34e69aec8c0db1cb8fa3" }]}"#;
        let _req = serde_json::from_str::<EthRequest>(s).unwrap();
    }

    #[test]
    fn test_serde_eth_balance() {
        let s = r#"{"method": "eth_getBalance", "params": ["0x295a70b2de5e3953354a6a8344e616ed314d7251", "latest"]}"#;
        let value: serde_json::Value = serde_json::from_str(s).unwrap();

        let _req = serde_json::from_value::<EthRequest>(value).unwrap();
    }

    #[test]
    fn test_serde_eth_block_by_number() {
        let s = r#"{"method": "eth_getBlockByNumber", "params": ["0x0", true]}"#;
        let value: serde_json::Value = serde_json::from_str(s).unwrap();
        let _req = serde_json::from_value::<EthRequest>(value).unwrap();
        let s = r#"{"method": "eth_getBlockByNumber", "params": ["latest", true]}"#;
        let value: serde_json::Value = serde_json::from_str(s).unwrap();
        let _req = serde_json::from_value::<EthRequest>(value).unwrap();
        let s = r#"{"method": "eth_getBlockByNumber", "params": ["earliest", true]}"#;
        let value: serde_json::Value = serde_json::from_str(s).unwrap();
        let _req = serde_json::from_value::<EthRequest>(value).unwrap();
        let s = r#"{"method": "eth_getBlockByNumber", "params": ["pending", true]}"#;
        let value: serde_json::Value = serde_json::from_str(s).unwrap();
        let _req = serde_json::from_value::<EthRequest>(value).unwrap();

        // this case deviates from the spec, but we're supporting this for legacy reasons: <https://github.com/foundry-rs/foundry/issues/1868>
        let s = r#"{"method": "eth_getBlockByNumber", "params": [0, true]}"#;
        let value: serde_json::Value = serde_json::from_str(s).unwrap();
        let _req = serde_json::from_value::<EthRequest>(value).unwrap();
    }
}<|MERGE_RESOLUTION|>--- conflicted
+++ resolved
@@ -10,13 +10,8 @@
     abi::ethereum_types::H64,
     types::{Address, BlockId, BlockNumber, Bytes, Filter, TxHash, H256, U256},
 };
-<<<<<<< HEAD
-use serde::{Deserialize, Deserializer};
-use ethers_core::utils::hex::FromHex;
-=======
 use serde::Deserialize;
 use serde_helpers::Params;
->>>>>>> 8d599c6c
 
 pub mod block;
 pub mod call;
@@ -411,129 +406,6 @@
     PubSub(EthPubSub),
 }
 
-<<<<<<< HEAD
-fn deserialize_hex<'de, D>(d: D) -> Result<Bytes, D::Error>
-where
-    D: Deserializer<'de>, 
-{
-    // first unwrap sequence
-    let mut seq = Vec::<String>::deserialize(d)?;
-    if seq.len() != 1 {
-        return Err(serde::de::Error::custom(format!(
-            "expected params sequence with length 1 but got {}",
-            seq.len()
-        )))
-    }
-
-    let hex = seq.remove(0);
-
-    if &hex[..2] != "0x" {
-        return Err(serde::de::Error::custom("Hex string should be 0x prefixed"));
-    }
-
-    Vec::from_hex(&hex[2..])
-        .map(Into::into)
-        .map_err(|_| serde::de::Error::custom("Invalid hex string"))
-}
-
-fn deserialize_number<'de, D>(deserializer: D) -> Result<U256, D::Error>
-where
-    D: Deserializer<'de>,
-{
-    #[derive(Deserialize)]
-    #[serde(untagged)]
-    enum Numeric {
-        U256(U256),
-        Num(u64),
-    }
-
-    let num = match Numeric::deserialize(deserializer)? {
-        Numeric::U256(n) => n,
-        Numeric::Num(n) => U256::from(n),
-    };
-
-    Ok(num)
-}
-
-fn deserialize_number_opt<'de, D>(deserializer: D) -> Result<Option<U256>, D::Error>
-where
-    D: Deserializer<'de>,
-{
-    #[derive(Deserialize)]
-    #[serde(untagged)]
-    enum Numeric {
-        U256(U256),
-        Num(u64),
-    }
-
-    let num = match Option::<Numeric>::deserialize(deserializer)? {
-        Some(Numeric::U256(n)) => Some(n),
-        Some(Numeric::Num(n)) => Some(U256::from(n)),
-        _ => None,
-    };
-
-    Ok(num)
-}
-
-#[derive(Debug, Clone, PartialEq, Deserialize)]
-pub struct Params<T> {
-    pub params: T,
-}
-
-#[allow(unused)]
-mod sequence {
-    use serde::{
-        de::DeserializeOwned, ser::SerializeSeq, Deserialize, Deserializer, Serialize, Serializer,
-    };
-
-    #[allow(unused)]
-    pub fn serialize<S, T>(val: &T, s: S) -> Result<S::Ok, S::Error>
-    where
-        S: Serializer,
-        T: Serialize,
-    {
-        let mut seq = s.serialize_seq(Some(1))?;
-        seq.serialize_element(val)?;
-        seq.end()
-    }
-
-    pub fn deserialize<'de, T, D>(d: D) -> Result<T, D::Error>
-    where
-        D: Deserializer<'de>,
-        T: DeserializeOwned,
-    {
-        let mut seq = Vec::<T>::deserialize(d)?;
-        if seq.len() != 1 {
-            return Err(serde::de::Error::custom(format!(
-                "expected params sequence with length 1 but got {}",
-                seq.len()
-            )))
-        }
-        Ok(seq.remove(0))
-    }
-}
-
-/// A module that deserializes `[]` optionally
-mod empty_params {
-    use serde::{Deserialize, Deserializer};
-
-    pub fn deserialize<'de, D>(d: D) -> Result<(), D::Error>
-    where
-        D: Deserializer<'de>,
-    {
-        let seq = Option::<Vec<()>>::deserialize(d)?.unwrap_or_default();
-        if !seq.is_empty() {
-            return Err(serde::de::Error::custom(format!(
-                "expected params sequence with length 0 but got {}",
-                seq.len()
-            )))
-        }
-        Ok(())
-    }
-}
-
-=======
->>>>>>> 8d599c6c
 #[cfg(test)]
 mod tests {
     use super::*;
