--- conflicted
+++ resolved
@@ -9,13 +9,8 @@
 - [x] `--abi-decode`
 - [x] `--calldata-decode`
 - [x] `--from-ascii` (with `--from-utf8` alias)
-<<<<<<< HEAD
 - [x] `--from-bin`
-- [ ] `--from-fix`
-=======
-- [ ] `--from-bin`
 - [x] `--from-fix`
->>>>>>> d86dc580
 - [x] `--from-wei`
 - [x] `--max-int`
 - [x] `--max-uint`
