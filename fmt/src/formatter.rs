--- conflicted
+++ resolved
@@ -1185,11 +1185,7 @@
                     end_offset,
                     items.iter_mut().map(|arg| Ok((arg.loc(), arg))),
                 )?;
-<<<<<<< HEAD
                 let multiline = fmt.are_chunks_separated_multiline("{})", &args, ", ")?;
-=======
-                let multiline = fmt.are_chunks_separated_multiline("{})", &args, ",")?;
->>>>>>> 4e141e75
                 fmt.write_chunks_separated(&args, ",", multiline)?;
                 Ok(())
             })?;
