use crate::{result::SuiteResult, ContractRunner, TestFilter};
use ethers::{
    abi::Abi,
    prelude::{artifacts::CompactContractBytecode, ArtifactId, ArtifactOutput},
    solc::{utils::RuntimeOrHandle, Artifact, ProjectCompileOutput},
    types::{Address, Bytes, U256},
};
use eyre::Result;
use foundry_evm::executor::{
    builder::Backend, inspector::CheatsConfig, opts::EvmOpts, DatabaseRef, Executor,
    ExecutorBuilder, Fork, SpecId,
};
use foundry_utils::PostLinkInput;
use proptest::test_runner::TestRunner;
use rayon::prelude::*;
use std::{collections::BTreeMap, marker::Sync, path::Path, sync::mpsc::Sender};

/// Builder used for instantiating the multi-contract runner
#[derive(Debug, Default)]
pub struct MultiContractRunnerBuilder {
    /// The fuzzer to be used for running fuzz tests
    pub fuzzer: Option<TestRunner>,
    /// The address which will be used to deploy the initial contracts and send all
    /// transactions
    pub sender: Option<Address>,
    /// The initial balance for each one of the deployed smart contracts
    pub initial_balance: U256,
    /// The EVM spec to use
    pub evm_spec: Option<SpecId>,
    /// The fork config
    pub fork: Option<Fork>,
    /// Additional cheatcode inspector related settings derived from the `Config`
    pub cheats_config: Option<CheatsConfig>,
    /// Whether or not to collect coverage info
    pub coverage: bool,
}

pub type DeployableContracts = BTreeMap<ArtifactId, (Abi, Bytes, Vec<Bytes>)>;

impl MultiContractRunnerBuilder {
    /// Given an EVM, proceeds to return a runner which is able to execute all tests
    /// against that evm
    pub fn build<A>(
        self,
        root: impl AsRef<Path>,
        output: ProjectCompileOutput<A>,
        evm_opts: EvmOpts,
    ) -> Result<MultiContractRunner>
    where
        A: ArtifactOutput,
    {
        // This is just the contracts compiled, but we need to merge this with the read cached
        // artifacts
        let contracts = output
            .with_stripped_file_prefixes(root)
            .into_artifacts()
            .map(|(i, c)| (i, c.into_contract_bytecode()))
            .collect::<Vec<(ArtifactId, CompactContractBytecode)>>();

        let mut known_contracts: BTreeMap<ArtifactId, (Abi, Vec<u8>)> = Default::default();
        let source_paths = contracts
            .iter()
            .map(|(i, _)| (i.identifier(), i.source.to_string_lossy().into()))
            .collect::<BTreeMap<String, String>>();

        // create a mapping of name => (abi, deployment code, Vec<library deployment code>)
        let mut deployable_contracts = DeployableContracts::default();

        foundry_utils::link_with_nonce_or_address(
            BTreeMap::from_iter(contracts),
            &mut known_contracts,
            Default::default(),
            evm_opts.sender,
            U256::one(),
            &mut deployable_contracts,
            |file, key| (format!("{key}.json:{key}"), file, key),
            |post_link_input| {
                let PostLinkInput {
                    contract,
                    known_contracts,
                    id,
                    extra: deployable_contracts,
                    dependencies,
                } = post_link_input;

                // get bytes
                let bytecode =
                    if let Some(b) = contract.bytecode.expect("No bytecode").object.into_bytes() {
                        b
                    } else {
                        return Ok(())
                    };

                let abi = contract.abi.expect("We should have an abi by now");
                // if its a test, add it to deployable contracts
                if abi.constructor.as_ref().map(|c| c.inputs.is_empty()).unwrap_or(true) &&
                    abi.functions().any(|func| func.name.starts_with("test"))
                {
                    deployable_contracts.insert(
                        id.clone(),
                        (
                            abi.clone(),
                            bytecode,
                            dependencies
                                .into_iter()
                                .map(|(_, bytecode)| bytecode)
                                .collect::<Vec<_>>(),
                        ),
                    );
                }

                contract
                    .deployed_bytecode
                    .and_then(|d_bcode| d_bcode.bytecode)
                    .and_then(|bcode| bcode.object.into_bytes())
                    .and_then(|bytes| known_contracts.insert(id.clone(), (abi, bytes.to_vec())));
                Ok(())
            },
        )?;

        let execution_info = foundry_utils::flatten_known_contracts(&known_contracts);
        Ok(MultiContractRunner {
            contracts: deployable_contracts,
            known_contracts,
            evm_opts,
            evm_spec: self.evm_spec.unwrap_or(SpecId::LONDON),
            sender: self.sender,
            fuzzer: self.fuzzer,
            errors: Some(execution_info.2),
            source_paths,
            fork: self.fork,
            cheats_config: self.cheats_config.unwrap_or_default(),
            coverage: self.coverage,
        })
    }

    #[must_use]
    pub fn sender(mut self, sender: Address) -> Self {
        self.sender = Some(sender);
        self
    }

    #[must_use]
    pub fn initial_balance(mut self, initial_balance: U256) -> Self {
        self.initial_balance = initial_balance;
        self
    }

    #[must_use]
    pub fn fuzzer(mut self, fuzzer: TestRunner) -> Self {
        self.fuzzer = Some(fuzzer);
        self
    }

    #[must_use]
    pub fn evm_spec(mut self, spec: SpecId) -> Self {
        self.evm_spec = Some(spec);
        self
    }

    #[must_use]
    pub fn with_fork(mut self, fork: Option<Fork>) -> Self {
        self.fork = fork;
        self
    }

    #[must_use]
    pub fn with_cheats_config(mut self, cheats_config: CheatsConfig) -> Self {
        self.cheats_config = Some(cheats_config);
        self
    }

    #[must_use]
    pub fn set_coverage(mut self, enable: bool) -> Self {
        self.coverage = enable;
        self
    }
}

/// A multi contract runner receives a set of contracts deployed in an EVM instance and proceeds
/// to run all test functions in these contracts.
pub struct MultiContractRunner {
    /// Mapping of contract name to Abi, creation bytecode and library bytecode which
    /// needs to be deployed & linked against
    pub contracts: DeployableContracts,
    /// Compiled contracts by name that have an Abi and runtime bytecode
    pub known_contracts: BTreeMap<ArtifactId, (Abi, Vec<u8>)>,
    /// The EVM instance used in the test runner
    pub evm_opts: EvmOpts,
    /// The EVM spec
    pub evm_spec: SpecId,
    /// All known errors, used for decoding reverts
    pub errors: Option<Abi>,
    /// The fuzzer which will be used to run parametric tests (w/ non-0 solidity args)
    fuzzer: Option<TestRunner>,
    /// The address which will be used as the `from` field in all EVM calls
    sender: Option<Address>,
    /// A map of contract names to absolute source file paths
    pub source_paths: BTreeMap<String, String>,
    /// The fork config
    pub fork: Option<Fork>,
    /// Additional cheatcode inspector related settings derived from the `Config`
    pub cheats_config: CheatsConfig,
    /// Whether or not to collect coverage info
    pub coverage: bool,
}

impl MultiContractRunner {
    pub fn count_filtered_tests(&self, filter: &(impl TestFilter + Send + Sync)) -> usize {
        self.contracts
            .iter()
            .filter(|(id, _)| {
                filter.matches_path(id.source.to_string_lossy()) &&
                    filter.matches_contract(&id.name)
            })
            .flat_map(|(_, (abi, _, _))| {
                abi.functions().filter(|func| filter.matches_test(func.signature()))
            })
            .count()
    }

    // Get all tests of matching path and contract
    pub fn get_tests(&self, filter: &(impl TestFilter + Send + Sync)) -> Vec<String> {
        self.contracts
            .iter()
            .filter(|(id, _)| {
                filter.matches_path(id.source.to_string_lossy()) &&
                    filter.matches_contract(&id.name)
            })
            .flat_map(|(_, (abi, _, _))| abi.functions().map(|func| func.name.clone()))
            .filter(|sig| sig.starts_with("test"))
            .collect()
    }

    pub fn list(
        &self,
        filter: &(impl TestFilter + Send + Sync),
    ) -> BTreeMap<String, BTreeMap<String, Vec<String>>> {
        self.contracts
            .iter()
            .filter(|(id, _)| {
                filter.matches_path(id.source.to_string_lossy()) &&
                    filter.matches_contract(&id.name)
            })
            .filter(|(_, (abi, _, _))| abi.functions().any(|func| filter.matches_test(&func.name)))
            .map(|(id, (abi, _, _))| {
                let source = id.source.as_path().display().to_string();
                let name = id.name.clone();
                let tests = abi
                    .functions()
                    .filter(|func| func.name.starts_with("test"))
                    .filter(|func| filter.matches_test(func.signature()))
                    .map(|func| func.name.clone())
                    .collect::<Vec<_>>();

                (source, name, tests)
            })
            .fold(BTreeMap::new(), |mut acc, (source, name, tests)| {
                acc.entry(source).or_insert(BTreeMap::new()).insert(name, tests);
                acc
            })
    }

    pub fn test(
        &mut self,
        filter: &(impl TestFilter + Send + Sync),
        stream_result: Option<Sender<(String, SuiteResult)>>,
        include_fuzz_tests: bool,
    ) -> Result<BTreeMap<String, SuiteResult>> {
        tracing::info!(include_fuzz_tests= ?include_fuzz_tests, "running all tests");

        let runtime = RuntimeOrHandle::new();
        let env = runtime.block_on(self.evm_opts.evm_env());

        // the db backend that serves all the data
        let db = runtime.block_on(Backend::new(self.fork.take(), &env));

        let results = self
            .contracts
            .par_iter()
            .filter(|(id, _)| {
                filter.matches_path(id.source.to_string_lossy()) &&
                    filter.matches_contract(&id.name)
            })
            .filter(|(_, (abi, _, _))| abi.functions().any(|func| filter.matches_test(&func.name)))
            .map(|(id, (abi, deploy_code, libs))| {
                let identifier = id.identifier();
                tracing::trace!(contract= ?identifier, "start executing all tests in contract");

                let executor = ExecutorBuilder::default()
                    .with_cheatcodes(self.cheats_config.clone())
                    .with_config(env.clone())
                    .with_spec(self.evm_spec)
                    .with_gas_limit(self.evm_opts.gas_limit())
                    .set_tracing(self.evm_opts.verbosity >= 3)
                    .set_coverage(self.coverage)
                    .build(db.clone());

                let result = self.run_tests(
                    &identifier,
                    abi,
                    executor,
                    deploy_code.clone(),
                    libs,
                    (filter, include_fuzz_tests),
                )?;

                tracing::trace!(contract= ?identifier, "executed all tests in contract");
                Ok((identifier, result))
            })
            .filter_map(Result::<_>::ok)
            .filter(|(_, results)| !results.is_empty())
            .map_with(stream_result, |stream_result, (name, result)| {
                if let Some(stream_result) = stream_result.as_ref() {
                    stream_result.send((name.clone(), result.clone())).unwrap();
                }
                (name, result)
            })
            .collect::<BTreeMap<_, _>>();

        tracing::info!(num_tests= ?results.len(),"ran all tests");
        Ok(results)
    }

    // The _name field is unused because we only want it for tracing
    #[tracing::instrument(
        name = "contract",
        skip_all,
        err,
        fields(name = %_name)
    )]
    fn run_tests<DB: DatabaseRef + Send + Sync>(
        &self,
        _name: &str,
        contract: &Abi,
        executor: Executor<DB>,
        deploy_code: Bytes,
        libs: &[Bytes],
        (filter, include_fuzz_tests): (&impl TestFilter, bool),
    ) -> Result<SuiteResult> {
        let mut runner = ContractRunner::new(
            executor,
            contract,
            deploy_code,
            self.evm_opts.initial_balance,
            self.sender,
            self.errors.as_ref(),
            libs,
        );
        runner.run_tests(filter, self.fuzzer.clone(), include_fuzz_tests)
    }
}

#[cfg(test)]
mod tests {
    use super::*;
    use crate::{
        decode::decode_console_logs,
        test_helpers::{
            filter::Filter, COMPILED, COMPILED_WITH_LIBS, EVM_OPTS, LIBS_PROJECT, PROJECT,
        },
    };
    use foundry_config::Config;
    use foundry_evm::trace::TraceKind;
    use std::env;

    /// Builds a base runner
    fn base_runner() -> MultiContractRunnerBuilder {
        MultiContractRunnerBuilder::default()
            .sender(EVM_OPTS.sender)
            .with_cheats_config(CheatsConfig::new(&Config::default(), &*EVM_OPTS))
    }

    /// Builds a non-tracing runner
    fn runner() -> MultiContractRunner {
        base_runner()
            .with_cheats_config(CheatsConfig::new(&Config::with_root(PROJECT.root()), &*EVM_OPTS))
            .build(&(*PROJECT).paths.root, (*COMPILED).clone(), EVM_OPTS.clone())
            .unwrap()
    }

    /// Builds a tracing runner
    fn tracing_runner() -> MultiContractRunner {
        let mut opts = EVM_OPTS.clone();
        opts.verbosity = 5;
        base_runner().build(&(*PROJECT).paths.root, (*COMPILED).clone(), opts).unwrap()
    }

    // Builds a runner that runs against forked state
    fn forked_runner(rpc: &str) -> MultiContractRunner {
        let mut opts = EVM_OPTS.clone();

        opts.env.chain_id = None; // clear chain id so the correct one gets fetched from the RPC
        opts.fork_url = Some(rpc.to_string());
        let chain_id = opts.get_chain_id();

        let fork = Some(Fork {
            cache_path: None,
            url: rpc.to_string(),
            pin_block: None,
            chain_id,
            initial_backoff: 50,
        });
        base_runner()
            .with_fork(fork)
            .build(&(*LIBS_PROJECT).paths.root, (*COMPILED_WITH_LIBS).clone(), opts)
            .unwrap()
    }

    /// A helper to assert the outcome of multiple tests with helpful assert messages
    fn assert_multiple(
        actuals: &BTreeMap<String, SuiteResult>,
        expecteds: BTreeMap<
            &str,
            Vec<(&str, bool, Option<String>, Option<Vec<String>>, Option<usize>)>,
        >,
    ) {
        assert_eq!(
            actuals.len(),
            expecteds.len(),
            "We did not run as many contracts as we expected"
        );
        for (contract_name, tests) in &expecteds {
            assert!(
                actuals.contains_key(*contract_name),
                "We did not run the contract {}",
                contract_name
            );

            assert_eq!(
                actuals[*contract_name].len(),
                expecteds[contract_name].len(),
                "We did not run as many test functions as we expected for {}",
                contract_name
            );
            for (test_name, should_pass, reason, expected_logs, expected_warning_count) in tests {
                let logs =
                    decode_console_logs(&actuals[*contract_name].test_results[*test_name].logs);

                let warnings_count = &actuals[*contract_name].warnings.len();

                if *should_pass {
                    assert!(
                        actuals[*contract_name].test_results[*test_name].success,
                        "Test {} did not pass as expected.\nReason: {:?}\nLogs:\n{}",
                        test_name,
                        actuals[*contract_name].test_results[*test_name].reason,
                        logs.join("\n")
                    );
                } else {
                    assert!(
                        !actuals[*contract_name].test_results[*test_name].success,
                        "Test {} did not fail as expected.\nLogs:\n{}",
                        test_name,
                        logs.join("\n")
                    );
                    assert_eq!(
                        actuals[*contract_name].test_results[*test_name].reason, *reason,
                        "Failure reason for test {} did not match what we expected.",
                        test_name
                    );
                }

                if let Some(expected_logs) = expected_logs {
                    assert!(
                        logs.iter().eq(expected_logs.iter()),
                        "Logs did not match for test {}.\nExpected:\n{}\n\nGot:\n{}",
                        test_name,
                        logs.join("\n"),
                        expected_logs.join("\n")
                    );
                }

                if let Some(expected_warning_count) = expected_warning_count {
                    assert_eq!(
                        warnings_count, expected_warning_count,
                        "Test {} did not pass as expected. Expected:\n{}Got:\n{}",
                        test_name, warnings_count, expected_warning_count
                    );
                }
            }
        }
    }

    #[test]
    fn test_core() {
        let mut runner = runner();
        let results = runner.test(&Filter::new(".*", ".*", ".*core"), None, true).unwrap();

        assert_multiple(
            &results,
            BTreeMap::from([
                (
                    format!("core{}FailingSetup.t.sol:FailingSetupTest", std::path::MAIN_SEPARATOR)
                        .as_str(),
                    vec![(
                        "setUp()",
                        false,
                        Some("Setup failed: setup failed predictably".to_string()),
                        None,
                        None,
                    )],
                ),
                (
                    format!("core{}MultipleSetup.t.sol:MultipleSetup", std::path::MAIN_SEPARATOR)
                        .as_str(),
                    vec![(
                        "setUp()",
                        false,
                        Some("Multiple setUp functions".to_string()),
                        None,
                        Some(1),
                    )],
                ),
                (
                    format!("core{}Reverting.t.sol:RevertingTest", std::path::MAIN_SEPARATOR)
                        .as_str(),
                    vec![("testFailRevert()", true, None, None, None)],
                ),
                (
                    format!(
                        "core{}SetupConsistency.t.sol:SetupConsistencyCheck",
                        std::path::MAIN_SEPARATOR
                    )
                    .as_str(),
                    vec![
                        ("testAdd()", true, None, None, None),
                        ("testMultiply()", true, None, None, None),
                    ],
                ),
                (
                    format!("core{}DSStyle.t.sol:DSStyleTest", std::path::MAIN_SEPARATOR).as_str(),
                    vec![("testFailingAssertions()", true, None, None, None)],
                ),
                (
                    format!(
                        "core{}ContractEnvironment.t.sol:ContractEnvironmentTest",
                        std::path::MAIN_SEPARATOR
                    )
                    .as_str(),
                    vec![
                        ("testAddresses()", true, None, None, None),
                        ("testEnvironment()", true, None, None, None),
                    ],
                ),
                (
<<<<<<< HEAD
                    "core/PaymentFailure.t.sol:PaymentFailureTest",
                    vec![(
                        "testCantPay()",
                        false,
                        Some("EvmError: Revert".to_string()),
                        None,
                        None,
                    )],
=======
                    format!(
                        "core{}PaymentFailure.t.sol:PaymentFailureTest",
                        std::path::MAIN_SEPARATOR
                    )
                    .as_str(),
                    vec![("testCantPay()", false, Some("Revert".to_string()), None, None)],
>>>>>>> 79419354
                ),
                (
                    format!(
                        "core{}LibraryLinking.t.sol:LibraryLinkingTest",
                        std::path::MAIN_SEPARATOR
                    )
                    .as_str(),
                    vec![
                        ("testDirect()", true, None, None, None),
                        ("testNested()", true, None, None, None),
                    ],
                ),
                (
                    format!("core{}Abstract.t.sol:AbstractTest", std::path::MAIN_SEPARATOR)
                        .as_str(),
                    vec![("testSomething()", true, None, None, None)],
                ),
            ]),
        );
    }

    #[test]
    fn test_logs() {
        let mut runner = runner();
        let results = runner.test(&Filter::new(".*", ".*", ".*logs"), None, true).unwrap();

        assert_multiple(
            &results,
            BTreeMap::from([
                (
                    format!("logs{}DebugLogs.t.sol:DebugLogsTest", std::path::MAIN_SEPARATOR).as_str(),
                    vec![
                        (
                            "test1()",
                            true,
                            None,
                            Some(vec!["0".into(), "1".into(), "2".into()]),
                            None,
                        ),
                        (
                            "test2()",
                            true,
                            None,
                            Some(vec!["0".into(), "1".into(), "3".into()]),
                            None,
                        ),
                        (
                            "testFailWithRequire()",
                            true,
                            None,
                            Some(vec!["0".into(), "1".into(), "5".into()]),
                            None,
                        ),
                        (
                            "testFailWithRevert()",
                            true,
                            None,
                            Some(vec!["0".into(), "1".into(), "4".into(), "100".into()]),
                            None,
                        ),
                        (
                            "testLog()",
                            true,
                            None,
                            Some(vec!["0".into(), "1".into(), "Error: Assertion Failed".into()]),
                            None,
                        ),
                        (
                            "testLogs()",
                            true,
                            None,
                            Some(vec!["0".into(), "1".into(), "0x61626364".into()]),
                            None,
                        ),
                        (
                            "testLogAddress()",
                            true,
                            None,
                            Some(vec![
                                "0".into(),
                                "1".into(),
                                "0x0000000000000000000000000000000000000001".into(),
                            ]),
                            None,
                        ),
                        (
                            "testLogBytes32()",
                            true,
                            None,
                            Some(vec![
                                "0".into(),
                                "1".into(),
                                "0x6162636400000000000000000000000000000000000000000000000000000000".into()]),
                            None,
                        ),
                        (
                            "testLogInt()",
                            true,
                            None,
                            Some(vec!["0".into(), "1".into(), "-31337".into()]),
                            None,
                        ),
                        (
                            "testLogBytes()",
                            true,
                            None,
                            Some(vec!["0".into(), "1".into(), "0x61626364".into()]),
                            None,
                        ),
                        (
                            "testLogString()",
                            true,
                            None,
                            Some(vec!["0".into(), "1".into(), "here".into()]),
                            None,
                        ),
                        (
                            "testLogNamedAddress()",
                            true,
                            None,
                            Some(vec![
                                "0".into(),
                                "1".into(),
                                "address: 0x0000000000000000000000000000000000000001".into()]),
                            None,
                        ),
                        (
                            "testLogNamedBytes32()",
                            true,
                            None,
                            Some(vec![
                                "0".into(),
                                "1".into(),
                                "abcd: 0x6162636400000000000000000000000000000000000000000000000000000000".into()]),
                            None,
                        ),
                        (
                            "testLogNamedDecimalInt()",
                            true,
                            None,
                            Some(vec![
                                "0".into(),
                                "1".into(),
                                "amount: -0.000000000000031337".into()]),
                            None,
                        ),
                        (
                            "testLogNamedDecimalUint()",
                            true,
                            None,
                            Some(vec![
                                "0".into(),
                                "1".into(),
                                "amount: 1.000000000000000000".into()]),
                            None,
                        ),
                        (
                            "testLogNamedInt()",
                            true,
                            None,
                            Some(vec![
                                "0".into(),
                                "1".into(),
                                "amount: -31337".into()]),
                            None,
                        ),
                        (
                            "testLogNamedUint()",
                            true,
                            None,
                            Some(vec![
                                "0".into(),
                                "1".into(),
                                "amount: 1000000000000000000".into()]),
                            None,
                        ),
                        (
                            "testLogNamedBytes()",
                            true,
                            None,
                            Some(vec![
                                "0".into(),
                                "1".into(),
                                "abcd: 0x61626364".into()]),
                            None,
                        ),
                        (
                            "testLogNamedString()",
                            true,
                            None,
                            Some(vec![
                                "0".into(),
                                "1".into(),
                                "key: val".into()]),
                            None,
                        ),
                    ],
                ),
                (
                    format!("logs{}HardhatLogs.t.sol:HardhatLogsTest", std::path::MAIN_SEPARATOR).as_str(),
                    vec![
                        (
                            "testInts()",
                            true,
                            None,
                            Some(vec![
                                "constructor".into(),
                                "0".into(),
                                "1".into(),
                                "2".into(),
                                "3".into(),
                            ]),
                            None,
                        ),
                        (
                            "testMisc()",
                            true,
                            None,
                            Some(vec![
                                "constructor".into(),
                                "testMisc, 0x0000000000000000000000000000000000000001".into(),
                                "testMisc, 42".into(),
                            ]),
                            None,
                        ),
                        (
                            "testStrings()",
                            true,
                            None,
                            Some(vec!["constructor".into(), "testStrings".into()]),
                            None,
                        ),
                        (
                            "testConsoleLog()",
                            true,
                            None,
                            Some(vec!["constructor".into(), "test".into()]),
                            None,
                        ),
                        (
                            "testLogInt()",
                            true,
                            None,
                            Some(vec!["constructor".into(), "-31337".into()]),
                            None,
                        ),
                        (
                            "testLogUint()",
                            true,
                            None,
                            Some(vec!["constructor".into(), "1".into()]),
                            None,
                        ),
                        (
                            "testLogString()",
                            true,
                            None,
                            Some(vec!["constructor".into(), "test".into()]),
                            None,
                        ),
                        (
                            "testLogBool()",
                            true,
                            None,
                            Some(vec!["constructor".into(), "false".into()]),
                            None,
                        ),
                        (
                            "testLogAddress()",
                            true,
                            None,
                            Some(vec!["constructor".into(), "0x0000000000000000000000000000000000000001".into()]),
                            None,
                        ),
                        (
                            "testLogBytes()",
                            true,
                            None,
                            Some(vec!["constructor".into(), "0x61".into()]),
                            None,
                        ),
                        (
                            "testLogBytes1()",
                            true,
                            None,
                            Some(vec!["constructor".into(), "0x61".into()]),
                            None,
                        ),
                        (
                            "testLogBytes2()",
                            true,
                            None,
                            Some(vec!["constructor".into(), "0x6100".into()]),
                            None,
                        ),
                        (
                            "testLogBytes3()",
                            true,
                            None,
                            Some(vec!["constructor".into(), "0x610000".into()]),
                            None,
                        ),
                        (
                            "testLogBytes4()",
                            true,
                            None,
                            Some(vec!["constructor".into(), "0x61000000".into()]),
                            None,
                        ),
                        (
                            "testLogBytes5()",
                            true,
                            None,
                            Some(vec!["constructor".into(), "0x6100000000".into()]),
                            None,
                        ),
                        (
                            "testLogBytes6()",
                            true,
                            None,
                            Some(vec!["constructor".into(), "0x610000000000".into()]),
                            None,
                        ),
                        (
                            "testLogBytes7()",
                            true,
                            None,
                            Some(vec!["constructor".into(), "0x61000000000000".into()]),
                            None,
                        ),
                        (
                            "testLogBytes8()",
                            true,
                            None,
                            Some(vec!["constructor".into(), "0x6100000000000000".into()]),
                            None,
                        ),
                        (
                            "testLogBytes9()",
                            true,
                            None,
                            Some(vec!["constructor".into(), "0x610000000000000000".into()]),
                            None,
                        ),
                        (
                            "testLogBytes10()",
                            true,
                            None,
                            Some(vec!["constructor".into(), "0x61000000000000000000".into()]),
                            None,
                        ),
                        (
                            "testLogBytes11()",
                            true,
                            None,
                            Some(vec!["constructor".into(), "0x6100000000000000000000".into()]),
                            None,
                        ),
                        (
                            "testLogBytes12()",
                            true,
                            None,
                            Some(vec!["constructor".into(), "0x610000000000000000000000".into()]),
                            None,
                        ),
                        (
                            "testLogBytes13()",
                            true,
                            None,
                            Some(vec!["constructor".into(), "0x61000000000000000000000000".into()]),
                            None,
                        ),
                        (
                            "testLogBytes14()",
                            true,
                            None,
                            Some(vec!["constructor".into(), "0x6100000000000000000000000000".into()]),
                            None,
                        ),
                        (
                            "testLogBytes15()",
                            true,
                            None,
                            Some(vec!["constructor".into(), "0x610000000000000000000000000000".into()]),
                            None,
                        ),
                        (
                            "testLogBytes16()",
                            true,
                            None,
                            Some(vec!["constructor".into(), "0x61000000000000000000000000000000".into()]),
                            None,
                        ),
                        (
                            "testLogBytes17()",
                            true,
                            None,
                            Some(vec!["constructor".into(), "0x6100000000000000000000000000000000".into()]),
                            None,
                        ),
                        (
                            "testLogBytes18()",
                            true,
                            None,
                            Some(vec!["constructor".into(), "0x610000000000000000000000000000000000".into()]),
                            None,
                        ),
                        (
                            "testLogBytes19()",
                            true,
                            None,
                            Some(vec!["constructor".into(), "0x61000000000000000000000000000000000000".into()]),
                            None,
                        ),
                        (
                            "testLogBytes20()",
                            true,
                            None,
                            Some(vec!["constructor".into(), "0x6100000000000000000000000000000000000000".into()]),
                            None,
                        ),
                        (
                            "testLogBytes21()",
                            true,
                            None,
                            Some(vec!["constructor".into(), "0x610000000000000000000000000000000000000000".into()]),
                            None,
                        ),
                        (
                            "testLogBytes22()",
                            true,
                            None,
                            Some(vec!["constructor".into(), "0x61000000000000000000000000000000000000000000".into()]),
                            None,
                        ),
                        (
                            "testLogBytes23()",
                            true,
                            None,
                            Some(vec!["constructor".into(), "0x6100000000000000000000000000000000000000000000".into()]),
                            None,
                        ),
                        (
                            "testLogBytes24()",
                            true,
                            None,
                            Some(vec!["constructor".into(), "0x610000000000000000000000000000000000000000000000".into()]),
                            None,
                        ),
                        (
                            "testLogBytes25()",
                            true,
                            None,
                            Some(vec!["constructor".into(), "0x61000000000000000000000000000000000000000000000000".into()]),
                            None,
                        ),
                        (
                            "testLogBytes26()",
                            true,
                            None,
                            Some(vec!["constructor".into(), "0x6100000000000000000000000000000000000000000000000000".into()]),
                            None,
                        ),
                        (
                            "testLogBytes27()",
                            true,
                            None,
                            Some(vec!["constructor".into(), "0x610000000000000000000000000000000000000000000000000000".into()]),
                            None,
                        ),
                        (
                            "testLogBytes28()",
                            true,
                            None,
                            Some(vec!["constructor".into(), "0x61000000000000000000000000000000000000000000000000000000".into()]),
                            None,
                        ),
                        (
                            "testLogBytes29()",
                            true,
                            None,
                            Some(vec!["constructor".into(), "0x6100000000000000000000000000000000000000000000000000000000".into()]),
                            None,
                        ),
                        (
                            "testLogBytes30()",
                            true,
                            None,
                            Some(vec!["constructor".into(), "0x610000000000000000000000000000000000000000000000000000000000".into()]),
                            None,
                        ),
                        (
                            "testLogBytes31()",
                            true,
                            None,
                            Some(vec!["constructor".into(), "0x61000000000000000000000000000000000000000000000000000000000000".into()]),
                            None,
                        ),
                        (
                            "testLogBytes32()",
                            true,
                            None,
                            Some(vec!["constructor".into(), "0x6100000000000000000000000000000000000000000000000000000000000000".into()]),
                            None,
                        ),
                        (
                            "testConsoleLogUint()",
                            true,
                            None,
                            Some(vec!["constructor".into(), "1".into()]),
                            None,
                        ),
                        (
                            "testConsoleLogString()",
                            true,
                            None,
                            Some(vec!["constructor".into(), "test".into()]),
                            None,
                        ),
                        (
                            "testConsoleLogBool()",
                            true,
                            None,
                            Some(vec!["constructor".into(), "false".into()]),
                            None,
                        ),
                        (
                            "testConsoleLogAddress()",
                            true,
                            None,
                            Some(vec!["constructor".into(), "0x0000000000000000000000000000000000000001".into()]),
                            None,
                        ),
                    ],
                ),
            ]),
        );
    }

    #[test]
    fn test_cheats() {
        let mut runner = runner();

        // test `setEnv` first, and confirm that it can correctly set environment variables,
        // so that we can use it in subsequent `env*` tests
        runner.test(&Filter::new("testSetEnv", ".*", ".*"), None, true).unwrap();
        let env_var_key = "_foundryCheatcodeSetEnvTestKey";
        let env_var_val = "_foundryCheatcodeSetEnvTestVal";
        let res = env::var(env_var_key);
        assert!(
            res.is_ok() && res.unwrap() == env_var_val,
            "Test `testSetEnv` did not pass as expected.
Reason: `setEnv` failed to set an environment variable `{}={}`",
            env_var_key,
            env_var_val
        );

        let suite_result = runner.test(&Filter::new(".*", ".*", ".*cheats"), None, true).unwrap();
        assert!(!suite_result.is_empty());
        for (_, SuiteResult { test_results, .. }) in suite_result {
            for (test_name, result) in test_results {
                let logs = decode_console_logs(&result.logs);
                assert!(
                    result.success,
                    "Test {} did not pass as expected.\nReason: {:?}\nLogs:\n{}",
                    test_name,
                    result.reason,
                    logs.join("\n")
                );
            }
        }
    }

    #[test]
    fn test_fuzz() {
        let mut runner = runner();
        let suite_result = runner.test(&Filter::new(".*", ".*", ".*fuzz"), None, true).unwrap();

        for (_, SuiteResult { test_results, .. }) in suite_result {
            for (test_name, result) in test_results {
                let logs = decode_console_logs(&result.logs);

                match test_name.as_ref() {
                    "testPositive(uint256)" | "testSuccessfulFuzz(uint128,uint128)" => assert!(
                        result.success,
                        "Test {} did not pass as expected.\nReason: {:?}\nLogs:\n{}",
                        test_name,
                        result.reason,
                        logs.join("\n")
                    ),
                    _ => assert!(
                        !result.success,
                        "Test {} did not fail as expected.\nReason: {:?}\nLogs:\n{}",
                        test_name,
                        result.reason,
                        logs.join("\n")
                    ),
                }
            }
        }
    }

    #[test]
    fn test_trace() {
        let mut runner = tracing_runner();
        let suite_result = runner.test(&Filter::new(".*", ".*", ".*trace"), None, true).unwrap();

        // TODO: This trace test is very basic - it is probably a good candidate for snapshot
        // testing.
        for (_, SuiteResult { test_results, .. }) in suite_result {
            for (test_name, result) in test_results {
                let deployment_traces =
                    result.traces.iter().filter(|(kind, _)| *kind == TraceKind::Deployment);
                let setup_traces =
                    result.traces.iter().filter(|(kind, _)| *kind == TraceKind::Setup);
                let execution_traces =
                    result.traces.iter().filter(|(kind, _)| *kind == TraceKind::Deployment);

                assert_eq!(
                    deployment_traces.count(),
                    1,
                    "Test {} did not have exactly 1 deployment trace.",
                    test_name
                );
                assert!(
                    setup_traces.count() <= 1,
                    "Test {} had more than 1 setup trace.",
                    test_name
                );
                assert_eq!(
                    execution_traces.count(),
                    1,
                    "Test {} did not not have exactly 1 execution trace.",
                    test_name
                );
            }
        }
    }

    #[test]
    fn test_fork() {
        let rpc_url = foundry_utils::rpc::next_http_archive_rpc_endpoint();
        let mut runner = forked_runner(&rpc_url);
        let suite_result = runner.test(&Filter::new(".*", ".*", ".*fork"), None, true).unwrap();

        for (_, SuiteResult { test_results, .. }) in suite_result {
            for (test_name, result) in test_results {
                let logs = decode_console_logs(&result.logs);

                assert!(
                    result.success,
                    "Test {} did not pass as expected.\nReason: {:?}\nLogs:\n{}",
                    test_name,
                    result.reason,
                    logs.join("\n")
                );
            }
        }
    }

    #[test]
    fn test_doesnt_run_abstract_contract() {
        let mut runner = runner();
        let results = runner
            .test(&Filter::new(".*", ".*", format!(".*Abstract.t.sol").as_str()), None, true)
            .unwrap();
        println!("{:?}", results.keys());
        assert!(results
            .get(
                format!("core{}Abstract.t.sol:AbstractTestBase", std::path::MAIN_SEPARATOR)
                    .as_str()
            )
            .is_none());
        assert!(results
            .get(format!("core{}Abstract.t.sol:AbstractTest", std::path::MAIN_SEPARATOR).as_str())
            .is_some());
    }
}<|MERGE_RESOLUTION|>--- conflicted
+++ resolved
@@ -544,23 +544,12 @@
                     ],
                 ),
                 (
-<<<<<<< HEAD
-                    "core/PaymentFailure.t.sol:PaymentFailureTest",
-                    vec![(
-                        "testCantPay()",
-                        false,
-                        Some("EvmError: Revert".to_string()),
-                        None,
-                        None,
-                    )],
-=======
                     format!(
                         "core{}PaymentFailure.t.sol:PaymentFailureTest",
                         std::path::MAIN_SEPARATOR
                     )
                     .as_str(),
                     vec![("testCantPay()", false, Some("Revert".to_string()), None, None)],
->>>>>>> 79419354
                 ),
                 (
                     format!(
