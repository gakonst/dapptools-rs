--- conflicted
+++ resolved
@@ -1,16 +1,4 @@
 use crate::TestFilter;
-<<<<<<< HEAD
-use evm_adapters::{
-    evm_opts::EvmOpts,
-    invariant_fuzz::{InvariantExecutor, InvariantFuzzTestResult},
-    sputnik::{helpers::TestSputnikVM, Executor, PRECOMPILES_MAP},
-};
-use rayon::iter::ParallelIterator;
-use sputnik::{backend::Backend, Config};
-use std::cell::RefCell;
-
-=======
->>>>>>> ca61bb99
 use ethers::{
     abi::{Abi, Function, RawLog},
     types::{Address, Bytes, U256},
@@ -31,33 +19,6 @@
     time::{Duration, Instant},
 };
 
-<<<<<<< HEAD
-#[derive(Clone, Debug, Serialize, Deserialize)]
-pub struct CounterExample {
-    /// Address to which to call to
-    pub addr: Option<Address>,
-    /// The data to provide
-    pub calldata: Bytes,
-    // Token does not implement Serde (lol), so we just serialize the calldata
-    #[serde(skip)]
-    pub args: Vec<Token>,
-}
-
-impl fmt::Display for CounterExample {
-    fn fmt(&self, f: &mut fmt::Formatter<'_>) -> fmt::Result {
-        let args = foundry_utils::format_tokens(&self.args).collect::<Vec<_>>().join(", ");
-        if let Some(addr) = self.addr {
-            write!(
-                f,
-                "addr={:?}, calldata=0x{}, args=[{}]",
-                addr,
-                hex::encode(&self.calldata),
-                args
-            )
-        } else {
-            write!(f, "calldata=0x{}, args=[{}]", hex::encode(&self.calldata), args)
-        }
-=======
 /// Results and duration for a set of tests included in the same test contract
 #[derive(Clone, Serialize)]
 pub struct SuiteResult {
@@ -84,7 +45,6 @@
 
     pub fn len(&self) -> usize {
         self.test_results.len()
->>>>>>> ca61bb99
     }
 }
 
@@ -246,27 +206,6 @@
     }
 }
 
-<<<<<<< HEAD
-// Require that the backend is Cloneable. This allows us to use the `SharedBackend` from
-// evm-adapters which is clone-able.
-impl<'a, B: Backend + Clone + Send + Sync> ContractRunner<'a, B> {
-    /// Creates a new EVM and deploys the test contract inside the runner
-    /// from the sending account.
-    pub fn new_sputnik_evm(
-        &'a self,
-        force_tracing: bool,
-    ) -> eyre::Result<(Address, TestSputnikVM<'a, B>, Vec<String>)> {
-        // create the EVM, clone the backend.
-        let mut executor = Executor::new_with_cheatcodes(
-            self.backend.clone(),
-            self.evm_opts.env.gas_limit,
-            self.evm_cfg,
-            &*PRECOMPILES_MAP,
-            self.evm_opts.ffi,
-            self.evm_opts.verbosity > 2 || force_tracing,
-            self.evm_opts.debug,
-        );
-=======
 impl<'a, DB: DatabaseRef + Send + Sync> ContractRunner<'a, DB> {
     /// Deploys the test contract inside the runner from the sending account, and optionally runs
     /// the `setUp` function on the test contract.
@@ -335,7 +274,6 @@
         };
 
         traces.extend(constructor_traces.map(|traces| (TraceKind::Deployment, traces)).into_iter());
->>>>>>> ca61bb99
 
         // Now we set the contracts initial balance, and we also reset `self.sender`s balance to
         // the initial balance we want
@@ -444,14 +382,6 @@
             .contract
             .functions()
             .into_iter()
-<<<<<<< HEAD
-            .filter(|func| func.name.starts_with("test"))
-            .filter(|func| filter.matches_test(&func.name))
-            .collect::<Vec<_>>();
-        println!("{:?}", test_fns);
-        let has_invar_fns =
-            self.contract.functions().into_iter().any(|func| func.name.starts_with("invariant"));
-=======
             .filter(|func| {
                 func.name.starts_with("test") &&
                     filter.matches_test(func.signature()) &&
@@ -459,7 +389,11 @@
             })
             .map(|func| (func, func.name.starts_with("testFail")))
             .collect();
->>>>>>> ca61bb99
+
+        println!("{:?}", test_fns);
+        let has_invar_fns =
+            self.contract.functions().into_iter().any(|func| func.name.starts_with("invariant"));
+
 
         let test_results = tests
             .par_iter()
@@ -476,7 +410,6 @@
             })
             .collect::<Result<BTreeMap<_, _>>>()?;
 
-<<<<<<< HEAD
         let mut map = if let Some(ref fuzzer) = fuzzer {
             let fuzz_tests = test_fns
                 .par_iter()
@@ -518,7 +451,8 @@
             let successful = map.iter().filter(|(_, tst)| tst.success).count();
             let duration = Instant::now().duration_since(start);
             tracing::info!(?duration, "done. {}/{} successful", successful, map.len());
-=======
+        }
+        
         let duration = start.elapsed();
         if !test_results.is_empty() {
             let successful = test_results.iter().filter(|(_, tst)| tst.success).count();
@@ -528,8 +462,8 @@
                 successful,
                 test_results.len()
             );
->>>>>>> ca61bb99
-        }
+        }
+
         Ok(SuiteResult::new(duration, test_results, warnings))
     }
 
@@ -540,69 +474,7 @@
         should_fail: bool,
         setup: TestSetup,
     ) -> Result<TestResult> {
-<<<<<<< HEAD
-        let start = Instant::now();
-        // the expected result depends on the function name
-        // DAppTools' ds-test will not revert inside its `assertEq`-like functions
-        // which allows to test multiple assertions in 1 test function while also
-        // preserving logs.
-        let should_fail = func.name.starts_with("testFail");
-        tracing::debug!(func = ?func.signature(), should_fail, "unit-testing");
-
-        let (address, mut evm, init_logs) = self.new_sputnik_evm(false)?;
-
-        let errors_abi = self.execution_info.as_ref().map(|(_, _, errors)| errors);
-        let errors_abi = if let Some(ref abi) = errors_abi { abi } else { self.contract };
-
-        let mut logs = init_logs;
-
-        let mut traces: Option<Vec<CallTraceArena>> = None;
-        let mut identified_contracts: Option<BTreeMap<Address, (String, Abi)>> = None;
-
-        // clear out the deployment trace
-        evm.reset_traces();
-
-        // call the setup function in each test to reset the test's state.
-        if setup {
-            tracing::trace!("setting up");
-            let setup_logs = match evm.setup(address) {
-                Ok((_reason, setup_logs)) => setup_logs,
-                Err(e) => {
-                    // if tracing is enabled, just return it as a failed test
-                    // otherwise abort
-                    if evm.tracing_enabled() {
-                        self.update_traces(
-                            &mut traces,
-                            &mut identified_contracts,
-                            known_contracts,
-                            setup,
-                            &mut evm,
-                        );
-                    }
-
-                    return Ok(TestResult {
-                        success: false,
-                        reason: Some("Setup failed: ".to_string() + &e.to_string()),
-                        gas_used: 0,
-                        counterexample: None,
-                        logs,
-                        kind: TestKind::Standard(0),
-                        traces,
-                        identified_contracts,
-                        debug_calls: if evm.state().debug_enabled {
-                            Some(evm.debug_calls())
-                        } else {
-                            None
-                        },
-                        labeled_addresses: evm.state().labels.clone(),
-                    })
-                }
-            };
-            logs.extend_from_slice(&setup_logs);
-        }
-=======
         let TestSetup { address, mut logs, mut traces, mut labeled_addresses, .. } = setup;
->>>>>>> ca61bb99
 
         // Run unit test
         let start = Instant::now();
@@ -671,7 +543,6 @@
         })
     }
 
-<<<<<<< HEAD
     #[tracing::instrument(name = "invariant-test", skip_all)]
     pub fn run_invariant_test(
         &self,
@@ -897,10 +768,7 @@
         }
     }
 
-    #[tracing::instrument(name = "fuzz-test", skip_all, fields(name = %func.signature()))]
-=======
     #[tracing::instrument(name = "fuzz-test", skip_all, fields(name = %func.signature(), %should_fail))]
->>>>>>> ca61bb99
     pub fn run_fuzz_test(
         &self,
         func: &Function,
@@ -908,19 +776,7 @@
         runner: TestRunner,
         setup: TestSetup,
     ) -> Result<TestResult> {
-<<<<<<< HEAD
-        // do not trace in fuzztests, as it's a big performance hit
-        let start = Instant::now();
-        let should_fail = func.name.starts_with("testFail");
-        tracing::debug!(func = ?func.signature(), should_fail, "fuzzing");
-
-        let (address, mut evm, init_logs) = self.new_sputnik_evm(false)?;
-
-        let mut traces: Option<Vec<CallTraceArena>> = None;
-        let mut identified_contracts: Option<BTreeMap<Address, (String, Abi)>> = None;
-=======
         let TestSetup { address, mut logs, mut traces, mut labeled_addresses, .. } = setup;
->>>>>>> ca61bb99
 
         // Run fuzz test
         let start = Instant::now();
@@ -931,34 +787,10 @@
             self.errors,
         );
 
-<<<<<<< HEAD
-        let success = test_error.is_none();
-        let mut counterexample = None;
-        let mut reason = None;
-        if let Some(err) = test_error {
-            match err.test_error {
-                TestError::Abort(r) if r == "Too many global rejects".into() => {
-                    reason = Some(r.message().to_string());
-                }
-                TestError::Fail(_, value) => {
-                    // skip the function selector when decoding
-                    let args = func.decode_input(&value.as_ref()[4..])?;
-                    let counter = CounterExample { addr: None, calldata: value.clone(), args };
-                    counterexample = Some(counter);
-                    tracing::info!("Found minimal failing case: {}", hex::encode(&value));
-                }
-                result => panic!("Unexpected test result: {:?}", result),
-            }
-            if !err.revert_reason.is_empty() {
-                reason = Some(err.revert_reason);
-            }
-        }
-=======
         // Record logs, labels and traces
         logs.append(&mut result.logs);
         labeled_addresses.append(&mut result.labeled_addresses);
         traces.extend(result.traces.map(|traces| (TraceKind::Execution, traces)).into_iter());
->>>>>>> ca61bb99
 
         // Record test execution time
         tracing::debug!(
@@ -975,50 +807,6 @@
             traces,
             labeled_addresses,
         })
-    }
-<<<<<<< HEAD
-
-    fn update_traces<S: Clone, E: Evm<S>>(
-        &self,
-        traces: &mut Option<Vec<CallTraceArena>>,
-        identified_contracts: &mut Option<BTreeMap<Address, (String, Abi)>>,
-        known_contracts: Option<&BTreeMap<String, (Abi, Vec<u8>)>>,
-        setup: bool,
-        evm: &mut E,
-    ) {
-        let evm_traces = evm.traces();
-        if !evm_traces.is_empty() && evm.tracing_enabled() {
-            let mut ident = BTreeMap::new();
-            // create an iter over the traces
-            let mut trace_iter = evm_traces.into_iter();
-            let mut temp_traces = Vec::new();
-            if setup {
-                // grab the setup trace if it exists
-                let setup = trace_iter.next().expect("no setup trace");
-                setup.update_identified(
-                    0,
-                    known_contracts.expect("traces enabled but no identified_contracts"),
-                    &mut ident,
-                    evm,
-                );
-                temp_traces.push(setup);
-            }
-            // grab the test trace
-            if let Some(test_trace) = trace_iter.next() {
-                test_trace.update_identified(
-                    0,
-                    known_contracts.expect("traces enabled but no identified_contracts"),
-                    &mut ident,
-                    evm,
-                );
-                temp_traces.push(test_trace);
-            }
-
-            // pass back the identified contracts and traces
-            *identified_contracts = Some(ident);
-            *traces = Some(temp_traces);
-        }
-        evm.reset_traces();
     }
 
     fn update_traces_ref<S: Clone, E: Evm<S>>(
@@ -1065,149 +853,4 @@
         }
         evm.reset_traces();
     }
-}
-
-// Helper functions for getting the revert status for a `ReturnReason` without having
-// to specify the full EVM signature
-fn is_fail<S: Clone, E: Evm<S> + evm_adapters::Evm<S, ReturnReason = T>, T>(
-    _evm: &mut E,
-    status: T,
-) -> bool {
-    <E as evm_adapters::Evm<S>>::is_fail(&status)
-}
-
-fn revert<S: Clone, E: Evm<S> + evm_adapters::Evm<S, ReturnReason = T>, T>(_evm: &E) -> T {
-    <E as evm_adapters::Evm<S>>::revert()
-}
-
-#[cfg(test)]
-mod tests {
-    use super::*;
-    use crate::test_helpers::{filter::Filter, BACKEND, COMPILED, EVM_OPTS};
-    use ethers::solc::artifacts::CompactContractRef;
-
-    mod sputnik {
-        use ::sputnik::backend::MemoryBackend;
-        use evm_adapters::sputnik::helpers::CFG_NO_LMT;
-        use foundry_utils::get_func;
-        use proptest::test_runner::Config as FuzzConfig;
-
-        use super::*;
-
-        pub fn runner<'a>(
-            abi: &'a Abi,
-            code: ethers::prelude::Bytes,
-            libs: &'a mut Vec<ethers::prelude::Bytes>,
-        ) -> ContractRunner<'a, MemoryBackend<'a>> {
-            ContractRunner::new(&*EVM_OPTS, &*CFG_NO_LMT, &*BACKEND, abi, code, None, None, libs)
-        }
-
-        #[test]
-        fn test_runner() {
-            let compiled = COMPILED.find("GreeterTest").expect("could not find contract");
-            super::test_runner(compiled);
-        }
-
-        #[test]
-        fn test_function_overriding() {
-            let compiled = COMPILED.find("GreeterTest").expect("could not find contract");
-
-            let (_, code, _) = compiled.into_parts_or_default();
-            let mut libs = vec![];
-            let runner = runner(compiled.abi.as_ref().unwrap(), code, &mut libs);
-
-            let mut cfg = FuzzConfig::default();
-            cfg.failure_persistence = None;
-            let fuzzer = TestRunner::new(cfg);
-            let filter = Filter::new("testGreeting", ".*", ".*");
-            let results = runner.run_tests(&filter, Some(fuzzer), None).unwrap();
-            assert!(results["testGreeting()"].success);
-            assert!(results["testGreeting(string)"].success);
-            assert!(results["testGreeting(string,string)"].success);
-        }
-
-        #[test]
-        fn test_fuzzing_counterexamples() {
-            let compiled = COMPILED.find("GreeterTest").expect("could not find contract");
-            let (_, code, _) = compiled.into_parts_or_default();
-            let mut libs = vec![];
-            let runner = runner(compiled.abi.as_ref().unwrap(), code, &mut libs);
-
-            let mut cfg = FuzzConfig::default();
-            cfg.failure_persistence = None;
-            let fuzzer = TestRunner::new(cfg);
-            let filter = Filter::new("testFuzz.*", ".*", ".*");
-            let results = runner.run_tests(&filter, Some(fuzzer), None).unwrap();
-            for (_, res) in results {
-                assert!(!res.success);
-                assert!(res.counterexample.is_some());
-            }
-        }
-
-        #[test]
-        fn test_fuzzing_ok() {
-            let compiled = COMPILED.find("GreeterTest").expect("could not find contract");
-            let (_, code, _) = compiled.into_parts_or_default();
-            let mut libs = vec![];
-            let runner = runner(compiled.abi.as_ref().unwrap(), code, &mut libs);
-
-            let mut cfg = FuzzConfig::default();
-            cfg.failure_persistence = None;
-            let fuzzer = TestRunner::new(cfg);
-            let func = get_func("testStringFuzz(string)").unwrap();
-            let res = runner.run_fuzz_test(&func, true, fuzzer, None).unwrap();
-            assert!(res.success);
-            assert!(res.counterexample.is_none());
-        }
-
-        #[test]
-        fn test_fuzz_shrinking() {
-            let compiled = COMPILED.find("GreeterTest").expect("could not find contract");
-            let (_, code, _) = compiled.into_parts_or_default();
-            let mut libs = vec![];
-            let runner = runner(compiled.abi.as_ref().unwrap(), code, &mut libs);
-
-            let mut cfg = FuzzConfig::default();
-            cfg.failure_persistence = None;
-            let fuzzer = TestRunner::new(cfg);
-            let func = get_func("function testShrinking(uint256 x, uint256 y) public").unwrap();
-            let res = runner.run_fuzz_test(&func, true, fuzzer, None).unwrap();
-            assert!(!res.success);
-
-            // get the counterexample with shrinking enabled by default
-            let counterexample = res.counterexample.unwrap();
-            let product_with_shrinking: u64 =
-                // casting to u64 here is safe because the shrunk result is always gonna be small
-                // enough to fit in a u64, whereas as seen below, that's not possible without
-                // shrinking
-                counterexample.args.into_iter().map(|x| x.into_uint().unwrap().as_u64()).product();
-
-            let mut cfg = FuzzConfig::default();
-            cfg.failure_persistence = None;
-            // we reduce the shrinking iters and observe a larger result
-            cfg.max_shrink_iters = 5;
-            let fuzzer = TestRunner::new(cfg);
-            let res = runner.run_fuzz_test(&func, true, fuzzer, None).unwrap();
-            assert!(!res.success);
-
-            // get the non-shrunk result
-            let counterexample = res.counterexample.unwrap();
-            let args =
-                counterexample.args.into_iter().map(|x| x.into_uint().unwrap()).collect::<Vec<_>>();
-            let product_without_shrinking = args[0].saturating_mul(args[1]);
-            assert!(product_without_shrinking > product_with_shrinking.into());
-        }
-    }
-
-    pub fn test_runner(compiled: CompactContractRef) {
-        let (_, code, _) = compiled.into_parts_or_default();
-        let mut libs = vec![];
-        let runner = sputnik::runner(compiled.abi.as_ref().unwrap(), code, &mut libs);
-
-        let res = runner.run_tests(&Filter::matches_all(), None, None).unwrap();
-        assert!(!res.is_empty());
-        assert!(res.iter().all(|(_, result)| result.success));
-    }
-=======
->>>>>>> ca61bb99
 }