use crate::TestFilter;
use ethers::{
<<<<<<< HEAD
    abi::{Abi, Function, RawLog},
    prelude::ArtifactId,
    types::{Address, Bytes, U256},
=======
    abi::{Abi, Function},
    types::{Address, Bytes, Log, U256},
>>>>>>> 346a2ab3
};
use eyre::Result;
use foundry_evm::{
    executor::{CallResult, DatabaseRef, DeployResult, EvmError, Executor},
    fuzz::{
        invariant::{InvariantExecutor, InvariantFuzzTestResult},
        CounterExample, FuzzedCases, FuzzedExecutor,
    },
    trace::{load_contracts, CallTraceArena, TraceKind},
    CALLER,
};
use proptest::test_runner::{TestError, TestRunner};
use rayon::iter::{IntoParallelRefIterator, ParallelIterator};
use serde::{Deserialize, Serialize};
use std::{
    collections::BTreeMap,
    fmt,
    time::{Duration, Instant},
};

/// Metadata on how to run fuzz/invariant tests
#[derive(Clone, Copy)]
pub struct TestOptions {
    /// Whether fuzz tests should be run
    pub include_fuzz_tests: bool,
    /// The number of calls executed to attempt to break invariants
    pub invariant_depth: u32,
    /// Fails the invariant fuzzing if a reversion occurs
    pub invariant_fail_on_revert: bool,
}

/// Results and duration for a set of tests included in the same test contract
#[derive(Clone, Serialize)]
pub struct SuiteResult {
    /// Total duration of the test run for this block of tests
    pub duration: Duration,
    /// Individual test results. `test method name -> TestResult`
    pub test_results: BTreeMap<String, TestResult>,
    // Warnings
    pub warnings: Vec<String>,
}

impl SuiteResult {
    pub fn new(
        duration: Duration,
        test_results: BTreeMap<String, TestResult>,
        warnings: Vec<String>,
    ) -> Self {
        Self { duration, test_results, warnings }
    }

    pub fn is_empty(&self) -> bool {
        self.test_results.is_empty()
    }

    pub fn len(&self) -> usize {
        self.test_results.len()
    }
}

/// The result of an executed solidity test
#[derive(Clone, Debug, Serialize, Deserialize)]
pub struct TestResult {
    /// Whether the test case was successful. This means that the transaction executed
    /// properly, or that there was a revert and that the test was expected to fail
    /// (prefixed with `testFail`)
    pub success: bool,

    /// If there was a revert, this field will be populated. Note that the test can
    /// still be successful (i.e self.success == true) when it's expected to fail.
    pub reason: Option<String>,

    /// Minimal reproduction test case for failing fuzz tests
    pub counterexample: Option<CounterExample>,

    /// Minimal reproduction sequence for failing invariant test
    pub counterexample_sequence: Option<Vec<CounterExample>>,

    /// Any captured & parsed as strings logs along the test's execution which should
    /// be printed to the user.
    #[serde(skip)]
    pub logs: Vec<Log>,

    /// What kind of test this was
    pub kind: TestKind,

    /// Traces
    pub traces: Vec<(TraceKind, CallTraceArena)>,

    /// Labeled addresses
    pub labeled_addresses: BTreeMap<Address, String>,
}

impl TestResult {
    /// Returns `true` if this is the result of a fuzz test
    pub fn is_fuzz(&self) -> bool {
        matches!(self.kind, TestKind::Fuzz(_))
    }
}

/// Used gas by a test
#[derive(Debug, Clone, Eq, PartialEq)]
pub enum TestKindGas {
    Standard(u64),
    Fuzz { runs: usize, mean: u64, median: u64 },
    Invariant { runs: usize, calls: usize, reverts: usize, mean: u64, median: u64 },
}

impl fmt::Display for TestKindGas {
    fn fmt(&self, f: &mut fmt::Formatter<'_>) -> fmt::Result {
        match self {
            TestKindGas::Standard(gas) => {
                write!(f, "(gas: {})", gas)
            }
            TestKindGas::Fuzz { runs, mean, median } => {
                write!(f, "(runs: {}, μ: {}, ~: {})", runs, mean, median)
            }
            TestKindGas::Invariant { runs, calls, reverts, mean, median } => {
                write!(
                    f,
                    "(runs: {}, calls: {}, reverts: {}, μ: {}, ~: {})",
                    runs, calls, reverts, mean, median
                )
            }
        }
    }
}

impl TestKindGas {
    /// Returns the main gas value to compare against
    pub fn gas(&self) -> u64 {
        match self {
            TestKindGas::Standard(gas) => *gas,
            // We use the median for comparisons
            TestKindGas::Fuzz { median, .. } => *median,
            TestKindGas::Invariant { median, .. } => *median,
        }
    }
}

/// Various types of tests
#[derive(Clone, Debug, Serialize, Deserialize)]
pub enum TestKind {
    /// A standard test that consists of calling the defined solidity function
    ///
    /// Holds the consumed gas
    Standard(u64),
    /// A solidity fuzz test, that stores all test cases
    Fuzz(FuzzedCases),
    /// Invariant
    Invariant(Vec<FuzzedCases>, usize),
}

impl TestKind {
    /// The gas consumed by this test
    pub fn gas_used(&self) -> TestKindGas {
        match self {
            TestKind::Standard(gas) => TestKindGas::Standard(*gas),
            TestKind::Fuzz(fuzzed) => TestKindGas::Fuzz {
                runs: fuzzed.cases().len(),
                median: fuzzed.median_gas(false),
                mean: fuzzed.mean_gas(false),
            },
            TestKind::Invariant(fuzzed, reverts) => TestKindGas::Invariant {
                runs: fuzzed.len(),
                calls: fuzzed.iter().map(|sequence| sequence.cases().len()).sum(),
                // todo
                median: fuzzed.get(0).unwrap().median_gas(false),
                mean: fuzzed.get(0).unwrap().mean_gas(false),
                reverts: *reverts,
            },
        }
    }
}

#[derive(Clone, Debug, Default)]
pub struct TestSetup {
    /// The address at which the test contract was deployed
    pub address: Address,
    /// The logs emitted during setup
    pub logs: Vec<Log>,
    /// Call traces of the setup
    pub traces: Vec<(TraceKind, CallTraceArena)>,
    /// Addresses labeled during setup
    pub labeled_addresses: BTreeMap<Address, String>,
    /// Whether the setup failed
    pub setup_failed: bool,
    /// The reason the setup failed
    pub reason: Option<String>,
}

pub struct ContractRunner<'a, DB: DatabaseRef + Clone> {
    /// The executor used by the runner.
    pub executor: Executor<DB>,

    /// Library contracts to be deployed before the test contract
    pub predeploy_libs: &'a [Bytes],
    /// The deployed contract's code
    pub code: Bytes,
    /// The test contract's ABI
    pub contract: &'a Abi,
    /// All known errors, used to decode reverts
    pub errors: Option<&'a Abi>,

    /// The initial balance of the test contract
    pub initial_balance: U256,
    /// The address which will be used as the `from` field in all EVM calls
    pub sender: Address,
}

impl<'a, DB: DatabaseRef + Clone> ContractRunner<'a, DB> {
    #[allow(clippy::too_many_arguments)]
    pub fn new(
        executor: Executor<DB>,
        contract: &'a Abi,
        code: Bytes,
        initial_balance: U256,
        sender: Option<Address>,
        errors: Option<&'a Abi>,
        predeploy_libs: &'a [Bytes],
    ) -> Self {
        Self {
            executor,
            contract,
            code,
            initial_balance,
            sender: sender.unwrap_or_default(),
            errors,
            predeploy_libs,
        }
    }
}

impl<'a, DB: DatabaseRef + Send + Sync + Clone> ContractRunner<'a, DB> {
    /// Deploys the test contract inside the runner from the sending account, and optionally runs
    /// the `setUp` function on the test contract.
    pub fn setup(&mut self, setup: bool) -> Result<TestSetup> {
        // We max out their balance so that they can deploy and make calls.
        self.executor.set_balance(self.sender, U256::MAX);
        self.executor.set_balance(*CALLER, U256::MAX);

        // We set the nonce of the deployer accounts to 1 to get the same addresses as DappTools
        self.executor.set_nonce(self.sender, 1);

        // Deploy libraries
        let mut traces: Vec<(TraceKind, CallTraceArena)> = vec![];
        for code in self.predeploy_libs.iter() {
            match self.executor.deploy(self.sender, code.0.clone(), 0u32.into(), self.errors) {
                Ok(DeployResult { traces: tmp_traces, .. }) => {
                    if let Some(tmp_traces) = tmp_traces {
                        traces.push((TraceKind::Deployment, tmp_traces));
                    }
                }
                Err(EvmError::Execution { reason, traces, logs, labels, .. }) => {
                    // If we failed to call the constructor, force the tracekind to be setup so
                    // a trace is shown.
                    let traces = if let Some(traces) = traces {
                        vec![(TraceKind::Setup, traces)]
                    } else {
                        vec![]
                    };

                    return Ok(TestSetup {
                        address: Address::zero(),
                        logs,
                        traces,
                        labeled_addresses: labels,
                        setup_failed: true,
                        reason: Some(reason),
                    })
                }
                e => eyre::bail!("Unrecoverable error: {:?}", e),
            }
        }

        // Deploy an instance of the contract
        let DeployResult { address, mut logs, traces: constructor_traces, .. } = match self
            .executor
            .deploy(self.sender, self.code.0.clone(), 0u32.into(), self.errors)
        {
            Ok(d) => d,
            Err(EvmError::Execution { reason, traces, logs, labels, .. }) => {
                let traces = if let Some(traces) = traces {
                    vec![(TraceKind::Setup, traces)]
                } else {
                    vec![]
                };

                return Ok(TestSetup {
                    address: Address::zero(),
                    logs,
                    traces,
                    labeled_addresses: labels,
                    setup_failed: true,
                    reason: Some(reason),
                })
            }
            e => eyre::bail!("Unrecoverable error: {:?}", e),
        };

        traces.extend(constructor_traces.map(|traces| (TraceKind::Deployment, traces)).into_iter());

        // Now we set the contracts initial balance, and we also reset `self.sender`s balance to
        // the initial balance we want
        self.executor.set_balance(address, self.initial_balance);
        self.executor.set_balance(self.sender, self.initial_balance);

        // Optionally call the `setUp` function
        Ok(if setup {
            tracing::trace!("setting up");
            let (setup_failed, setup_logs, setup_traces, labeled_addresses, reason) = match self
                .executor
                .setup(address)
            {
                Ok(CallResult { traces, labels, logs, .. }) => (false, logs, traces, labels, None),
                Err(EvmError::Execution { traces, labels, logs, reason, .. }) => {
                    (true, logs, traces, labels, Some(format!("Setup failed: {reason}")))
                }
                Err(e) => (
                    true,
                    Vec::new(),
                    None,
                    BTreeMap::new(),
                    Some(format!("Setup failed: {}", &e.to_string())),
                ),
            };
            traces.extend(setup_traces.map(|traces| (TraceKind::Setup, traces)).into_iter());
            logs.extend_from_slice(&setup_logs);

            TestSetup { address, logs, traces, labeled_addresses, setup_failed, reason }
        } else {
            TestSetup { address, logs, traces, ..Default::default() }
        })
    }

    /// Runs all tests for a contract whose names match the provided regular expression
    pub fn run_tests(
        &mut self,
        filter: &impl TestFilter,
        fuzzer: Option<TestRunner>,
        test_options: TestOptions,
        known_contracts: Option<&BTreeMap<ArtifactId, (Abi, Vec<u8>)>>,
    ) -> Result<SuiteResult> {
        tracing::info!("starting tests");
        let start = Instant::now();
        let mut warnings = Vec::new();

        let setup_fns: Vec<_> =
            self.contract.functions().filter(|func| func.name.to_lowercase() == "setup").collect();

        let needs_setup = setup_fns.len() == 1 && setup_fns[0].name == "setUp";

        // There is a single miss-cased `setUp` function, so we add a warning
        for setup_fn in setup_fns.iter() {
            if setup_fn.name != "setUp" {
                warnings.push(format!(
                    "Found invalid setup function \"{}\" did you mean \"setUp()\"?",
                    setup_fn.signature()
                ));
            }
        }

        // There are multiple setUp function, so we return a single test result for `setUp`
        if setup_fns.len() > 1 {
            return Ok(SuiteResult::new(
                start.elapsed(),
                [(
                    "setUp()".to_string(),
                    TestResult {
                        success: false,
                        reason: Some("Multiple setUp functions".to_string()),
                        counterexample: None,
                        counterexample_sequence: None,
                        logs: vec![],
                        kind: TestKind::Standard(0),
                        traces: vec![],
                        labeled_addresses: BTreeMap::new(),
                    },
                )]
                .into(),
                warnings,
            ))
        }

        let has_invariants =
            self.contract.functions().into_iter().any(|func| func.name.starts_with("invariant"));

        if has_invariants && needs_setup {
            // invariant testing requires tracing to figure
            //   out what contracts were created
            self.executor.set_tracing(true);
        }

        let setup = self.setup(needs_setup)?;
        if setup.setup_failed {
            // The setup failed, so we return a single test result for `setUp`
            return Ok(SuiteResult::new(
                start.elapsed(),
                [(
                    "setUp()".to_string(),
                    TestResult {
                        success: false,
                        reason: setup.reason,
                        counterexample: None,
                        counterexample_sequence: None,
                        logs: setup.logs,
                        kind: TestKind::Standard(0),
                        traces: setup.traces,
                        labeled_addresses: setup.labeled_addresses,
                    },
                )]
                .into(),
                warnings,
            ))
        }

        // Collect valid test functions
        let tests: Vec<_> = self
            .contract
            .functions()
            .into_iter()
            .filter(|func| {
                func.name.starts_with("test") &&
                    filter.matches_test(func.signature()) &&
                    (test_options.include_fuzz_tests || func.inputs.is_empty())
            })
            .map(|func| (func, func.name.starts_with("testFail")))
            .collect();

        let mut test_results = tests
            .par_iter()
            .filter_map(|(func, should_fail)| {
                let result = if func.inputs.is_empty() {
                    Some(self.run_test(func, *should_fail, setup.clone()))
                } else {
                    fuzzer.as_ref().map(|fuzzer| {
                        self.run_fuzz_test(func, *should_fail, fuzzer.clone(), setup.clone())
                    })
                };

                result.map(|result| Ok((func.signature(), result?)))
            })
            .collect::<Result<BTreeMap<_, _>>>()?;

        if has_invariants && fuzzer.is_some() {
            let identified_contracts = load_contracts(setup.traces.clone(), known_contracts);

            let functions: Vec<&Function> = self
                .contract
                .functions()
                .into_iter()
                .filter(|func| {
                    func.name.starts_with("invariant") &&
                        filter.matches_test(func.signature()) &&
                        test_options.include_fuzz_tests
                })
                .collect();

            let results = self.run_invariant_test(
                functions.clone(),
                fuzzer.expect("no fuzzer"),
                setup,
                test_options,
                &identified_contracts,
            )?;

            results.into_iter().zip(functions.iter()).for_each(|(result, function)| {
                match result.kind {
                    TestKind::Invariant(ref _cases, _) => {
                        test_results.insert(function.name.clone(), result);
                    }
                    _ => unreachable!(),
                }
            });
        }

        let duration = start.elapsed();
        if !test_results.is_empty() {
            let successful = test_results.iter().filter(|(_, tst)| tst.success).count();
            tracing::info!(
                duration = ?duration,
                "done. {}/{} successful",
                successful,
                test_results.len()
            );
        }

        Ok(SuiteResult::new(duration, test_results, warnings))
    }

    #[tracing::instrument(name = "test", skip_all, fields(name = %func.signature(), %should_fail))]
    pub fn run_test(
        &self,
        func: &Function,
        should_fail: bool,
        setup: TestSetup,
    ) -> Result<TestResult> {
        let TestSetup { address, mut logs, mut traces, mut labeled_addresses, .. } = setup;

        // Run unit test
        let start = Instant::now();
        let (reverted, reason, gas, stipend, execution_traces, state_changeset) = match self
            .executor
            .call::<(), _, _>(self.sender, address, func.clone(), (), 0.into(), self.errors)
        {
            Ok(CallResult {
                reverted,
                gas,
                stipend,
                logs: execution_logs,
                traces: execution_trace,
                labels: new_labels,
                state_changeset,
                ..
            }) => {
                labeled_addresses.extend(new_labels);
                logs.extend(execution_logs);
                (reverted, None, gas, stipend, execution_trace, state_changeset)
            }
            Err(EvmError::Execution {
                reverted,
                reason,
                gas,
                stipend,
                logs: execution_logs,
                traces: execution_trace,
                labels: new_labels,
                state_changeset,
                ..
            }) => {
                labeled_addresses.extend(new_labels);
                logs.extend(execution_logs);
                (reverted, Some(reason), gas, stipend, execution_trace, state_changeset)
            }
            Err(err) => {
                tracing::error!(?err);
                return Err(err.into())
            }
        };
        traces.extend(execution_traces.map(|traces| (TraceKind::Execution, traces)).into_iter());

        let success = self.executor.is_success(
            setup.address,
            reverted,
            state_changeset.expect("we should have a state changeset"),
            should_fail,
        );

        // Record test execution time
        tracing::debug!(
            duration = ?start.elapsed(),
            %success,
            %gas
        );

        Ok(TestResult {
            success,
            reason,
            counterexample: None,
            counterexample_sequence: None,
            logs,
            kind: TestKind::Standard(gas.overflowing_sub(stipend).0),
            traces,
            labeled_addresses,
        })
    }

    #[tracing::instrument(name = "invariant-test", skip_all)]
    pub fn run_invariant_test(
        &mut self,
        funcs: Vec<&Function>,
        runner: TestRunner,
        setup: TestSetup,
        test_options: TestOptions,
        identified_contracts: &BTreeMap<Address, (String, Abi)>,
    ) -> Result<Vec<TestResult>> {
        let TestSetup { address, mut logs, mut traces, labeled_addresses, .. } = setup;

        let start = Instant::now();
        let prev_db = self.executor.db.clone();
        let mut evm =
            InvariantExecutor::new(&mut self.executor, runner, self.sender, identified_contracts);

        if let Some(InvariantFuzzTestResult { invariants, cases, reverts }) = evm.invariant_fuzz(
            funcs,
            address,
            self.contract,
            test_options.invariant_depth,
            test_options.invariant_fail_on_revert,
        )? {
            let results = invariants
                .iter()
                .map(|(_k, test_error)| {
                    let mut counterexample_sequence = vec![];

                    if let Some(ref error) = test_error {
                        // we want traces for a failed fuzz
                        if let TestError::Fail(_reason, vec_addr_bytes) = &error.test_error {
                            // Reset DB state
                            self.executor.db = prev_db.clone();
                            self.executor.set_tracing(true);

                            for (sender, (addr, bytes)) in vec_addr_bytes.iter() {
                                let call_result = self
                                    .executor
                                    .call_raw_committing(*sender, *addr, bytes.0.clone(), 0.into())
                                    .expect("bad call to evm");

                                logs.extend(call_result.logs);
                                traces.push((TraceKind::Execution, call_result.traces.unwrap()));

                                counterexample_sequence.push(CounterExample::create(
                                    *sender,
                                    *addr,
                                    bytes,
                                    identified_contracts,
                                ));

                                if let Some(func) = &error.func {
                                    let error_call_result = self
                                        .executor
                                        .call_raw(self.sender, error.addr, func.0.clone(), 0.into())
                                        .expect("bad call to evm");

                                    if error_call_result.reverted {
                                        logs.extend(error_call_result.logs);
                                        traces.push((
                                            TraceKind::Execution,
                                            error_call_result.traces.unwrap(),
                                        ));
                                        break
                                    }
                                }
                            }
                        }
                    }

                    let success = test_error.is_none();
                    let mut reason = None;

                    if let Some(err) = test_error {
                        if !err.revert_reason.is_empty() {
                            reason = Some(err.revert_reason.clone());
                        }
                    }

                    let duration = Instant::now().duration_since(start);
                    tracing::debug!(?duration, %success);

                    let sequence = if !counterexample_sequence.is_empty() {
                        Some(counterexample_sequence)
                    } else {
                        None
                    };

                    TestResult {
                        success,
                        reason,
                        counterexample: None,
                        counterexample_sequence: sequence,
                        logs: logs.clone(),
                        kind: TestKind::Invariant(cases.clone(), reverts),
                        traces: traces.clone(),
                        labeled_addresses: labeled_addresses.clone(),
                    }
                })
                .collect();

            // Final clean-up
            self.executor.db = prev_db;

            Ok(results)
        } else {
            Ok(vec![])
        }
    }

    #[tracing::instrument(name = "fuzz-test", skip_all, fields(name = %func.signature(), %should_fail))]
    pub fn run_fuzz_test(
        &self,
        func: &Function,
        should_fail: bool,
        runner: TestRunner,
        setup: TestSetup,
    ) -> Result<TestResult> {
        let TestSetup { address, mut logs, mut traces, mut labeled_addresses, .. } = setup;

        // Run fuzz test
        let start = Instant::now();
        let mut result = FuzzedExecutor::new(&self.executor, runner, self.sender).fuzz(
            func,
            address,
            should_fail,
            self.errors,
        );

        // Record logs, labels and traces
        logs.append(&mut result.logs);
        labeled_addresses.append(&mut result.labeled_addresses);
        traces.extend(result.traces.map(|traces| (TraceKind::Execution, traces)).into_iter());

        // Record test execution time
        tracing::debug!(
            duration = ?start.elapsed(),
            success = %result.success
        );

        Ok(TestResult {
            success: result.success,
            reason: result.reason,
            counterexample: result.counterexample,
            counterexample_sequence: None,
            logs,
            kind: TestKind::Fuzz(result.cases),
            traces,
            labeled_addresses,
        })
    }
}<|MERGE_RESOLUTION|>--- conflicted
+++ resolved
@@ -1,13 +1,8 @@
 use crate::TestFilter;
 use ethers::{
-<<<<<<< HEAD
-    abi::{Abi, Function, RawLog},
+    abi::{Abi, Function},
     prelude::ArtifactId,
-    types::{Address, Bytes, U256},
-=======
-    abi::{Abi, Function},
     types::{Address, Bytes, Log, U256},
->>>>>>> 346a2ab3
 };
 use eyre::Result;
 use foundry_evm::{
