use crate::{
    result::{SuiteResult, TestKind, TestResult, TestSetup},
    TestFilter, TestOptions,
};
use ethers::{
    abi::{Abi, Function},
    types::{Address, Bytes, U256},
};
use eyre::{Result, WrapErr};
use foundry_common::{
    contracts::{ContractsByAddress, ContractsByArtifact},
    TestFunctionExt,
};
use foundry_evm::{
    executor::{CallResult, DeployResult, EvmError, Executor},
    fuzz::{
        invariant::{InvariantContract, InvariantExecutor, InvariantFuzzTestResult},
        FuzzedExecutor,
    },
    trace::{load_contracts, TraceKind},
    CALLER,
};
use proptest::test_runner::{TestError, TestRunner};
use rayon::iter::{IntoParallelRefIterator, ParallelIterator};
use std::{collections::BTreeMap, time::Instant};
use tracing::{error, trace};

/// A type that executes all tests of a contract
#[derive(Debug, Clone)]
pub struct ContractRunner<'a> {
    /// The executor used by the runner.
    pub executor: Executor,

    /// Library contracts to be deployed before the test contract
    pub predeploy_libs: &'a [Bytes],
    /// The deployed contract's code
    pub code: Bytes,
    /// The test contract's ABI
    pub contract: &'a Abi,
    /// All known errors, used to decode reverts
    pub errors: Option<&'a Abi>,

    /// The initial balance of the test contract
    pub initial_balance: U256,
    /// The address which will be used as the `from` field in all EVM calls
    pub sender: Address,
}

impl<'a> ContractRunner<'a> {
    #[allow(clippy::too_many_arguments)]
    pub fn new(
        executor: Executor,
        contract: &'a Abi,
        code: Bytes,
        initial_balance: U256,
        sender: Option<Address>,
        errors: Option<&'a Abi>,
        predeploy_libs: &'a [Bytes],
    ) -> Self {
        Self {
            executor,
            contract,
            code,
            initial_balance,
            sender: sender.unwrap_or_default(),
            errors,
            predeploy_libs,
        }
    }
}

impl<'a> ContractRunner<'a> {
    /// Deploys the test contract inside the runner from the sending account, and optionally runs
    /// the `setUp` function on the test contract.
    pub fn setup(&mut self, setup: bool) -> Result<TestSetup> {
        trace!(?setup, "Setting test contract");

        // We max out their balance so that they can deploy and make calls.
        self.executor.set_balance(self.sender, U256::MAX)?;
        self.executor.set_balance(CALLER, U256::MAX)?;

        // We set the nonce of the deployer accounts to 1 to get the same addresses as DappTools
        self.executor.set_nonce(self.sender, 1)?;

        // Deploy libraries
        let mut traces = Vec::with_capacity(self.predeploy_libs.len());
        for code in self.predeploy_libs.iter() {
            match self.executor.deploy(self.sender, code.0.clone(), 0u32.into(), self.errors) {
                Ok(DeployResult { traces: tmp_traces, .. }) => {
                    if let Some(tmp_traces) = tmp_traces {
                        traces.push((TraceKind::Deployment, tmp_traces));
                    }
                }
                Err(EvmError::Execution { reason, traces, logs, labels, .. }) => {
                    // If we failed to call the constructor, force the tracekind to be setup so
                    // a trace is shown.
                    let traces =
                        traces.map(|traces| vec![(TraceKind::Setup, traces)]).unwrap_or_default();

                    return Ok(TestSetup {
                        address: Address::zero(),
                        logs,
                        traces,
                        labeled_addresses: labels,
                        setup_failed: true,
                        reason: Some(reason),
                    })
                }
                e => eyre::bail!("Unrecoverable error: {:?}", e),
            }
        }

        // Deploy an instance of the contract
        let DeployResult { address, mut logs, traces: constructor_traces, .. } = match self
            .executor
            .deploy(self.sender, self.code.0.clone(), 0u32.into(), self.errors)
        {
            Ok(d) => d,
            Err(EvmError::Execution { reason, traces, logs, labels, .. }) => {
                let traces =
                    traces.map(|traces| vec![(TraceKind::Setup, traces)]).unwrap_or_default();

                return Ok(TestSetup {
                    address: Address::zero(),
                    logs,
                    traces,
                    labeled_addresses: labels,
                    setup_failed: true,
                    reason: Some(reason),
                })
            }
            e => eyre::bail!("Unrecoverable error: {:?}", e),
        };

        traces.extend(constructor_traces.map(|traces| (TraceKind::Deployment, traces)).into_iter());

        // Now we set the contracts initial balance, and we also reset `self.sender`s and `CALLER`s
        // balance to the initial balance we want
        self.executor.set_balance(address, self.initial_balance)?;
        self.executor.set_balance(self.sender, self.initial_balance)?;
        self.executor.set_balance(CALLER, self.initial_balance)?;

        self.executor.deploy_create2_deployer()?;

        // Optionally call the `setUp` function
        let setup = if setup {
            trace!("setting up");
            let (setup_failed, setup_logs, setup_traces, labeled_addresses, reason) =
                match self.executor.setup(None, address) {
                    Ok(CallResult { traces, labels, logs, .. }) => {
                        trace!(contract=?address, "successfully setUp test");
                        (false, logs, traces, labels, None)
                    }
                    Err(EvmError::Execution { traces, labels, logs, reason, .. }) => {
                        error!(reason=?reason, contract= ?address, "setUp failed");
                        (true, logs, traces, labels, Some(format!("Setup failed: {reason}")))
                    }
                    Err(err) => {
                        error!(reason=?err, contract= ?address, "setUp failed");
                        (
                            true,
                            Vec::new(),
                            None,
                            BTreeMap::new(),
                            Some(format!("Setup failed: {}", &err.to_string())),
                        )
                    }
                };
            traces.extend(setup_traces.map(|traces| (TraceKind::Setup, traces)).into_iter());
            logs.extend(setup_logs);

            TestSetup { address, logs, traces, labeled_addresses, setup_failed, reason }
        } else {
            TestSetup { address, logs, traces, ..Default::default() }
        };

        Ok(setup)
    }

    /// Runs all tests for a contract whose names match the provided regular expression
    pub fn run_tests(
        mut self,
        filter: &impl TestFilter,
        test_options: TestOptions,
        known_contracts: Option<&ContractsByArtifact>,
    ) -> Result<SuiteResult> {
        tracing::info!("starting tests");
        let start = Instant::now();
        let mut warnings = Vec::new();

        let setup_fns: Vec<_> =
            self.contract.functions().filter(|func| func.name.is_setup()).collect();

        let needs_setup = setup_fns.len() == 1 && setup_fns[0].name == "setUp";

        // There is a single miss-cased `setUp` function, so we add a warning
        for setup_fn in setup_fns.iter() {
            if setup_fn.name != "setUp" {
                warnings.push(format!(
                    "Found invalid setup function \"{}\" did you mean \"setUp()\"?",
                    setup_fn.signature()
                ));
            }
        }

        // There are multiple setUp function, so we return a single test result for `setUp`
        if setup_fns.len() > 1 {
            return Ok(SuiteResult::new(
                start.elapsed(),
                [(
                    "setUp()".to_string(),
                    TestResult {
                        success: false,
                        reason: Some("Multiple setUp functions".to_string()),
                        counterexample: None,
                        logs: vec![],
                        kind: TestKind::Standard(0),
                        traces: vec![],
                        coverage: None,
                        labeled_addresses: BTreeMap::new(),
                    },
                )]
                .into(),
                warnings,
            ))
        }

        let has_invariants =
            self.contract.functions().into_iter().any(|func| func.name.is_invariant_test());

        // Invariant testing requires tracing to figure out what contracts were created.
        let original_tracing = self.executor.inspector_config().tracing;
        if has_invariants && needs_setup {
            self.executor.set_tracing(true);
        }

        let setup = self.setup(needs_setup)?;
        self.executor.set_tracing(original_tracing);

        if setup.setup_failed {
            // The setup failed, so we return a single test result for `setUp`
            return Ok(SuiteResult::new(
                start.elapsed(),
                [(
                    "setUp()".to_string(),
                    TestResult {
                        success: false,
                        reason: setup.reason,
                        counterexample: None,
                        logs: setup.logs,
                        kind: TestKind::Standard(0),
                        traces: setup.traces,
                        coverage: None,
                        labeled_addresses: setup.labeled_addresses,
                    },
                )]
                .into(),
                warnings,
            ))
        }

        // Collect valid test functions
        let tests: Vec<_> = self
            .contract
            .functions()
            .into_iter()
            .filter(|func| func.is_test() && filter.matches_test(func.signature()))
            .map(|func| (func, func.is_test_fail()))
            .collect();

        let mut test_results = BTreeMap::new();
        if !tests.is_empty() {
            test_results.extend(
                tests
                    .par_iter()
                    .flat_map(|(func, should_fail)| {
                        if func.is_fuzz_test() {
                            self.run_fuzz_test(
                                func,
                                *should_fail,
                                test_options.fuzzer(),
                                setup.clone(),
                            )
                        } else {
                            self.clone().run_test(func, *should_fail, setup.clone())
                        }
                        .map(|result| Ok((func.signature(), result)))
                    })
                    .collect::<Result<BTreeMap<_, _>>>()?,
            );
        }

        if has_invariants {
            let identified_contracts = load_contracts(setup.traces.clone(), known_contracts);
            let functions: Vec<&Function> = self
                .contract
                .functions()
                .into_iter()
                .filter(|func| {
                    func.name.is_invariant_test() && filter.matches_test(func.signature())
                })
                .collect();

            let results = self.run_invariant_test(
                test_options.invariant_fuzzer(),
                setup,
                test_options,
                functions.clone(),
                known_contracts,
                identified_contracts,
            )?;

            results.into_iter().zip(functions.iter()).for_each(|(result, function)| {
                match result.kind {
                    TestKind::Invariant(ref _cases, _) => {
                        test_results.insert(function.signature(), result);
                    }
                    _ => unreachable!(),
                }
            });
        }

        let duration = start.elapsed();
        if !test_results.is_empty() {
            let successful = test_results.iter().filter(|(_, tst)| tst.success).count();
            tracing::info!(
                duration = ?duration,
                "done. {}/{} successful",
                successful,
                test_results.len()
            );
        }

        Ok(SuiteResult::new(duration, test_results, warnings))
    }

    /// Runs a single test
    ///
    /// Calls the given functions and returns the `TestResult`.
    ///
    /// State modifications are not committed to the evm database but discarded after the call,
    /// similar to `eth_call`.
    #[tracing::instrument(name = "test", skip_all, fields(name = %func.signature(), %should_fail))]
    pub fn run_test(
        mut self,
        func: &Function,
        should_fail: bool,
        setup: TestSetup,
    ) -> Result<TestResult> {
        let TestSetup { address, mut logs, mut traces, mut labeled_addresses, .. } = setup;

        // Run unit test
        let start = Instant::now();
        let (reverted, reason, gas, stipend, execution_traces, coverage, state_changeset) =
            match self.executor.execute_test::<(), _, _>(
                self.sender,
                address,
                func.clone(),
                (),
                0.into(),
                self.errors,
            ) {
                Ok(CallResult {
                    reverted,
                    gas_used: gas,
                    stipend,
                    logs: execution_logs,
                    traces: execution_trace,
                    coverage,
                    labels: new_labels,
                    state_changeset,
                    ..
                }) => {
                    labeled_addresses.extend(new_labels);
                    logs.extend(execution_logs);
                    (reverted, None, gas, stipend, execution_trace, coverage, state_changeset)
                }
                Err(EvmError::Execution {
                    reverted,
                    reason,
                    gas_used: gas,
                    stipend,
                    logs: execution_logs,
                    traces: execution_trace,
                    labels: new_labels,
                    state_changeset,
                    ..
                }) => {
                    labeled_addresses.extend(new_labels);
                    logs.extend(execution_logs);
                    (reverted, Some(reason), gas, stipend, execution_trace, None, state_changeset)
                }
                Err(err) => {
                    error!(?err);
                    return Err(err.into())
                }
            };
        traces.extend(execution_traces.map(|traces| (TraceKind::Execution, traces)).into_iter());

        let success = self.executor.is_success(
            setup.address,
            reverted,
            state_changeset.expect("we should have a state changeset"),
            should_fail,
        );

        // Record test execution time
        tracing::debug!(
            duration = ?start.elapsed(),
            %success,
            %gas
        );

        Ok(TestResult {
            success,
            reason,
            counterexample: None,
            logs,
            kind: TestKind::Standard(gas.overflowing_sub(stipend).0),
            traces,
            coverage,
            labeled_addresses,
        })
    }

    #[tracing::instrument(name = "invariant-test", skip_all)]
    pub fn run_invariant_test(
        &mut self,
        runner: TestRunner,
        setup: TestSetup,
        test_options: TestOptions,
        functions: Vec<&Function>,
        known_contracts: Option<&ContractsByArtifact>,
        identified_contracts: ContractsByAddress,
    ) -> Result<Vec<TestResult>> {
        trace!(target: "forge::test::fuzz", "executing invariant test with invariant functions {:?}",  functions.iter().map(|f|&f.name).collect::<Vec<_>>());
        let empty = ContractsByArtifact::default();
        let project_contracts = known_contracts.unwrap_or(&empty);
        let TestSetup { address, logs, traces, labeled_addresses, .. } = setup;

        let mut evm = InvariantExecutor::new(
            &mut self.executor,
            runner,
            test_options.invariant,
            &identified_contracts,
            project_contracts,
        );

        let invariant_contract =
            InvariantContract { address, invariant_functions: functions, abi: self.contract };

        if let Some(InvariantFuzzTestResult { invariants, cases, reverts }) =
            evm.invariant_fuzz(invariant_contract)?
        {
<<<<<<< HEAD
            let results = invariants.values().map(|test_error| {
=======
            let results = invariants
                .values()
                .map(|test_error| {
>>>>>>> 67a3cde3
                    let mut counterexample = None;
                    let mut logs = logs.clone();
                    let mut traces = traces.clone();

                    if let Some(ref error) = test_error {
                        if let TestError::Fail(_, _) = &error.test_error {
                            counterexample = error.replay(
                                self.executor.clone(),
                                known_contracts,
                                identified_contracts.clone(),
                                &mut logs,
                                &mut traces,
                            )?;
                        }
                    }

                    Ok(TestResult {
                        success: test_error.is_none(),
                        reason: test_error.as_ref().and_then(|err| {
                            (!err.revert_reason.is_empty()).then(|| err.revert_reason.clone())
                        }),
                        counterexample,
                        logs,
                        kind: TestKind::Invariant(cases.clone(), reverts),
                        coverage: None, // todo?
                        traces,
                        labeled_addresses: labeled_addresses.clone(),
                    })
                })
                .collect::<Result<Vec<TestResult>>>()
                .wrap_err("Failed to replay counter examples")?;

            Ok(results)
        } else {
            Ok(vec![])
        }
    }

    #[tracing::instrument(name = "fuzz-test", skip_all, fields(name = %func.signature(), %should_fail))]
    pub fn run_fuzz_test(
        &self,
        func: &Function,
        should_fail: bool,
        runner: TestRunner,
        setup: TestSetup,
    ) -> Result<TestResult> {
        let TestSetup { address, mut logs, mut traces, mut labeled_addresses, .. } = setup;

        // Run fuzz test
        let start = Instant::now();
        let mut result =
            FuzzedExecutor::new(&self.executor, runner, self.sender, Default::default())
                .fuzz(func, address, should_fail, self.errors)
                .wrap_err("Failed to run fuzz test")?;

        // Record logs, labels and traces
        logs.append(&mut result.logs);
        labeled_addresses.append(&mut result.labeled_addresses);
        traces.extend(result.traces.map(|traces| (TraceKind::Execution, traces)));

        // Record test execution time
        tracing::debug!(
            duration = ?start.elapsed(),
            success = %result.success
        );

        Ok(TestResult {
            success: result.success,
            reason: result.reason,
            counterexample: result.counterexample,
            logs,
            kind: TestKind::Fuzz(result.cases),
            traces,
            coverage: result.coverage,
            labeled_addresses,
        })
    }
}<|MERGE_RESOLUTION|>--- conflicted
+++ resolved
@@ -452,13 +452,8 @@
         if let Some(InvariantFuzzTestResult { invariants, cases, reverts }) =
             evm.invariant_fuzz(invariant_contract)?
         {
-<<<<<<< HEAD
+
             let results = invariants.values().map(|test_error| {
-=======
-            let results = invariants
-                .values()
-                .map(|test_error| {
->>>>>>> 67a3cde3
                     let mut counterexample = None;
                     let mut logs = logs.clone();
                     let mut traces = traces.clone();
