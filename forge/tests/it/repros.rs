//! Tests for reproducing issues

use crate::{config::*, test_helpers::filter::Filter};
use ethers::abi::{Address, Event, EventParam, Log, LogParam, ParamType, RawLog, Token};
use foundry_config::Config;
use std::str::FromStr;

/// A macro that tests a single pattern (".*/repros/<issue>")
macro_rules! test_repro {
    ($issue:expr) => {
        test_repro!($issue, false, None)
    };
    ($issue:expr, $should_fail:expr, $sender:expr) => {
        let pattern = concat!(".*repros/", $issue);
        let filter = Filter::path(pattern);

        let mut config = Config::default();
        if let Some(sender) = $sender {
            config.sender = sender;
        }

        let mut config = TestConfig::with_filter(runner_with_config(config), filter)
            .set_should_fail($should_fail);
        config.run();
    };
}

macro_rules! test_repro_fail {
    ($issue:expr) => {
        test_repro!($issue, true, None)
    };
}

macro_rules! test_repro_with_sender {
    ($issue:expr, $sender:expr) => {
        test_repro!($issue, false, Some($sender))
    };
}

macro_rules! run_test_repro {
    ($issue:expr) => {
        run_test_repro!($issue, false, None)
    };
    ($issue:expr, $should_fail:expr, $sender:expr) => {{
        let pattern = concat!(".*repros/", $issue);
        let filter = Filter::path(pattern);

        let mut config = Config::default();
        if let Some(sender) = $sender {
            config.sender = sender;
        }

        let mut config = TestConfig::with_filter(runner_with_config(config), filter)
            .set_should_fail($should_fail);
        config.test()
    }};
}

// <https://github.com/foundry-rs/foundry/issues/2623>
#[test]
fn test_issue_2623() {
    test_repro!("Issue2623");
}

// <https://github.com/foundry-rs/foundry/issues/2629>
#[test]
fn test_issue_2629() {
    test_repro!("Issue2629");
}

// <https://github.com/foundry-rs/foundry/issues/2723>
#[test]
fn test_issue_2723() {
    test_repro!("Issue2723");
}

// <https://github.com/foundry-rs/foundry/issues/2898>
#[test]
fn test_issue_2898() {
    test_repro!("Issue2898");
}

// <https://github.com/foundry-rs/foundry/issues/2956>
#[test]
fn test_issue_2956() {
    test_repro!("Issue2956");
}

// <https://github.com/foundry-rs/foundry/issues/2984>
#[test]
fn test_issue_2984() {
    test_repro!("Issue2984");
}

// <https://github.com/foundry-rs/foundry/issues/3077>
#[test]
fn test_issue_3077() {
    test_repro!("Issue3077");
}

// <https://github.com/foundry-rs/foundry/issues/3055>
#[test]
fn test_issue_3055() {
    test_repro_fail!("Issue3055");
}
// <https://github.com/foundry-rs/foundry/issues/3192>
#[test]
fn test_issue_3192() {
    test_repro!("Issue3192");
}

// <https://github.com/foundry-rs/foundry/issues/3110>
#[test]
fn test_issue_3110() {
    test_repro!("Issue3110");
}

// <https://github.com/foundry-rs/foundry/issues/3189>
#[test]
fn test_issue_3189() {
    test_repro_fail!("Issue3189");
}

// <https://github.com/foundry-rs/foundry/issues/3119>
#[test]
fn test_issue_3119() {
    test_repro!("Issue3119");
}

// <https://github.com/foundry-rs/foundry/issues/3190>
#[test]
fn test_issue_3190() {
    test_repro!("Issue3190");
}

// <https://github.com/foundry-rs/foundry/issues/3221>
#[test]
fn test_issue_3221() {
    test_repro!("Issue3221");
}

// <https://github.com/foundry-rs/foundry/issues/3221>
#[test]
fn test_issue_3223() {
    test_repro_with_sender!(
        "Issue3223",
        Address::from_str("0xF0959944122fb1ed4CfaBA645eA06EED30427BAA").unwrap()
    );
}

// <https://github.com/foundry-rs/foundry/issues/3220>
#[test]
fn test_issue_3220() {
    test_repro!("Issue3220");
}

// <https://github.com/foundry-rs/foundry/issues/3347>
#[test]
fn test_issue_3347() {
    let mut res = run_test_repro!("Issue3347");
    let mut res = res.remove("repros/Issue3347.sol:Issue3347Test").unwrap();
    let test = res.test_results.remove("test()").unwrap();
    assert_eq!(test.logs.len(), 1);
    let event = Event {
        name: "log2".to_string(),
        inputs: vec![
            EventParam { name: "x".to_string(), kind: ParamType::Uint(256), indexed: false },
            EventParam { name: "y".to_string(), kind: ParamType::Uint(256), indexed: false },
        ],
        anonymous: false,
    };
    let raw_log =
        RawLog { topics: test.logs[0].topics.clone(), data: test.logs[0].data.clone().to_vec() };
    let log = event.parse_log(raw_log).unwrap();
    assert_eq!(
        log,
        Log {
            params: vec![
                LogParam { name: "x".to_string(), value: Token::Uint(1u64.into()) },
                LogParam { name: "y".to_string(), value: Token::Uint(2u64.into()) }
            ]
        }
    );
}

// <https://github.com/foundry-rs/foundry/issues/3616>
#[test]
fn test_issue_3616() {
    test_repro!("Issue3616");
}

// <https://github.com/foundry-rs/foundry/issues/3685>
#[test]
fn test_issue_3685() {
    test_repro!("Issue3685");
}

// <https://github.com/foundry-rs/foundry/issues/3653>
#[test]
fn test_issue_3653() {
    test_repro!("Issue3653");
}

<<<<<<< HEAD
// <https://github.com/foundry-rs/foundry/issues/3661>
#[test]
fn test_issue_3661() {
    test_repro!("Issue3661");
}

// <https://github.com/foundry-rs/foundry/issues/3674>
=======
// <https://github.com/foundry-rs/foundry/issues/3596>
#[test]
fn test_issue_3596() {
    test_repro!("Issue3596", true, None);
}

// <https://github.com/foundry-rs/foundry/issues/3221>
>>>>>>> 96fa8a05
#[test]
fn test_issue_3674() {
    test_repro_with_sender!(
        "Issue3674",
        Address::from_str("0xF0959944122fb1ed4CfaBA645eA06EED30427BAA").unwrap()
    );
}

// <https://github.com/foundry-rs/foundry/issues/3703>
#[test]
fn test_issue_3703() {
    test_repro!("Issue3703");
}<|MERGE_RESOLUTION|>--- conflicted
+++ resolved
@@ -201,7 +201,12 @@
     test_repro!("Issue3653");
 }
 
-<<<<<<< HEAD
+// <https://github.com/foundry-rs/foundry/issues/3596>
+#[test]
+fn test_issue_3596() {
+    test_repro!("Issue3596", true, None);
+}
+
 // <https://github.com/foundry-rs/foundry/issues/3661>
 #[test]
 fn test_issue_3661() {
@@ -209,15 +214,6 @@
 }
 
 // <https://github.com/foundry-rs/foundry/issues/3674>
-=======
-// <https://github.com/foundry-rs/foundry/issues/3596>
-#[test]
-fn test_issue_3596() {
-    test_repro!("Issue3596", true, None);
-}
-
-// <https://github.com/foundry-rs/foundry/issues/3221>
->>>>>>> 96fa8a05
 #[test]
 fn test_issue_3674() {
     test_repro_with_sender!(
