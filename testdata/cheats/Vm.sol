--- conflicted
+++ resolved
@@ -1861,23 +1861,13 @@
     function sleep(uint256 duration) external;
 
     function snapshot() external returns (uint256 snapshotId);
-<<<<<<< HEAD
-
-    function snapshotState() external returns (uint256 snapshotId);
-
-    function split(
-        string calldata input,
-        string calldata delimiter
-    ) external pure returns (string[] memory outputs);
-
-=======
     function snapshotGasLastCall(string calldata name) external returns (uint256 gasUsed);
     function snapshotGasLastCall(string calldata group, string calldata name) external returns (uint256 gasUsed);
     function snapshotState() external returns (uint256 snapshotId);
     function snapshotValue(string calldata name, uint256 value) external;
     function snapshotValue(string calldata group, string calldata name, uint256 value) external;
     function split(string calldata input, string calldata delimiter) external pure returns (string[] memory outputs);
->>>>>>> 471e4ac3
+
     function startBroadcast() external;
 
     function startBroadcast(address signer) external;
@@ -1889,12 +1879,10 @@
     function startPrank(address msgSender) external;
 
     function startPrank(address msgSender, address txOrigin) external;
-<<<<<<< HEAD
-
-=======
+
     function startSnapshotGas(string calldata name) external;
     function startSnapshotGas(string calldata group, string calldata name) external;
->>>>>>> 471e4ac3
+
     function startStateDiffRecording() external;
 
     function stopAndReturnStateDiff()
@@ -1908,13 +1896,11 @@
     function stopMappingRecording() external;
 
     function stopPrank() external;
-<<<<<<< HEAD
-
-=======
+
     function stopSnapshotGas() external returns (uint256 gasUsed);
     function stopSnapshotGas(string calldata name) external returns (uint256 gasUsed);
     function stopSnapshotGas(string calldata group, string calldata name) external returns (uint256 gasUsed);
->>>>>>> 471e4ac3
+
     function store(address target, bytes32 slot, bytes32 value) external;
 
     function toBase64URL(
