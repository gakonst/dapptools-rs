--- conflicted
+++ resolved
@@ -60,17 +60,14 @@
     function label(address, string calldata) external;
     // If the condition is false, discard this run's fuzz inputs and generate new ones
     function assume(bool) external;
-<<<<<<< HEAD
+    // Set nonce for an account
+    function setNonce(address,uint64) external;
+    // Get nonce for an account
+    function getNonce(address) external returns(uint64);
     // Has the next call (at this call depth only) create a transaction, that can later be signed and sent onchain
     function broadcast(address) external;
     // Has the all subsequent calls (at tis call depth only) create transactions, that can later be signed and sent onchain
     function startBroadcast(address) external;
     // Stops generating onchain transactions
     function stopBroadcast() external;
-=======
-    // Set nonce for an account
-    function setNonce(address,uint64) external;
-    // Get nonce for an account
-    function getNonce(address) external returns(uint64);
->>>>>>> 721093dc
 }