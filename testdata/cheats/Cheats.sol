// SPDX-License-Identifier: Unlicense
pragma solidity >=0.8.0;

interface Cheats {
    // Set block.timestamp (newTimestamp)
    function warp(uint256) external;
    // Set block.height (newHeight)
    function roll(uint256) external;
    // Set block.basefee (newBasefee)
    function fee(uint256) external;
    // Set block.coinbase (who)
    function coinbase(address) external;
    // Loads a storage slot from an address (who, slot)
    function load(address,bytes32) external returns (bytes32);
    // Stores a value to an address' storage slot, (who, slot, value)
    function store(address,bytes32,bytes32) external;
    // Signs data, (privateKey, digest) => (v, r, s)
    function sign(uint256,bytes32) external returns (uint8,bytes32,bytes32);
    // Gets address for a given private key, (privateKey) => (address)
    function addr(uint256) external returns (address);
    // Performs a foreign function call via terminal, (stringInputs) => (result)
    function ffi(string[] calldata) external returns (bytes memory);
    // Set environment variables, (name, value)
    function setEnv(string calldata, string calldata) external;
    // Read environment variables, (name) => (value)
    function envBool(string calldata) external returns (bool);
    function envUint(string calldata) external returns (uint256);
    function envInt(string calldata) external returns (int256);
    function envAddress(string calldata) external returns (address);
    function envBytes32(string calldata) external returns (bytes32);
    function envString(string calldata) external returns (string memory);
    function envBytes(string calldata) external returns (bytes memory);
    // Read environment variables as arrays, (name, delim) => (value[])
    function envBool(string calldata, string calldata) external returns (bool[] memory);
    function envUint(string calldata, string calldata) external returns (uint256[] memory);
    function envInt(string calldata, string calldata) external returns (int256[] memory);
    function envAddress(string calldata, string calldata) external returns (address[] memory);
    function envBytes32(string calldata, string calldata) external returns (bytes32[] memory);
    function envString(string calldata, string calldata) external returns (string[] memory);
    function envBytes(string calldata, string calldata) external returns (bytes[] memory);
    // Sets the *next* call's msg.sender to be the input address
    function prank(address) external;
    // Sets all subsequent calls' msg.sender to be the input address until `stopPrank` is called
    function startPrank(address) external;
    // Sets the *next* call's msg.sender to be the input address, and the tx.origin to be the second input
    function prank(address,address) external;
    // Sets all subsequent calls' msg.sender to be the input address until `stopPrank` is called, and the tx.origin to be the second input
    function startPrank(address,address) external;
    // Resets subsequent calls' msg.sender to be `address(this)`
    function stopPrank() external;
    // Sets an address' balance, (who, newBalance)
    function deal(address, uint256) external;
    // Sets an address' code, (who, newCode)
    function etch(address, bytes calldata) external;
    // Expects an error on next call
    function expectRevert() external;
    function expectRevert(bytes calldata) external;
    function expectRevert(bytes4) external;
    // Record all storage reads and writes
    function record() external;
    // Gets all accessed reads and write slot from a recording session, for a given address
    function accesses(address) external returns (bytes32[] memory reads, bytes32[] memory writes);
    // Prepare an expected log with (bool checkTopic1, bool checkTopic2, bool checkTopic3, bool checkData).
    // Call this function, then emit an event, then call a function. Internally after the call, we check if
    // logs were emitted in the expected order with the expected topics and data (as specified by the booleans).
    // Second form also checks supplied address against emitting contract.
    function expectEmit(bool,bool,bool,bool) external;
    function expectEmit(bool,bool,bool,bool,address) external;
    // Mocks a call to an address, returning specified data.
    // Calldata can either be strict or a partial match, e.g. if you only
    // pass a Solidity selector to the expected calldata, then the entire Solidity
    // function will be mocked.
    function mockCall(address,bytes calldata,bytes calldata) external;
    // Mocks a call to an address with a specific msg.value, returning specified data.
    // Calldata match takes precedence over msg.value in case of ambiguity.
    function mockCall(address,uint256,bytes calldata,bytes calldata) external;
    // Clears all mocked calls
    function clearMockedCalls() external;
    // Expect a call to an address with the specified calldata.
    // Calldata can either be strict or a partial match
    function expectCall(address,bytes calldata) external;
    // Expect a call to an address with the specified msg.value and calldata
    function expectCall(address,uint256,bytes calldata) external;
    // Gets the code from an artifact file. Takes in the relative path to the json file
    function getCode(string calldata) external returns (bytes memory);
    // Labels an address in call traces
    function label(address, string calldata) external;
    // If the condition is false, discard this run's fuzz inputs and generate new ones
    function assume(bool) external;
    // Set nonce for an account
    function setNonce(address,uint64) external;
    // Get nonce for an account
    function getNonce(address) external returns(uint64);
    // Set block.chainid (newChainId)
    function chainId(uint256) external;
    // Using the address that calls the test contract, has the next call (at this call depth only) create a transaction that can later be signed and sent onchain
    function broadcast() external;
    // Has the next call (at this call depth only) create a transaction with the address provided as the sender that can later be signed and sent onchain
    function broadcast(address) external;
    // Using the address that calls the test contract, has the all subsequent calls (at this call depth only) create transactions that can later be signed and sent onchain
    function startBroadcast() external;
    // Has the all subsequent calls (at this call depth only) create transactions that can later be signed and sent onchain
    function startBroadcast(address) external;
    // Stops collecting onchain transactions
    function stopBroadcast() external;
    // Reads the entire content of file to string. Path is relative to the project root. (path) => (data)
    function readFile(string calldata) external returns (string memory);
    // Reads next line of file to string, (path) => (line)
    function readLine(string calldata) external returns (string memory);
    // Writes data to file, creating a file if it does not exist, and entirely replacing its contents if it does.
    // Path is relative to the project root. (path, data) => ()
    function writeFile(string calldata, string calldata) external;
    // Writes line to file, creating a file if it does not exist.
    // Path is relative to the project root. (path, data) => ()
    function writeLine(string calldata, string calldata) external;
    // Closes file for reading, resetting the offset and allowing to read it from beginning with readLine.
    // Path is relative to the project root. (path) => ()
    function closeFile(string calldata) external;
    // Removes file. This cheatcode will revert in the following situations, but is not limited to just these cases:
    // - Path points to a directory.
    // - The file doesn't exist.
    // - The user lacks permissions to remove the file.
    // Path is relative to the project root. (path) => ()
    function removeFile(string calldata) external;
<<<<<<< HEAD
    // Snapshot the current state of the evm.
    // Returns the id of the snapshot that was created.
    // To revert a snapshot use `revertTo`
    function snapshot() external returns(uint256);
    // Revert the state of the evm to a previous snapshot
    // takes the snapshot id to revert to. This deletes the snapshot and all snapshots taken after the given snapshot id.
    function revertTo(uint256) external returns(bool);
    // Creates a new fork with the given endpoint and block and returns the identifier of the fork
    function createFork(string calldata,uint256) external returns(string memory);
    // Creates a new fork with the given endpoint and the latest block and returns the identifier of the fork
    function createFork(string calldata) external returns(string memory);
    // takes a fork identifier created by `createFork` and changes the state
    function selectFork(string calldata) external;
    // forks the `block` variable from the given endpoint
    function forkBlockVariable(string calldata, uint256) external;
=======

    function toString(address)        external returns(string memory);
    function toString(bytes calldata) external returns(string memory);
    function toString(bytes32)        external returns(string memory);
    function toString(bool)           external returns(string memory);
    function toString(uint256)        external returns(string memory);
    function toString(int256)         external returns(string memory);
>>>>>>> 47d70246
}<|MERGE_RESOLUTION|>--- conflicted
+++ resolved
@@ -122,7 +122,13 @@
     // - The user lacks permissions to remove the file.
     // Path is relative to the project root. (path) => ()
     function removeFile(string calldata) external;
-<<<<<<< HEAD
+
+    function toString(address)        external returns(string memory);
+    function toString(bytes calldata) external returns(string memory);
+    function toString(bytes32)        external returns(string memory);
+    function toString(bool)           external returns(string memory);
+    function toString(uint256)        external returns(string memory);
+    function toString(int256)         external returns(string memory);
     // Snapshot the current state of the evm.
     // Returns the id of the snapshot that was created.
     // To revert a snapshot use `revertTo`
@@ -138,13 +144,4 @@
     function selectFork(string calldata) external;
     // forks the `block` variable from the given endpoint
     function forkBlockVariable(string calldata, uint256) external;
-=======
-
-    function toString(address)        external returns(string memory);
-    function toString(bytes calldata) external returns(string memory);
-    function toString(bytes32)        external returns(string memory);
-    function toString(bool)           external returns(string memory);
-    function toString(uint256)        external returns(string memory);
-    function toString(int256)         external returns(string memory);
->>>>>>> 47d70246
 }