[workspace]
members = [
    "crates/anvil/",
    "crates/anvil/core/",
    "crates/anvil/rpc/",
    "crates/anvil/server/",
    "crates/cast/",
    "crates/cheatcodes/",
    "crates/cheatcodes/spec/",
    "crates/chisel/",
    "crates/cli/",
    "crates/common/",
    "crates/config/",
    "crates/debugger/",
    "crates/doc/",
    "crates/evm/core/",
    "crates/evm/coverage/",
    "crates/evm/evm/",
    "crates/evm/fuzz/",
    "crates/evm/traces/",
    "crates/fmt/",
    "crates/forge/",
    "crates/macros/",
    "crates/test-utils/",
]
resolver = "2"

[workspace.package]
version = "0.2.0"
edition = "2021"
rust-version = "1.74" # Remember to update clippy.toml as well
authors = ["Foundry Contributors"]
license = "MIT OR Apache-2.0"
homepage = "https://github.com/foundry-rs/foundry"
repository = "https://github.com/foundry-rs/foundry"
exclude = ["benches/", "tests/", "test-data/", "testdata/"]

# Speed up compilation time for dev builds by reducing emitted debug info.
# NOTE: Debuggers may provide less useful information with this setting.
# Uncomment this section if you're using a debugger.
[profile.dev]
debug = 1

# Speed up tests and dev build.
[profile.dev.package]
# Solc and artifacts
foundry-compilers.opt-level = 3
solang-parser.opt-level = 3
serde_json.opt-level = 3

# EVM
alloy-primitives.opt-level = 3
alloy-sol-types.opt-level = 3
hashbrown.opt-level = 3
keccak.opt-level = 3
revm-interpreter.opt-level = 3
revm-precompile.opt-level = 3
revm-primitives.opt-level = 3
revm.opt-level = 3
ruint.opt-level = 3
sha2.opt-level = 3
sha3.opt-level = 3
tiny-keccak.opt-level = 3

# keystores
scrypt.opt-level = 3

# forking
axum.opt-level = 3

# Local "release" mode, more optimized than dev but much faster to compile than release.
[profile.local]
inherits = "dev"
opt-level = 1
strip = "debuginfo"
panic = "abort"
codegen-units = 16

# Like release, but with full debug symbols and with stack unwinds. Useful for e.g. `perf`.
[profile.debug-fast]
inherits = "release"
debug = true
strip = "none"
panic = "unwind"
incremental = false

# Optimized release profile.
[profile.release]
opt-level = 3
debug = "line-tables-only"
lto = "fat"
strip = "debuginfo"
panic = "abort"
codegen-units = 1

# Override packages which aren't perf-sensitive for faster compilation speed.
[profile.release.package]
mdbook.opt-level = 1
protobuf.opt-level = 1
rusoto_core.opt-level = 1
rusoto_credential.opt-level = 1
rusoto_kms.opt-level = 1
toml_edit.opt-level = 1
trezor-client.opt-level = 1

[workspace.dependencies]
anvil = { path = "crates/anvil" }
cast = { path = "crates/cast" }
chisel = { path = "crates/chisel" }
forge = { path = "crates/forge" }

forge-doc = { path = "crates/doc" }
forge-fmt = { path = "crates/fmt" }
foundry-cheatcodes = { path = "crates/cheatcodes" }
foundry-cheatcodes-spec = { path = "crates/cheatcodes/spec" }
foundry-cli = { path = "crates/cli" }
foundry-common = { path = "crates/common" }
foundry-config = { path = "crates/config" }
foundry-debugger = { path = "crates/debugger" }
foundry-evm = { path = "crates/evm/evm" }
foundry-evm-core = { path = "crates/evm/core" }
foundry-evm-coverage = { path = "crates/evm/coverage" }
foundry-evm-fuzz = { path = "crates/evm/fuzz" }
foundry-evm-traces = { path = "crates/evm/traces" }
foundry-macros = { path = "crates/macros" }
foundry-test-utils = { path = "crates/test-utils" }

# solc & compilation utilities
foundry-block-explorers = { version = "0.2.3", default-features = false }
<<<<<<< HEAD
foundry-compilers = { version = "0.3.3", default-features = false }
=======
foundry-compilers = { version = "0.3.4", default-features = false }
>>>>>>> ff391b5f

## revm
# no default features to avoid c-kzg
revm = { version = "3", default-features = false }
revm-primitives = { version = "1", default-features = false }
revm-inspectors = { git = "https://github.com/paradigmxyz/evm-inspectors", rev = "e90052361276aebcdc67cb24d8e2c4d907b6d299", default-features = false }

## ethers
ethers = { version = "2.0", default-features = false }
ethers-core = { version = "2.0", default-features = false }
ethers-contract = { version = "2.0", default-features = false }
ethers-contract-abigen = { version = "2.0", default-features = false }
ethers-providers = { version = "2.0", default-features = false }
ethers-signers = { version = "2.0", default-features = false }
ethers-middleware = { version = "2.0", default-features = false }
ethers-solc = { version = "2.0", default-features = false }

## alloy
alloy-consensus = { git = "https://github.com/alloy-rs/alloy" }
alloy-eips = { git = "https://github.com/alloy-rs/alloy" }
alloy-genesis = { git = "https://github.com/alloy-rs/alloy" }
alloy-json-rpc = { git = "https://github.com/alloy-rs/alloy" }
alloy-network = { git = "https://github.com/alloy-rs/alloy" }
alloy-node-bindings = { git = "https://github.com/alloy-rs/alloy" }
alloy-providers = { git = "https://github.com/alloy-rs/alloy" }
alloy-pubsub = { git = "https://github.com/alloy-rs/alloy" }
alloy-rpc-client = { git = "https://github.com/alloy-rs/alloy" }
alloy-rpc-trace-types = { git = "https://github.com/alloy-rs/alloy" }
alloy-rpc-types = { git = "https://github.com/alloy-rs/alloy" }
alloy-signer = { git = "https://github.com/alloy-rs/alloy" }
alloy-transport = { git = "https://github.com/alloy-rs/alloy" }
alloy-transport-http = { git = "https://github.com/alloy-rs/alloy" }
alloy-transport-ipc = { git = "https://github.com/alloy-rs/alloy" }
alloy-transport-ws = { git = "https://github.com/alloy-rs/alloy" }
alloy-primitives = { version ="0.6.2", features = ["getrandom"] }
alloy-dyn-abi = "0.6.2"
alloy-json-abi = "0.6.2"
alloy-sol-types = "0.6.2"
syn-solidity = "0.6.0"
alloy-chains = "0.1"

alloy-rlp = "0.3.3"
solang-parser = "=0.3.3"

## misc
chrono = { version = "0.4", default-features = false, features = [
    "clock",
    "std",
] }
color-eyre = "0.6"
derive_more = "0.99"
eyre = "0.6"
hex = { package = "const-hex", version = "1.6", features = ["hex"] }
itertools = "0.11"
jsonpath_lib = "0.3"
pretty_assertions = "1.4"
protobuf = "=3.2.0"
rand = "0.8"
serde = { version = "1.0", features = ["derive"] }
serde_json = { version = "1.0", features = ["arbitrary_precision"] }
base64 = "0.21"
strum = "0.26"
toml = "0.8"
tracing = "0.1"
tracing-subscriber = "0.3"
evm-disassembler = "0.4"
# TODO: bumping to >=0.13.2 breaks ecrecover: https://github.com/foundry-rs/foundry/pull/6969
# TODO: unpin on next revm release: https://github.com/bluealloy/revm/pull/870
k256 = "=0.13.1"

axum = "0.6"
hyper = "0.14"
tower = "0.4"
tower-http = "0.4"

#[patch."https://github.com/gakonst/ethers-rs"]
#ethers = { path = "../ethers-rs/ethers" }
#ethers-addressbook = { path = "../ethers-rs/ethers-addressbook" }
#ethers-contract = { path = "../ethers-rs/ethers-contract" }
#ethers-contract-abigen = { path = "../ethers-rs/ethers-contract/ethers-contract-abigen" }
#ethers-core = { path = "../ethers-rs/ethers-core" }
#ethers-etherscan = { path = "../ethers-rs/ethers-etherscan" }
#ethers-middleware = { path = "../ethers-rs/ethers-middleware" }
#ethers-providers = { path = "../ethers-rs/ethers-providers" }
#ethers-signers = { path = "../ethers-rs/ethers-signers" }
#ethers-solc = { path = "../ethers-rs/ethers-solc" }

[patch.crates-io]
ethers = { git = "https://github.com/gakonst/ethers-rs", rev = "f0e5b194f09c533feb10d1a686ddb9e5946ec107" }
ethers-core = { git = "https://github.com/gakonst/ethers-rs", rev = "f0e5b194f09c533feb10d1a686ddb9e5946ec107" }
ethers-contract = { git = "https://github.com/gakonst/ethers-rs", rev = "f0e5b194f09c533feb10d1a686ddb9e5946ec107" }
ethers-contract-abigen = { git = "https://github.com/gakonst/ethers-rs", rev = "f0e5b194f09c533feb10d1a686ddb9e5946ec107" }
ethers-providers = { git = "https://github.com/gakonst/ethers-rs", rev = "f0e5b194f09c533feb10d1a686ddb9e5946ec107" }
ethers-signers = { git = "https://github.com/gakonst/ethers-rs", rev = "f0e5b194f09c533feb10d1a686ddb9e5946ec107" }
ethers-middleware = { git = "https://github.com/gakonst/ethers-rs", rev = "f0e5b194f09c533feb10d1a686ddb9e5946ec107" }
ethers-solc = { git = "https://github.com/gakonst/ethers-rs", rev = "f0e5b194f09c533feb10d1a686ddb9e5946ec107" }

revm = { git = "https://github.com/bluealloy/revm", branch = "reth_freeze" }
revm-primitives = { git = "https://github.com/bluealloy/revm", branch = "reth_freeze" }
revm-interpreter = { git = "https://github.com/bluealloy/revm", branch = "reth_freeze" }
revm-precompile = { git = "https://github.com/bluealloy/revm", branch = "reth_freeze" }<|MERGE_RESOLUTION|>--- conflicted
+++ resolved
@@ -127,11 +127,7 @@
 
 # solc & compilation utilities
 foundry-block-explorers = { version = "0.2.3", default-features = false }
-<<<<<<< HEAD
-foundry-compilers = { version = "0.3.3", default-features = false }
-=======
 foundry-compilers = { version = "0.3.4", default-features = false }
->>>>>>> ff391b5f
 
 ## revm
 # no default features to avoid c-kzg
