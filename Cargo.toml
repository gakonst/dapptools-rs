--- conflicted
+++ resolved
@@ -140,17 +140,9 @@
 
 ## revm
 # no default features to avoid c-kzg
-<<<<<<< HEAD
 revm = { version = "7.2", default-features = false }
 revm-primitives = { version = "3", default-features = false }
 revm-inspectors = { path = "../evm-inspectors", features = ["serde"] }
-=======
-revm = { version = "7.1", default-features = false, features = ["std"] }
-revm-primitives = { version = "3", default-features = false, features = ["std"] }
-revm-inspectors = { git = "https://github.com/paradigmxyz/evm-inspectors", rev = "ba0b6ab", features = [
-    "serde",
-] }
->>>>>>> 88e09f6f
 
 ## ethers
 ethers = { version = "2.0.14", default-features = false }
@@ -222,7 +214,6 @@
 axum = "0.6"
 hyper = "0.14"
 tower = "0.4"
-<<<<<<< HEAD
 tower-http = "0.4"
 
 [patch.crates-io]
@@ -230,7 +221,4 @@
 alloy-sol-types = { git = "https://github.com/alloy-rs/core", rev = "ff339696fa9b490698cb3edec3d4647fae0bd332" }
 alloy-json-abi = { git = "https://github.com/alloy-rs/core", rev = "ff339696fa9b490698cb3edec3d4647fae0bd332" }
 alloy-dyn-abi = { git = "https://github.com/alloy-rs/core", rev = "ff339696fa9b490698cb3edec3d4647fae0bd332" }
-syn-solidity = { git = "https://github.com/alloy-rs/core", rev = "ff339696fa9b490698cb3edec3d4647fae0bd332" }
-=======
-tower-http = "0.4"
->>>>>>> 88e09f6f
+syn-solidity = { git = "https://github.com/alloy-rs/core", rev = "ff339696fa9b490698cb3edec3d4647fae0bd332" }