--- conflicted
+++ resolved
@@ -223,19 +223,12 @@
 op-alloy-rpc-types = "0.3.3"
 op-alloy-consensus = "0.3.3"
 
-<<<<<<< HEAD
 ## cli
 anstream = "0.6.15"
 anstyle = "1.0.8"
 terminal_size = "0.3.0"
 
-## misc
-async-trait = "0.1"
-auto_impl = "1"
-walkdir = "2"
-=======
 # macros
->>>>>>> 44b2d754
 proc-macro2 = "1.0.82"
 quote = "1.0"
 syn = "2.0"
