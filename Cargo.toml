[workspace]
members = [
    "crates/anvil/",
    "crates/anvil/core/",
    "crates/anvil/rpc/",
    "crates/anvil/server/",
    "crates/cast/",
    "crates/cheatcodes/",
    "crates/cheatcodes/spec/",
    "crates/chisel/",
    "crates/cli/",
    "crates/common/",
    "crates/config/",
    "crates/debugger/",
    "crates/doc/",
    "crates/evm/core/",
    "crates/evm/coverage/",
    "crates/evm/evm/",
    "crates/evm/fuzz/",
    "crates/evm/traces/",
    "crates/fmt/",
    "crates/forge/",
    "crates/macros/",
    "crates/test-utils/",
]
resolver = "2"

[workspace.package]
version = "0.2.0"
edition = "2021"
rust-version = "1.74" # Remember to update clippy.toml as well
authors = ["Foundry Contributors"]
license = "MIT OR Apache-2.0"
homepage = "https://github.com/foundry-rs/foundry"
repository = "https://github.com/foundry-rs/foundry"
exclude = ["benches/", "tests/", "test-data/", "testdata/"]

[profile.dev]
# Disabling debug info speeds up builds a bunch,
# and we don't rely on it for debugging that much
debug = 0

# Speed up tests and dev build
[profile.dev.package]
# solc
foundry-compilers.opt-level = 3
solang-parser.opt-level = 3
serde_json.opt-level = 3

# evm
alloy-primitives.opt-level = 3
alloy-sol-types.opt-level = 3
hashbrown.opt-level = 3
keccak.opt-level = 3
revm-interpreter.opt-level = 3
revm-precompile.opt-level = 3
revm-primitives.opt-level = 3
revm.opt-level = 3
ruint.opt-level = 3
sha2.opt-level = 3
sha3.opt-level = 3
tiny-keccak.opt-level = 3

# keystores
scrypt.opt-level = 3

# forking
axum.opt-level = 3

# Local "release" mode, more optimized than dev but much faster to compile than release
[profile.local]
inherits = "dev"
opt-level = 1
strip = true
panic = "abort"
codegen-units = 16

# Like release, but with full debug symbols and with stack unwinds. Useful for e.g. `perf`.
[profile.debug-fast]
inherits = "release"
debug = true
strip = "none"
panic = "unwind"
incremental = false

# Optimized release profile
[profile.release]
opt-level = 3
lto = "fat"
strip = true
panic = "abort"
codegen-units = 1

# Override packages which aren't perf-sensitive for faster compilation speed
[profile.release.package]
mdbook.opt-level = 1
protobuf.opt-level = 1
rusoto_core.opt-level = 1
rusoto_credential.opt-level = 1
rusoto_kms.opt-level = 1
toml_edit.opt-level = 1
trezor-client.opt-level = 1

[workspace.dependencies]
anvil = { path = "crates/anvil" }
cast = { path = "crates/cast" }
chisel = { path = "crates/chisel" }
forge = { path = "crates/forge" }

forge-doc = { path = "crates/doc" }
forge-fmt = { path = "crates/fmt" }
foundry-cheatcodes = { path = "crates/cheatcodes" }
foundry-cheatcodes-spec = { path = "crates/cheatcodes/spec" }
foundry-cli = { path = "crates/cli" }
foundry-common = { path = "crates/common" }
foundry-config = { path = "crates/config" }
foundry-debugger = { path = "crates/debugger" }
foundry-evm = { path = "crates/evm/evm" }
foundry-evm-core = { path = "crates/evm/core" }
foundry-evm-coverage = { path = "crates/evm/coverage" }
foundry-evm-fuzz = { path = "crates/evm/fuzz" }
foundry-evm-traces = { path = "crates/evm/traces" }
foundry-macros = { path = "crates/macros" }
foundry-test-utils = { path = "crates/test-utils" }

<<<<<<< HEAD
# block explorer & verification bindings
foundry-block-explorers = { version = "0.1.1", default-features = false }
# solc & compilation utilities
=======
foundry-block-explorers = { version = "0.1.2", default-features = false }
>>>>>>> cdbaf9dd
foundry-compilers = { version = "0.1.1", default-features = false }

## revm
# no default features to avoid c-kzg
revm = { version = "3", default-features = false }
revm-primitives = { version = "1", default-features = false }

## ethers
ethers = { version = "2.0", default-features = false }
ethers-core = { version = "2.0", default-features = false }
ethers-contract = { version = "2.0", default-features = false }
ethers-contract-abigen = { version = "2.0", default-features = false }
ethers-providers = { version = "2.0", default-features = false }
ethers-signers = { version = "2.0", default-features = false }
ethers-middleware = { version = "2.0", default-features = false }
ethers-solc = { version = "2.0", default-features = false }

## alloy
alloy-providers = "0.1.0"
alloy-transport = "0.1.0"
alloy-transport-http = "0.1.0"
alloy-transport-ws = "0.1.0"
alloy-transport-ipc = "0.1.0"
alloy-rpc-types = "0.1.0"
alloy-json-rpc = "0.1.0"
alloy-pubsub = "0.1.0"
alloy-rpc-client = "0.1.0"
alloy-primitives = "0.5.1"
alloy-dyn-abi = "0.5.1"
alloy-json-abi = "0.5.1"
alloy-sol-types = "0.5.1"
syn-solidity = "0.5.0"

alloy-chains = "0.1.4"
alloy-rlp = "0.3.3"
solang-parser = "=0.3.3"

## misc
chrono = { version = "0.4", default-features = false, features = ["clock", "std"] }
color-eyre = "0.6"
derive_more = "0.99"
eyre = "0.6"
hex = { package = "const-hex", version = "1.6", features = ["hex"] }
itertools = "0.11"
jsonpath_lib = "0.3"
pretty_assertions = "1.4"
protobuf = "=3.2.0"
rand = "0.8"
serde = { version = "1.0", features = ["derive"] }
serde_json = { version = "1.0", features = ["arbitrary_precision"] }
toml = "0.8"
tracing = "0.1"
tracing-subscriber = "0.3"

axum = "0.6"
hyper = "0.14"
tower = "0.4"
tower-http = "0.4"

#[patch."https://github.com/gakonst/ethers-rs"]
#ethers = { path = "../ethers-rs/ethers" }
#ethers-addressbook = { path = "../ethers-rs/ethers-addressbook" }
#ethers-contract = { path = "../ethers-rs/ethers-contract" }
#ethers-contract-abigen = { path = "../ethers-rs/ethers-contract/ethers-contract-abigen" }
#ethers-core = { path = "../ethers-rs/ethers-core" }
#ethers-etherscan = { path = "../ethers-rs/ethers-etherscan" }
#ethers-middleware = { path = "../ethers-rs/ethers-middleware" }
#ethers-providers = { path = "../ethers-rs/ethers-providers" }
#ethers-signers = { path = "../ethers-rs/ethers-signers" }
#ethers-solc = { path = "../ethers-rs/ethers-solc" }

[patch.crates-io]
ethers = { git = "https://github.com/gakonst/ethers-rs", rev = "f0e5b194f09c533feb10d1a686ddb9e5946ec107" }
ethers-core = { git = "https://github.com/gakonst/ethers-rs", rev = "f0e5b194f09c533feb10d1a686ddb9e5946ec107" }
ethers-contract = { git = "https://github.com/gakonst/ethers-rs", rev = "f0e5b194f09c533feb10d1a686ddb9e5946ec107" }
ethers-contract-abigen = { git = "https://github.com/gakonst/ethers-rs", rev = "f0e5b194f09c533feb10d1a686ddb9e5946ec107" }
ethers-providers = { git = "https://github.com/gakonst/ethers-rs", rev = "f0e5b194f09c533feb10d1a686ddb9e5946ec107" }
ethers-signers = { git = "https://github.com/gakonst/ethers-rs", rev = "f0e5b194f09c533feb10d1a686ddb9e5946ec107" }
ethers-middleware = { git = "https://github.com/gakonst/ethers-rs", rev = "f0e5b194f09c533feb10d1a686ddb9e5946ec107" }
ethers-solc = { git = "https://github.com/gakonst/ethers-rs", rev = "f0e5b194f09c533feb10d1a686ddb9e5946ec107" }

alloy-providers = { git = "https://github.com/alloy-rs/alloy/", branch = "onbjerg/alloy-temp-provider-trait" }
alloy-transport = { git = "https://github.com/alloy-rs/alloy/", branch = "onbjerg/alloy-temp-provider-trait" }
alloy-transport-http = { git = "https://github.com/alloy-rs/alloy/", branch = "onbjerg/alloy-temp-provider-trait" }
alloy-transport-ws = { git = "https://github.com/alloy-rs/alloy/", branch = "onbjerg/alloy-temp-provider-trait" }
alloy-transport-ipc = { git = "https://github.com/alloy-rs/alloy/", branch = "onbjerg/alloy-temp-provider-trait" }
alloy-rpc-types = { git = "https://github.com/alloy-rs/alloy/", branch = "onbjerg/alloy-temp-provider-trait" }
alloy-pubsub = { git = "https://github.com/alloy-rs/alloy/", branch = "onbjerg/alloy-temp-provider-trait" }
alloy-rpc-client = { git = "https://github.com/alloy-rs/alloy/", branch = "onbjerg/alloy-temp-provider-trait" }
alloy-json-rpc = { git = "https://github.com/alloy-rs/alloy/", branch = "onbjerg/alloy-temp-provider-trait" }

revm = { git = "https://github.com/bluealloy/revm", branch = "reth_freeze" }
revm-primitives = { git = "https://github.com/bluealloy/revm", branch = "reth_freeze" }
revm-interpreter = { git = "https://github.com/bluealloy/revm", branch = "reth_freeze" }
<<<<<<< HEAD
revm-precompile = { git = "https://github.com/bluealloy/revm", branch = "reth_freeze" }
=======
revm-precompile = { git = "https://github.com/bluealloy/revm", branch = "reth_freeze" }
revm-primitives = { git = "https://github.com/bluealloy/revm", branch = "reth_freeze" }
>>>>>>> cdbaf9dd
<|MERGE_RESOLUTION|>--- conflicted
+++ resolved
@@ -123,13 +123,8 @@
 foundry-macros = { path = "crates/macros" }
 foundry-test-utils = { path = "crates/test-utils" }
 
-<<<<<<< HEAD
-# block explorer & verification bindings
-foundry-block-explorers = { version = "0.1.1", default-features = false }
 # solc & compilation utilities
-=======
 foundry-block-explorers = { version = "0.1.2", default-features = false }
->>>>>>> cdbaf9dd
 foundry-compilers = { version = "0.1.1", default-features = false }
 
 ## revm
@@ -224,9 +219,4 @@
 revm = { git = "https://github.com/bluealloy/revm", branch = "reth_freeze" }
 revm-primitives = { git = "https://github.com/bluealloy/revm", branch = "reth_freeze" }
 revm-interpreter = { git = "https://github.com/bluealloy/revm", branch = "reth_freeze" }
-<<<<<<< HEAD
-revm-precompile = { git = "https://github.com/bluealloy/revm", branch = "reth_freeze" }
-=======
-revm-precompile = { git = "https://github.com/bluealloy/revm", branch = "reth_freeze" }
-revm-primitives = { git = "https://github.com/bluealloy/revm", branch = "reth_freeze" }
->>>>>>> cdbaf9dd
+revm-precompile = { git = "https://github.com/bluealloy/revm", branch = "reth_freeze" }