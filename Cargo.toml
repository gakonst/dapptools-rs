[workspace]
members = [
    "crates/anvil/",
    "crates/anvil/core/",
    "crates/anvil/rpc/",
    "crates/anvil/server/",
    "crates/cast/",
    "crates/cheatcodes/",
    "crates/cheatcodes/spec/",
    "crates/chisel/",
    "crates/cli/",
    "crates/common/",
    "crates/config/",
    "crates/debugger/",
    "crates/doc/",
    "crates/evm/core/",
    "crates/evm/coverage/",
    "crates/evm/evm/",
    "crates/evm/fuzz/",
    "crates/evm/traces/",
    "crates/fmt/",
    "crates/forge/",
    "crates/macros/",
    "crates/test-utils/",
]
resolver = "2"

[workspace.package]
version = "0.2.0"
edition = "2021"
# Remember to update clippy.toml as well
rust-version = "1.79"
authors = ["Foundry Contributors"]
license = "MIT OR Apache-2.0"
homepage = "https://github.com/foundry-rs/foundry"
repository = "https://github.com/foundry-rs/foundry"
exclude = ["benches/", "tests/", "test-data/", "testdata/"]

[workspace.lints.clippy]
dbg-macro = "warn"
manual-string-new = "warn"
uninlined-format-args = "warn"
use-self = "warn"
redundant-clone = "warn"
octal-escapes = "allow"

[workspace.lints.rust]
rust-2018-idioms = "warn"
# unreachable-pub = "warn"
unused-must-use = "warn"
redundant-lifetimes = "warn"

[workspace.lints.rustdoc]
all = "warn"

# Speed up compilation time for dev builds by reducing emitted debug info.
# NOTE: Debuggers may provide less useful information with this setting.
# Uncomment this section if you're using a debugger.
[profile.dev]
debug = 1

# Speed up tests and dev build.
[profile.dev.package]
# Solc and artifacts
foundry-compilers.opt-level = 3
solang-parser.opt-level = 3
lalrpop-util.opt-level = 3
serde_json.opt-level = 3

# EVM
alloy-dyn-abi.opt-level = 3
alloy-json-abi.opt-level = 3
alloy-primitives.opt-level = 3
alloy-sol-type-parser.opt-level = 3
alloy-sol-types.opt-level = 3
hashbrown.opt-level = 3
keccak.opt-level = 3
revm-interpreter.opt-level = 3
revm-precompile.opt-level = 3
revm-primitives.opt-level = 3
revm.opt-level = 3
ruint.opt-level = 3
sha2.opt-level = 3
sha3.opt-level = 3
tiny-keccak.opt-level = 3
bitvec.opt-level = 3

# fuzzing
proptest.opt-level = 3
foundry-evm-fuzz.opt-level = 3

# forking
axum.opt-level = 3

# keystores
scrypt.opt-level = 3

[profile.release]
opt-level = 3
lto = "thin"
debug = "line-tables-only"
strip = true
panic = "abort"
codegen-units = 16

# Use the `--profile profiling` flag to show symbols in release mode.
# e.g. `cargo build --profile profiling`
[profile.profiling]
inherits = "release"
debug = 1
strip = false

# Override packages which aren't perf-sensitive for faster compilation speed.
[profile.release.package]
mdbook.opt-level = 1
protobuf.opt-level = 1
toml_edit.opt-level = 1
trezor-client.opt-level = 1

[workspace.dependencies]
anvil = { path = "crates/anvil" }
cast = { path = "crates/cast" }
chisel = { path = "crates/chisel" }
forge = { path = "crates/forge" }

forge-doc = { path = "crates/doc" }
forge-fmt = { path = "crates/fmt" }
forge-verify = { path = "crates/verify" }
forge-script = { path = "crates/script" }
forge-sol-macro-gen = { path = "crates/sol-macro-gen" }
foundry-cheatcodes = { path = "crates/cheatcodes" }
foundry-cheatcodes-spec = { path = "crates/cheatcodes/spec" }
foundry-cli = { path = "crates/cli" }
foundry-common = { path = "crates/common" }
foundry-common-fmt = { path = "crates/common/fmt" }
foundry-config = { path = "crates/config" }
foundry-debugger = { path = "crates/debugger" }
foundry-evm = { path = "crates/evm/evm" }
foundry-evm-abi = { path = "crates/evm/abi" }
foundry-evm-core = { path = "crates/evm/core" }
foundry-evm-coverage = { path = "crates/evm/coverage" }
foundry-evm-fuzz = { path = "crates/evm/fuzz" }
foundry-evm-traces = { path = "crates/evm/traces" }
foundry-macros = { path = "crates/macros" }
foundry-test-utils = { path = "crates/test-utils" }
foundry-wallets = { path = "crates/wallets" }
foundry-linking = { path = "crates/linking" }

# solc & compilation utilities
foundry-block-explorers = { version = "0.5.0", default-features = false }
foundry-compilers = { version = "0.9.0", default-features = false }
solang-parser = "=0.3.3"

## revm
# no default features to avoid c-kzg
revm = { version = "10.0.0", default-features = false }
revm-primitives = { version = "5.0.0", default-features = false }
<<<<<<< HEAD
revm-inspectors = { version = "0.3.0", features = ["serde"] }
=======
revm-inspectors = { version = "0.3", features = ["serde"] }
>>>>>>> 11e4e4e9

## ethers
ethers-contract-abigen = { version = "2.0.14", default-features = false }

## alloy
alloy-consensus = { version = "0.1.2", default-features = false }
alloy-contract = { version = "0.1.2", default-features = false }
alloy-eips = { version = "0.1.2", default-features = false }
alloy-genesis = { version = "0.1.2", default-features = false }
alloy-json-rpc = { version = "0.1.2", default-features = false }
alloy-network = { version = "0.1.2", default-features = false }
alloy-node-bindings = { version = "0.1.2", default-features = false }
alloy-provider = { version = "0.1.2", default-features = false }
alloy-pubsub = { version = "0.1.2", default-features = false }
alloy-rpc-client = { version = "0.1.2", default-features = false }
alloy-rpc-types = { version = "0.1.2", default-features = false }
alloy-serde = { version = "0.1.2", default-features = false }
alloy-signer = { version = "0.1.2", default-features = false }
alloy-signer-aws = { version = "0.1.2", default-features = false }
alloy-signer-gcp = { version = "0.1.2", default-features = false }
alloy-signer-ledger = { version = "0.1.2", default-features = false }
alloy-signer-local = { version = "0.1.2", default-features = false }
alloy-signer-trezor = { version = "0.1.2", default-features = false }
alloy-transport = { version = "0.1.2", default-features = false }
alloy-transport-http = { version = "0.1.2", default-features = false }
alloy-transport-ipc = { version = "0.1.2", default-features = false }
alloy-transport-ws = { version = "0.1.2", default-features = false }

alloy-dyn-abi = "0.7.3"
alloy-json-abi = "0.7.3"
alloy-primitives = { version = "0.7.3", features = ["getrandom", "rand"] }
alloy-sol-macro-expander = "0.7.3"
alloy-sol-macro-input = "0.7.3"
alloy-sol-types = "0.7.3"
syn-solidity = "0.7.3"

alloy-chains = "0.1"
alloy-rlp = "0.3.3"
alloy-trie = "0.4.1"

## misc
async-trait = "0.1"
auto_impl = "1"
walkdir = "2"
proc-macro2 = "1.0.82"
quote = "1.0"
syn = "2.0"
prettyplease = "0.2.20"
ahash = "0.8"
base64 = "0.22"
chrono = { version = "0.4", default-features = false, features = [
    "clock",
    "std",
] }
color-eyre = "0.6"
derive_more = "0.99"
dunce = "1"
evm-disassembler = "0.5"
eyre = "0.6"
figment = "0.10"
futures = "0.3"
itertools = "0.13"
jsonpath_lib = "0.3"
k256 = "0.13"
once_cell = "1"
parking_lot = "0.12"
rand = "0.8"
rustc-hash = "2.0"
semver = "1"
serde = { version = "1.0", features = ["derive"] }
serde_json = { version = "1.0", features = ["arbitrary_precision"] }
similar-asserts = "1.5"
strum = "0.26"
thiserror = "1"
toml = "0.8"
tracing = "0.1"
tracing-subscriber = "0.3"
vergen = { version = "8", default-features = false }
indexmap = "2.2"
tikv-jemallocator = "0.5.4"
url = "2"
num-format = "0.4.4"
yansi = { version = "1.0", features = ["detect-tty", "detect-env"] }
tempfile = "3.10"
tokio = "1"
rayon = "1"

axum = "0.7"
hyper = "1.0"
reqwest = { version = "0.12", default-features = false }
tower = "0.4"
tower-http = "0.5"
# soldeer
soldeer = "0.2.15"<|MERGE_RESOLUTION|>--- conflicted
+++ resolved
@@ -155,11 +155,7 @@
 # no default features to avoid c-kzg
 revm = { version = "10.0.0", default-features = false }
 revm-primitives = { version = "5.0.0", default-features = false }
-<<<<<<< HEAD
-revm-inspectors = { version = "0.3.0", features = ["serde"] }
-=======
 revm-inspectors = { version = "0.3", features = ["serde"] }
->>>>>>> 11e4e4e9
 
 ## ethers
 ethers-contract-abigen = { version = "2.0.14", default-features = false }
