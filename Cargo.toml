[workspace]
members = [
    "crates/anvil/",
    "crates/anvil/core/",
    "crates/anvil/rpc/",
    "crates/anvil/server/",
    "crates/cast/",
    "crates/cheatcodes/",
    "crates/cheatcodes/spec/",
    "crates/chisel/",
    "crates/cli/",
    "crates/common/",
    "crates/config/",
    "crates/debugger/",
    "crates/doc/",
    "crates/evm/core/",
    "crates/evm/coverage/",
    "crates/evm/evm/",
    "crates/evm/fuzz/",
    "crates/evm/traces/",
    "crates/fmt/",
    "crates/forge/",
    "crates/macros/",
    "crates/test-utils/",
    "crates/evm/mutator/"
]
resolver = "2"

[workspace.package]
version = "0.2.0"
edition = "2021"
# Remember to update clippy.toml as well
rust-version = "1.79"
authors = ["Foundry Contributors"]
license = "MIT OR Apache-2.0"
homepage = "https://github.com/foundry-rs/foundry"
repository = "https://github.com/foundry-rs/foundry"
exclude = ["benches/", "tests/", "test-data/", "testdata/"]

[workspace.lints.clippy]
dbg-macro = "warn"
manual-string-new = "warn"
uninlined-format-args = "warn"
use-self = "warn"
redundant-clone = "warn"
octal-escapes = "allow"

[workspace.lints.rust]
rust-2018-idioms = "warn"
# unreachable-pub = "warn"
unused-must-use = "warn"
redundant-lifetimes = "warn"

[workspace.lints.rustdoc]
all = "warn"

# Speed up compilation time for dev builds by reducing emitted debug info.
# NOTE: Debuggers may provide less useful information with this setting.
# Uncomment this section if you're using a debugger.
[profile.dev]
# https://davidlattimore.github.io/posts/2024/02/04/speeding-up-the-rust-edit-build-run-cycle.html
debug = "line-tables-only"
split-debuginfo = "unpacked"

[profile.release]
opt-level = 3
lto = "thin"
debug = "line-tables-only"
strip = "symbols"
panic = "abort"
codegen-units = 16

# Use the `--profile profiling` flag to show symbols in release mode.
# e.g. `cargo build --profile profiling`
[profile.profiling]
inherits = "release"
debug = 2
split-debuginfo = "unpacked"
strip = false

[profile.bench]
inherits = "profiling"

[profile.maxperf]
inherits = "release"
lto = "fat"
codegen-units = 1

# Speed up tests and dev build.
[profile.dev.package]
# Solc and artifacts
foundry-compilers.opt-level = 3
solang-parser.opt-level = 3
lalrpop-util.opt-level = 3
serde_json.opt-level = 3

# EVM
alloy-dyn-abi.opt-level = 3
alloy-json-abi.opt-level = 3
alloy-primitives.opt-level = 3
alloy-sol-type-parser.opt-level = 3
alloy-sol-types.opt-level = 3
hashbrown.opt-level = 3
keccak.opt-level = 3
revm-interpreter.opt-level = 3
revm-precompile.opt-level = 3
revm-primitives.opt-level = 3
revm.opt-level = 3
ruint.opt-level = 3
sha2.opt-level = 3
sha3.opt-level = 3
tiny-keccak.opt-level = 3
bitvec.opt-level = 3

# fuzzing
proptest.opt-level = 3
foundry-evm-fuzz.opt-level = 3

# forking
axum.opt-level = 3

# keystores
scrypt.opt-level = 3

# Override packages which aren't perf-sensitive for faster compilation speed.
[profile.release.package]
mdbook.opt-level = 1
protobuf.opt-level = 1
trezor-client.opt-level = 1

[workspace.dependencies]
anvil = { path = "crates/anvil" }
cast = { path = "crates/cast" }
chisel = { path = "crates/chisel" }
forge = { path = "crates/forge" }

forge-doc = { path = "crates/doc" }
forge-fmt = { path = "crates/fmt" }
forge-verify = { path = "crates/verify" }
forge-script = { path = "crates/script" }
forge-sol-macro-gen = { path = "crates/sol-macro-gen" }
foundry-cheatcodes = { path = "crates/cheatcodes" }
foundry-cheatcodes-spec = { path = "crates/cheatcodes/spec" }
foundry-cli = { path = "crates/cli" }
foundry-common = { path = "crates/common" }
foundry-common-fmt = { path = "crates/common/fmt" }
foundry-config = { path = "crates/config" }
foundry-debugger = { path = "crates/debugger" }
foundry-evm = { path = "crates/evm/evm" }
foundry-evm-abi = { path = "crates/evm/abi" }
foundry-evm-core = { path = "crates/evm/core" }
foundry-evm-coverage = { path = "crates/evm/coverage" }
foundry-evm-fuzz = { path = "crates/evm/fuzz" }
foundry-evm-traces = { path = "crates/evm/traces" }
foundry-macros = { path = "crates/macros" }
foundry-test-utils = { path = "crates/test-utils" }
<<<<<<< HEAD
foundry-evm-mutator = { path = "crates/evm/mutator" }
=======
foundry-wallets = { path = "crates/wallets" }
foundry-linking = { path = "crates/linking" }
>>>>>>> f8aa4afe

# solc & compilation utilities
foundry-block-explorers = { version = "0.5.1", default-features = false }
foundry-compilers = { version = "0.10.2", default-features = false }
foundry-fork-db = "0.2"
solang-parser = "=0.3.3"

## revm
# no default features to avoid c-kzg
revm = { version = "13.0.0", default-features = false }
revm-primitives = { version = "8.0.0", default-features = false }
revm-inspectors = { version = "0.5", features = ["serde"] }

## ethers
ethers-contract-abigen = { version = "2.0.14", default-features = false }

## alloy
alloy-consensus = { version = "0.2.1", default-features = false }
alloy-contract = { version = "0.2.1", default-features = false }
alloy-eips = { version = "0.2.1", default-features = false }
alloy-genesis = { version = "0.2.1", default-features = false }
alloy-json-rpc = { version = "0.2.1", default-features = false }
alloy-network = { version = "0.2.1", default-features = false }
alloy-node-bindings = { version = "0.2.1", default-features = false }
alloy-provider = { version = "0.2.1", default-features = false }
alloy-pubsub = { version = "0.2.1", default-features = false }
alloy-rpc-client = { version = "0.2.1", default-features = false }
alloy-rpc-types = { version = "0.2.1", default-features = true }
alloy-serde = { version = "0.2.1", default-features = false }
alloy-signer = { version = "0.2.1", default-features = false }
alloy-signer-aws = { version = "0.2.1", default-features = false }
alloy-signer-gcp = { version = "0.2.1", default-features = false }
alloy-signer-ledger = { version = "0.2.1", default-features = false }
alloy-signer-local = { version = "0.2.1", default-features = false }
alloy-signer-trezor = { version = "0.2.1", default-features = false }
alloy-transport = { version = "0.2.1", default-features = false }
alloy-transport-http = { version = "0.2.1", default-features = false }
alloy-transport-ipc = { version = "0.2.1", default-features = false }
alloy-transport-ws = { version = "0.2.1", default-features = false }

alloy-dyn-abi = "0.7.7"
alloy-json-abi = "0.7.7"
alloy-primitives = { version = "0.7.7", features = ["getrandom", "rand"] }
alloy-sol-macro-expander = "0.7.7"
alloy-sol-macro-input = "0.7.7"
alloy-sol-types = "0.7.7"
syn-solidity = "0.7.7"

alloy-chains = "0.1"
alloy-rlp = "0.3.3"
alloy-trie = "0.4.1"

## misc
async-trait = "0.1"
auto_impl = "1"
walkdir = "2"
proc-macro2 = "1.0.82"
quote = "1.0"
syn = "2.0"
prettyplease = "0.2.20"
ahash = "0.8"
base64 = "0.22"
chrono = { version = "0.4", default-features = false, features = [
    "clock",
    "std",
] }
color-eyre = "0.6"
derive_more = "0.99"
dunce = "1"
evm-disassembler = "0.5"
eyre = "0.6"
figment = "0.10"
futures = "0.3"
itertools = "0.13"
jsonpath_lib = "0.3"
k256 = "0.13"
once_cell = "1"
parking_lot = "0.12"
rand = "0.8"
rustc-hash = "2.0"
semver = "1"
serde = { version = "1.0", features = ["derive"] }
serde_json = { version = "1.0", features = ["arbitrary_precision"] }
similar-asserts = "1.5"
strum = "0.26"
thiserror = "1"
toml = "0.8"
tracing = "0.1"
tracing-subscriber = "0.3"
vergen = { version = "8", default-features = false }
indexmap = "2.2"
tikv-jemallocator = "0.5.4"
url = "2"
num-format = "0.4.4"
yansi = { version = "1.0", features = ["detect-tty", "detect-env"] }
tempfile = "3.10"
tokio = "1"
rayon = "1"

axum = "0.7"
hyper = "1.0"
reqwest = { version = "0.12", default-features = false }
tower = "0.4"
tower-http = "0.5"
# soldeer
soldeer = "0.2.19"

proptest = "1"
comfy-table = "7"

[patch.crates-io]
alloy-consensus = { git = "https://github.com/alloy-rs/alloy", rev = "511ae98" }
alloy-contract = { git = "https://github.com/alloy-rs/alloy", rev = "511ae98" }
alloy-eips = { git = "https://github.com/alloy-rs/alloy", rev = "511ae98" }
alloy-genesis = { git = "https://github.com/alloy-rs/alloy", rev = "511ae98" }
alloy-json-rpc = { git = "https://github.com/alloy-rs/alloy", rev = "511ae98" }
alloy-network = { git = "https://github.com/alloy-rs/alloy", rev = "511ae98" }
alloy-node-bindings = { git = "https://github.com/alloy-rs/alloy", rev = "511ae98" }
alloy-provider = { git = "https://github.com/alloy-rs/alloy", rev = "511ae98" }
alloy-pubsub = { git = "https://github.com/alloy-rs/alloy", rev = "511ae98" }
alloy-rpc-client = { git = "https://github.com/alloy-rs/alloy", rev = "511ae98" }
alloy-rpc-types = { git = "https://github.com/alloy-rs/alloy", rev = "511ae98" }
alloy-serde = { git = "https://github.com/alloy-rs/alloy", rev = "511ae98" }
alloy-signer = { git = "https://github.com/alloy-rs/alloy", rev = "511ae98" }
alloy-signer-aws = { git = "https://github.com/alloy-rs/alloy", rev = "511ae98" }
alloy-signer-gcp = { git = "https://github.com/alloy-rs/alloy", rev = "511ae98" }
alloy-signer-ledger = { git = "https://github.com/alloy-rs/alloy", rev = "511ae98" }
alloy-signer-local = { git = "https://github.com/alloy-rs/alloy", rev = "511ae98" }
alloy-signer-trezor = { git = "https://github.com/alloy-rs/alloy", rev = "511ae98" }
alloy-transport = { git = "https://github.com/alloy-rs/alloy", rev = "511ae98" }
alloy-transport-http = { git = "https://github.com/alloy-rs/alloy", rev = "511ae98" }
alloy-transport-ipc = { git = "https://github.com/alloy-rs/alloy", rev = "511ae98" }
alloy-transport-ws = { git = "https://github.com/alloy-rs/alloy", rev = "511ae98" }
revm = { git = "https://github.com/bluealloy/revm", rev = "caadc71" }
revm-primitives = { git = "https://github.com/bluealloy/revm", rev = "caadc71" }<|MERGE_RESOLUTION|>--- conflicted
+++ resolved
@@ -154,12 +154,10 @@
 foundry-evm-traces = { path = "crates/evm/traces" }
 foundry-macros = { path = "crates/macros" }
 foundry-test-utils = { path = "crates/test-utils" }
-<<<<<<< HEAD
+
 foundry-evm-mutator = { path = "crates/evm/mutator" }
-=======
 foundry-wallets = { path = "crates/wallets" }
 foundry-linking = { path = "crates/linking" }
->>>>>>> f8aa4afe
 
 # solc & compilation utilities
 foundry-block-explorers = { version = "0.5.1", default-features = false }
