//! Hooks to EVM execution
use super::{
    backend::CheatcodeBackend, memory_stackstate_owned::MemoryStackStateOwned, ConsoleCalls,
    HEVMCalls, HevmConsoleEvents,
};
use crate::{
    call_tracing::{CallTrace, CallTraceArena, LogCallOrder},
    sputnik::{cheatcodes::memory_stackstate_owned::ExpectedEmit, Executor, SputnikExecutor},
    Evm,
};
use std::collections::BTreeMap;

use sputnik::{
    backend::Backend,
    executor::stack::{
        Log, PrecompileFailure, PrecompileOutput, PrecompileSet, StackExecutor, StackExitKind,
        StackState, StackSubstateMetadata,
    },
    gasometer, Capture, Config, Context, CreateScheme, ExitError, ExitReason, ExitRevert,
    ExitSucceed, Handler, Memory, Opcode, Runtime, Transfer,
};
use std::{process::Command, rc::Rc};

use ethers::{
    abi::{RawLog, Token},
    contract::EthLogDecode,
    core::{abi::AbiDecode, k256::ecdsa::SigningKey, utils},
    signers::{LocalWallet, Signer},
    types::{Address, H160, H256, U256},
};
use std::{convert::Infallible, str::FromStr};

use crate::sputnik::cheatcodes::{
    debugger::{CheatOp, DebugArena, DebugNode, DebugStep, OpCode},
    patch_hardhat_console_log_selector,
};
use once_cell::sync::Lazy;

use ethers::abi::Tokenize;

// This is now getting us the right hash? Also tried [..20]
// Lazy::new(|| Address::from_slice(&keccak256("hevm cheat code")[12..]));
/// Address where the Vm cheatcodes contract lives
pub static CHEATCODE_ADDRESS: Lazy<Address> = Lazy::new(|| {
    Address::from_slice(&hex::decode("7109709ECfa91a80626fF3989D68f67F5b1DD12D").unwrap())
});

// This is the address used by console.sol, vendored by nomiclabs/hardhat:
// https://github.com/nomiclabs/hardhat/blob/master/packages/hardhat-core/console.sol
pub static CONSOLE_ADDRESS: Lazy<Address> = Lazy::new(|| {
    Address::from_slice(&hex::decode("000000000000000000636F6e736F6c652e6c6f67").unwrap())
});

/// Wrapper around both return types for expectRevert in call or create
enum ExpectRevertReturn {
    Call(Capture<(ExitReason, Vec<u8>), Infallible>),
    Create(Capture<(ExitReason, Option<H160>, Vec<u8>), Infallible>),
}

impl ExpectRevertReturn {
    pub fn into_call_inner(self) -> Capture<(ExitReason, Vec<u8>), Infallible> {
        match self {
            ExpectRevertReturn::Call(inner) => inner,
            _ => panic!("tried to get call response inner from a create"),
        }
    }
    pub fn into_create_inner(self) -> Capture<(ExitReason, Option<H160>, Vec<u8>), Infallible> {
        match self {
            ExpectRevertReturn::Create(inner) => inner,
            _ => panic!("tried to get create response inner from a call"),
        }
    }

    pub fn is_call(&self) -> bool {
        matches!(self, ExpectRevertReturn::Call(..))
    }
}

/// For certain cheatcodes, we may internally change the status of the call, i.e. in
/// `expectRevert`. Solidity will see a successful call and attempt to abi.decode for the called
/// function. Therefore, we need to populate the return with dummy bytes such that the decode
/// doesn't fail
pub static DUMMY_OUTPUT: [u8; 320] = [0u8; 320];

/// Hooks on live EVM execution and forwards everything else to a Sputnik [`Handler`].
///
/// It allows:
/// 1. Logging of values for debugging
/// 2. Modifying chain state live with cheatcodes
///
/// The `call_inner` and `create_inner` functions are copy-pasted from upstream, so that
/// it can hook in the runtime. They may eventually be removed if Sputnik allows bringing in your
/// own runtime handler.
#[derive(Clone, Debug)]
// TODO: Should this be called `HookedHandler`? Maybe we could implement other hooks
// here, e.g. hardhat console.log-style, or dapptools logs, some ad-hoc method for tracing
// etc.
pub struct CheatcodeHandler<H> {
    handler: H,
    enable_ffi: bool,
    enable_trace: bool,
    console_logs: Vec<String>,
}

pub(crate) fn convert_log(log: Log) -> Option<String> {
    use HevmConsoleEvents::*;
    let log = RawLog { topics: log.topics, data: log.data };
    let event = HevmConsoleEvents::decode_log(&log).ok()?;
    let ret = match event {
        LogsFilter(inner) => format!("{}", inner.0),
        LogBytesFilter(inner) => format!("{}", inner.0),
        LogNamedAddressFilter(inner) => format!("{}: {:?}", inner.key, inner.val),
        LogNamedBytes32Filter(inner) => {
            format!("{}: 0x{}", inner.key, hex::encode(inner.val))
        }
        LogNamedDecimalIntFilter(inner) => format!(
            "{}: {:?}",
            inner.key,
            ethers::utils::parse_units(inner.val, inner.decimals.as_u32()).unwrap()
        ),
        LogNamedDecimalUintFilter(inner) => {
            format!(
                "{}: {}",
                inner.key,
                ethers::utils::format_units(inner.val, inner.decimals.as_u32()).unwrap()
            )
        }
        LogNamedIntFilter(inner) => format!("{}: {:?}", inner.key, inner.val),
        LogNamedUintFilter(inner) => format!("{}: {:?}", inner.key, inner.val),
        LogNamedBytesFilter(inner) => {
            format!("{}: 0x{}", inner.key, hex::encode(inner.val))
        }
        LogNamedStringFilter(inner) => format!("{}: {}", inner.key, inner.val),

        e => e.to_string(),
    };
    Some(ret)
}

// Forwards everything internally except for the transact_call which is overwritten.
// TODO: Maybe we can pull this functionality up to the `Evm` trait to avoid having so many traits?
impl<'a, 'b, B: Backend, P: PrecompileSet> SputnikExecutor<CheatcodeStackState<'a, B>>
    for CheatcodeStackExecutor<'a, 'b, B, P>
{
    fn config(&self) -> &Config {
        self.handler.config()
    }

    fn state(&self) -> &CheatcodeStackState<'a, B> {
        self.handler.state()
    }

    fn state_mut(&mut self) -> &mut CheatcodeStackState<'a, B> {
        self.handler.state_mut()
    }

    fn expected_revert(&self) -> Option<&[u8]> {
        self.handler.state().expected_revert.as_deref()
    }

    fn set_tracing_enabled(&mut self, enabled: bool) -> bool {
        let curr = self.state_mut().trace_enabled;
        self.state_mut().trace_enabled = enabled;
        curr
    }

    fn tracing_enabled(&self) -> bool {
        self.state().trace_enabled
    }

    fn debug_calls(&self) -> Vec<DebugArena> {
        self.state().debug_steps.clone()
    }

    fn gas_left(&self) -> U256 {
        // NB: We do this to avoid `function cannot return without recursing`
        U256::from(self.state().metadata().gasometer().gas())
    }

    fn all_logs(&self) -> Vec<String> {
        self.handler.state().all_logs.clone()
    }

    fn transact_call(
        &mut self,
        caller: H160,
        address: H160,
        value: U256,
        data: Vec<u8>,
        gas_limit: u64,
        access_list: Vec<(H160, Vec<H256>)>,
    ) -> (ExitReason, Vec<u8>) {
        // reset all_logs because its a new call
        self.state_mut().all_logs = vec![];

        let transaction_cost = gasometer::call_transaction_cost(&data, &access_list);
        match self.state_mut().metadata_mut().gasometer_mut().record_transaction(transaction_cost) {
            Ok(()) => (),
            Err(e) => return (e.into(), Vec::new()),
        }

        // Initialize initial addresses for EIP-2929
        // Initialize initial addresses for EIP-2929
        if self.config().increase_state_access_gas {
            let addresses = core::iter::once(caller).chain(core::iter::once(address));
            self.state_mut().metadata_mut().access_addresses(addresses);

            self.handler.initialize_with_access_list(access_list);
        }

        self.state_mut().inc_nonce(caller);

        let context = Context { caller, address, apparent_value: value };

        match self.call_inner(
            address,
            Some(Transfer { source: caller, target: address, value }),
            data,
            Some(gas_limit),
            false,
            false,
            false,
            context,
        ) {
            Capture::Exit((s, v)) => {
                self.state_mut().increment_call_index();
                (s, v)
            }
            Capture::Trap(_) => {
                self.state_mut().increment_call_index();
                unreachable!()
            }
        }
    }

    fn transact_create(
        &mut self,
        caller: H160,
        value: U256,
        init_code: Vec<u8>,
        gas_limit: u64,
        access_list: Vec<(H160, Vec<H256>)>,
    ) -> ExitReason {
        // reset all_logs because its a new call
        self.state_mut().all_logs = vec![];

        let transaction_cost = gasometer::create_transaction_cost(&init_code, &access_list);
        match self.state_mut().metadata_mut().gasometer_mut().record_transaction(transaction_cost) {
            Ok(()) => (),
            Err(e) => return e.into(),
        };
        self.handler.initialize_with_access_list(access_list);

        match self.create_inner(
            caller,
            CreateScheme::Legacy { caller },
            value,
            init_code,
            Some(gas_limit),
            false,
        ) {
            Capture::Exit((s, _, _)) => {
                self.state_mut().increment_call_index();
                s
            }
            Capture::Trap(_) => {
                self.state_mut().increment_call_index();
                unreachable!()
            }
        }
    }

    fn create_address(&self, scheme: CreateScheme) -> Address {
        self.handler.create_address(scheme)
    }

    fn clear_logs(&mut self) {
        self.state_mut().substate.logs_mut().clear()
    }

    fn raw_logs(&self) -> Vec<RawLog> {
        let logs = self.state().substate.logs().to_vec();
        logs.into_iter().map(|log| RawLog { topics: log.topics, data: log.data }).collect()
    }

    fn traces(&self) -> Vec<CallTraceArena> {
        self.state().traces.clone()
    }

    fn reset_traces(&mut self) {
        self.state_mut().reset_traces();
    }

    fn logs(&self) -> Vec<String> {
        let logs = self.state().substate.logs().to_vec();
        logs.into_iter().filter_map(convert_log).chain(self.console_logs.clone()).collect()
    }
}

/// A [`MemoryStackStateOwned`] state instantiated over a [`CheatcodeBackend`]
pub type CheatcodeStackState<'a, B> = MemoryStackStateOwned<'a, CheatcodeBackend<B>>;

/// A [`CheatcodeHandler`] which uses a [`CheatcodeStackState`] to store its state and a
/// [`StackExecutor`] for executing transactions.
pub type CheatcodeStackExecutor<'a, 'b, B, P> =
    CheatcodeHandler<StackExecutor<'a, 'b, CheatcodeStackState<'a, B>, P>>;

impl<'a, 'b, B: Backend, P: PrecompileSet>
    Executor<CheatcodeStackState<'a, B>, CheatcodeStackExecutor<'a, 'b, B, P>>
{
    /// Instantiates a cheatcode-enabled [`Executor`]
    pub fn new_with_cheatcodes(
        backend: B,
        gas_limit: u64,
        config: &'a Config,
        precompiles: &'b P,
        enable_ffi: bool,
        enable_trace: bool,
        debug: bool,
    ) -> Self {
        // make this a cheatcode-enabled backend
        let backend = CheatcodeBackend { backend, cheats: Default::default() };

        // create the memory stack state (owned, so that we can modify the backend via
        // self.state_mut on the transact_call fn)
        let metadata = StackSubstateMetadata::new(gas_limit, config);
        let state = MemoryStackStateOwned::new(metadata, backend, enable_trace, debug);

        // create the executor and wrap it with the cheatcode handler
        let executor = StackExecutor::new_with_precompiles(state, config, precompiles);
        let executor = CheatcodeHandler {
            handler: executor,
            enable_ffi,
            enable_trace,
            console_logs: Vec::new(),
        };

        let mut evm = Executor::from_executor(executor, gas_limit);

        // Need to create a non-empty contract at the cheat code address so that the EVM backend
        // thinks that something exists there.
        evm.initialize_contracts([
            (*CHEATCODE_ADDRESS, vec![0u8; 1].into()),
            (*CONSOLE_ADDRESS, vec![0u8; 1].into()),
        ]);

        evm
    }
}

// helper for creating an exit type
fn evm_error(retdata: &str) -> Capture<(ExitReason, Vec<u8>), Infallible> {
    Capture::Exit((
        ExitReason::Revert(ExitRevert::Reverted),
        ethers::abi::encode(&[Token::String(retdata.to_owned())]),
    ))
}

// helper for creating the Expected Revert return type, based on if there was a call or a create,
// and if there was any decoded retdata that matched the expected revert value.
fn revert_return_evm<T: ToString>(
    call: bool,
    result: Option<(&[u8], &[u8])>,
    err: impl FnOnce() -> T,
) -> ExpectRevertReturn {
    let success =
        result.map(|(retdata, expected_revert)| retdata == expected_revert).unwrap_or(false);

    match (success, call) {
        // Success case for CALLs needs to return a dummy output value which
        // can be decoded
        (true, true) => ExpectRevertReturn::Call(Capture::Exit((
            ExitReason::Succeed(ExitSucceed::Returned),
            DUMMY_OUTPUT.to_vec(),
        ))),
        // Success case for CREATE doesn't need to return any value but must return a
        // dummy address
        (true, false) => ExpectRevertReturn::Create(Capture::Exit((
            ExitReason::Succeed(ExitSucceed::Returned),
            Some(Address::from_str("0000000000000000000000000000000000000001").unwrap()),
            Vec::new(),
        ))),
        // Failure cases just return the abi encoded error
        (false, true) => ExpectRevertReturn::Call(Capture::Exit((
            ExitReason::Revert(ExitRevert::Reverted),
            ethers::abi::encode(&[Token::String(err().to_string())]),
        ))),
        (false, false) => ExpectRevertReturn::Create(Capture::Exit((
            ExitReason::Revert(ExitRevert::Reverted),
            None,
            ethers::abi::encode(&[Token::String(err().to_string())]),
        ))),
    }
}

impl<'a, 'b, B: Backend, P: PrecompileSet> CheatcodeStackExecutor<'a, 'b, B, P> {
    /// Checks whether the provided call reverted with an expected revert reason.
    fn expected_revert(
        &mut self,
        res: ExpectRevertReturn,
        expected_revert: Option<Vec<u8>>,
    ) -> ExpectRevertReturn {
        // return early if there was no revert expected
        let expected_revert = match expected_revert {
            Some(inner) => inner,
            None => return res,
        };

        let call = res.is_call();

        // If the call was successful (i.e. did not revert) return
        // an error. Otherwise, get the return data
        let data = match res {
            ExpectRevertReturn::Create(Capture::Exit((ExitReason::Revert(_e), None, revdata))) => {
                Some(revdata)
            }
            ExpectRevertReturn::Call(Capture::Exit((ExitReason::Revert(_e), revdata))) => {
                Some(revdata)
            }
            _ => return revert_return_evm(call, None, || "Expected revert did not revert"),
        };

        // if there was no revert data return an error
        let data = match data {
            Some(inner) => inner,
            None => {
                return revert_return_evm(call, None, || "Expected revert did not revert with data")
            }
        };

        // do the actual check
        if data.len() >= 4 && data[0..4] == [8, 195, 121, 160] {
            // its a revert string
            let decoded_data = ethers::abi::decode(&[ethers::abi::ParamType::Bytes], &data[4..])
                .expect("String error code, but not actual string");

            let decoded_data =
                decoded_data[0].clone().into_bytes().expect("Can never fail because it is bytes");

            let err = || {
                format!(
                    "Error != expected error: '{}' != '{}'",
                    String::from_utf8_lossy(&decoded_data[..]),
                    String::from_utf8_lossy(&expected_revert)
                )
            };
            revert_return_evm(call, Some((&decoded_data, &expected_revert)), err)
        } else {
            let err = || {
                format!(
                    "Error data != expected error data: 0x{} != 0x{}",
                    hex::encode(&data),
                    hex::encode(&expected_revert)
                )
            };
            revert_return_evm(call, Some((&data, &expected_revert)), err)
        }
    }

    /// Given a transaction's calldata, it tries to parse it a console call and print the call
    fn console_log(&mut self, input: Vec<u8>) -> Capture<(ExitReason, Vec<u8>), Infallible> {
        // replacing hardhat style selectors (`uint`) with abigen style (`uint256`)
        let input = patch_hardhat_console_log_selector(input);
        let decoded = match ConsoleCalls::decode(&input) {
            Ok(inner) => inner,
            Err(err) => return evm_error(&err.to_string()),
        };
        self.console_logs.push(decoded.to_string());
        Capture::Exit((ExitReason::Succeed(ExitSucceed::Stopped), vec![]))
    }

    /// Adds CheatOp to the latest DebugArena
    fn add_debug(&mut self, cheatop: CheatOp) {
        if self.state().debug_enabled {
            let depth =
                if let Some(depth) = self.state().metadata().depth() { depth + 1 } else { 0 };
            self.state_mut().debug_mut().push_node(
                0,
                DebugNode {
                    address: *CHEATCODE_ADDRESS,
                    depth,
                    steps: vec![DebugStep {
                        op: OpCode::from(cheatop),
                        memory: Memory::new(0),
                        ..Default::default()
                    }],
                    ..Default::default()
                },
            );
        }
    }

    /// Given a transaction's calldata, it tries to parse it as an [`HEVM cheatcode`](super::HEVM)
    /// call and modify the state accordingly.
    fn apply_cheatcode(
        &mut self,
        input: Vec<u8>,
        msg_sender: H160,
    ) -> Capture<(ExitReason, Vec<u8>), Infallible> {
        let mut res = vec![];
        let pre_index = self.state().trace_index;
        let trace = self.start_trace(*CHEATCODE_ADDRESS, input.clone(), 0.into(), false);
        // Get a mutable ref to the state so we can apply the cheats
        let decoded = match HEVMCalls::decode(&input) {
            Ok(inner) => inner,
            Err(err) => return evm_error(&err.to_string()),
        };

        match decoded {
            HEVMCalls::Warp(inner) => {
                self.add_debug(CheatOp::WARP);
                self.state_mut().backend.cheats.block_timestamp = Some(inner.0);
            }
            HEVMCalls::Roll(inner) => {
                self.add_debug(CheatOp::ROLL);
                self.state_mut().backend.cheats.block_number = Some(inner.0);
            }
            HEVMCalls::Fee(inner) => {
                self.add_debug(CheatOp::FEE);
                self.state_mut().backend.cheats.block_base_fee_per_gas = Some(inner.0);
            }
            HEVMCalls::Store(inner) => {
                self.add_debug(CheatOp::STORE);
                self.state_mut().set_storage(inner.0, inner.1.into(), inner.2.into());
            }
            HEVMCalls::Load(inner) => {
                self.add_debug(CheatOp::LOAD);
                res = self.state_mut().storage(inner.0, inner.1.into()).0.to_vec();
            }
            HEVMCalls::Ffi(inner) => {
                self.add_debug(CheatOp::FFI);
                let args = inner.0;
                // if FFI is not explicitly enabled at runtime, do not let this be called
                // (we could have an FFI cheatcode executor instead but feels like
                // over engineering)
                if !self.enable_ffi {
                    return evm_error(
                        "ffi disabled: run again with --ffi if you want to allow tests to call external scripts",
                    );
                }

                // execute the command & get the stdout
                let output = match Command::new(&args[0]).args(&args[1..]).output() {
                    Ok(res) => res.stdout,
                    Err(err) => return evm_error(&err.to_string()),
                };

                // get the hex string & decode it
                let output = unsafe { std::str::from_utf8_unchecked(&output) };
                let decoded = match hex::decode(&output[2..]) {
                    Ok(res) => res,
                    Err(err) => return evm_error(&err.to_string()),
                };

                // encode the data as Bytes
                res = ethers::abi::encode(&[Token::Bytes(decoded.to_vec())]);
            }
            HEVMCalls::Addr(inner) => {
                self.add_debug(CheatOp::ADDR);
                let sk = inner.0;
                if sk.is_zero() {
                    return evm_error("Bad Cheat Code. Private Key cannot be 0.")
                }
                // 256 bit priv key -> 32 byte slice
                let mut bs: [u8; 32] = [0; 32];
                sk.to_big_endian(&mut bs);
                let xsk = match SigningKey::from_bytes(&bs) {
                    Ok(xsk) => xsk,
                    Err(err) => return evm_error(&err.to_string()),
                };
                let addr = utils::secret_key_to_address(&xsk);
                res = ethers::abi::encode(&[Token::Address(addr)]);
            }
            HEVMCalls::Sign(inner) => {
                self.add_debug(CheatOp::SIGN);
                let sk = inner.0;
                let digest = inner.1;
                if sk.is_zero() {
                    return evm_error("Bad Cheat Code. Private Key cannot be 0.")
                }
                // 256 bit priv key -> 32 byte slice
                let mut bs: [u8; 32] = [0; 32];
                sk.to_big_endian(&mut bs);

                let xsk = match SigningKey::from_bytes(&bs) {
                    Ok(xsk) => xsk,
                    Err(err) => return evm_error(&err.to_string()),
                };
                let wallet = LocalWallet::from(xsk).with_chain_id(self.handler.chain_id().as_u64());

                // The EVM precompile does not use EIP-155
                let sig = wallet.sign_hash(digest.into(), false);

                let recovered = sig.recover(digest).unwrap();
                assert_eq!(recovered, wallet.address());

                let mut r_bytes = [0u8; 32];
                let mut s_bytes = [0u8; 32];
                sig.r.to_big_endian(&mut r_bytes);
                sig.s.to_big_endian(&mut s_bytes);
                res = ethers::abi::encode(&[Token::Tuple(vec![
                    Token::Uint(sig.v.into()),
                    Token::FixedBytes(r_bytes.to_vec()),
                    Token::FixedBytes(s_bytes.to_vec()),
                ])]);
            }
            HEVMCalls::Prank(inner) => {
                self.add_debug(CheatOp::PRANK);
                let caller = inner.0;
                if let Some((orginal_pranker, caller, depth)) = self.state().msg_sender {
                    let start_prank_depth = if let Some(depth) = self.state().metadata().depth() {
                        depth + 1
                    } else {
                        0
                    };
                    // we allow someone to do a 1 time prank even when startPrank is set if
                    // and only if we ensure that the startPrank *cannot* be applied to the
                    // following call
                    if start_prank_depth == depth && caller == orginal_pranker {
                        return evm_error("You have an active `startPrank` at this frame depth already. Use either `prank` or `startPrank`, not both");
                    }
                }
                self.state_mut().next_msg_sender = Some(caller);
            }
            HEVMCalls::StartPrank(inner) => {
                self.add_debug(CheatOp::STARTPRANK);
                // startPrank works by using frame depth to determine whether to overwrite
                // msg.sender if we set a prank caller at a particular depth, it
                // will continue to use the prank caller for any subsequent calls
                // until stopPrank is called.
                //
                // We additionally have to store the original message sender of the cheatcode caller
                // so that we dont apply it to any other addresses when depth ==
                // prank_depth
                let caller = inner.0;
                if self.state().next_msg_sender.is_some() {
                    return evm_error("You have an active `prank` call already. Use either `prank` or `startPrank`, not both");
                } else {
                    self.state_mut().msg_sender = Some((
                        msg_sender,
                        caller,
                        if let Some(depth) = self.state().metadata().depth() {
                            depth + 1
                        } else {
                            0
                        },
                    ));
                }
            }
            HEVMCalls::StopPrank(_) => {
                self.add_debug(CheatOp::STOPPRANK);
                self.state_mut().msg_sender = None;
            }
            HEVMCalls::ExpectRevert(inner) => {
                self.add_debug(CheatOp::EXPECTREVERT);
                if self.state().expected_revert.is_some() {
                    return evm_error(
                        "You must call another function prior to expecting a second revert.",
                    )
                } else {
                    self.state_mut().expected_revert = Some(inner.0.to_vec());
                }
            }
            HEVMCalls::Deal(inner) => {
                self.add_debug(CheatOp::DEAL);
                let who = inner.0;
                let value = inner.1;
                self.state_mut().reset_balance(who);
                self.state_mut().deposit(who, value);
            }
            HEVMCalls::Etch(inner) => {
                self.add_debug(CheatOp::ETCH);
                let who = inner.0;
                let code = inner.1;
                self.state_mut().set_code(who, code.to_vec());
            }
            HEVMCalls::Record(_) => {
                self.add_debug(CheatOp::RECORD);
                self.state_mut().accesses = Some(Default::default());
            }
            HEVMCalls::Accesses(inner) => {
                self.add_debug(CheatOp::ACCESSES);
                let address = inner.0;
                // we dont reset all records in case user wants to query multiple address
                if let Some(record_accesses) = &self.state().accesses {
                    res = ethers::abi::encode(&[
                        record_accesses
                            .reads
                            .borrow_mut()
                            .remove(&address)
                            .unwrap_or_default()
                            .into_tokens()[0]
                            .clone(),
                        record_accesses
                            .writes
                            .borrow_mut()
                            .remove(&address)
                            .unwrap_or_default()
                            .into_tokens()[0]
                            .clone(),
                    ]);
                    if record_accesses.reads.borrow().len() == 0 &&
                        record_accesses.writes.borrow().len() == 0
                    {
                        self.state_mut().accesses = None;
                    }
                } else {
                    res = ethers::abi::encode(&[Token::Array(vec![]), Token::Array(vec![])]);
                }
            }
            HEVMCalls::ExpectEmit(inner) => {
                self.add_debug(CheatOp::EXPECTEMIT);
                let expected_emit = ExpectedEmit {
                    depth: if let Some(depth) = self.state().metadata().depth() {
                        depth + 1
                    } else {
                        0
                    },
                    log: None,
                    checks: [inner.0, inner.1, inner.2, inner.3],
                    found: false,
                };
                self.state_mut().expected_emits.push(expected_emit);
            }
        };

        self.fill_trace(&trace, true, Some(res.clone()), pre_index);

        // TODO: Add more cheat codes.
        Capture::Exit((ExitReason::Succeed(ExitSucceed::Stopped), res))
    }

    // NB: This function is copy-pasted from uptream's `execute`, adjusted so that we call the
    // Runtime with our own handler
    pub fn execute(&mut self, runtime: &mut Runtime) -> ExitReason {
        match runtime.run(self) {
            Capture::Exit(s) => s,
            Capture::Trap(_) => unreachable!("Trap is Infallible"),
        }
    }

    /// Executes the call/create while also tracking the state of the machine (including opcodes)  
    fn debug_execute(
        &mut self,
        runtime: &mut Runtime,
        address: Address,
        code: Rc<Vec<u8>>,
        creation: bool,
    ) -> ExitReason {
        let depth = if let Some(depth) = self.state().metadata().depth() { depth + 1 } else { 0 };

        match self.debug_run(runtime, address, depth, code, creation) {
            Capture::Exit(s) => s,
            Capture::Trap(_) => unreachable!("Trap is Infallible"),
        }
    }

    /// Does *not* actually perform a step, just records the debug information for the step
    fn debug_step(
        &mut self,
        runtime: &mut Runtime,
        code: Rc<Vec<u8>>,
        steps: &mut Vec<DebugStep>,
        pc_ic: Rc<BTreeMap<usize, usize>>,
    ) -> bool {
        // grab the pc, opcode and stack
        let pc = runtime.machine().position().as_ref().map(|p| *p).unwrap_or_default();
        let mut push_bytes = None;

        if let Some((op, stack)) = runtime.machine().inspect() {
            // wrap the op to make it compatible with opcode extensions for cheatops
            let wrapped_op = OpCode::from(op);

            // check how big the push size is, and grab the pushed bytes if possible
            if let Some(push_size) = wrapped_op.push_size() {
                let push_start = pc + 1;
                let push_end = pc + 1 + push_size as usize;
                if push_end < code.len() {
                    push_bytes = Some(code[push_start..push_end].to_vec());
                } else {
                    panic!("PUSH{} exceeds limit of codesize", push_size)
                }
            }

            // grab the stack data and reverse it (last element is "top" of stack)
            let mut stack = stack.data().clone();
            stack.reverse();
            // push the step into the vector
            steps.push(DebugStep {
                pc,
                stack,
                memory: runtime.machine().memory().clone(),
                op: wrapped_op,
                push_bytes,
                ic: *pc_ic.get(&pc).as_ref().copied().unwrap_or(&0usize),
            });
            match op {
                Opcode::CREATE |
                Opcode::CREATE2 |
                Opcode::CALL |
                Opcode::CALLCODE |
                Opcode::DELEGATECALL |
                Opcode::STATICCALL => {
                    // this would create an interrupt, have `debug_run` construct a new vec
                    // to commit the current vector of steps into the debugarena
                    // this maintains the call heirarchy correctly
                    true
                }
                _ => false,
            }
        } else {
            // failure case.
            let mut stack = runtime.machine().stack().data().clone();
            stack.reverse();
            steps.push(DebugStep {
                pc,
                stack,
                memory: runtime.machine().memory().clone(),
                op: OpCode::from(Opcode::INVALID),
                push_bytes,
                ic: *pc_ic.get(&pc).as_ref().copied().unwrap_or(&0usize),
            });
            true
        }
    }

    fn debug_run(
        &mut self,
        runtime: &mut Runtime,
        address: Address,
        depth: usize,
        code: Rc<Vec<u8>>,
        creation: bool,
    ) -> Capture<ExitReason, ()> {
        let mut done = false;
        let mut res = Capture::Exit(ExitReason::Succeed(ExitSucceed::Returned));
        let mut steps = Vec::new();
        // grab the debug instruction pointers for either construct or runtime bytecode
        let dip = if creation {
            &mut self.state_mut().debug_instruction_pointers.0
        } else {
            &mut self.state_mut().debug_instruction_pointers.1
        };
        // get the program counter => instruction counter mapping from memory or construct it
        let ics = if let Some(pc_ic) = dip.get(&address) {
            // grabs an Rc<BTreemap> of an already created pc -> ic mapping
            pc_ic.clone()
        } else {
            // builds a program counter to instruction counter map
            // basically this strips away bytecodes to make it work
            // with the sourcemap output from the solc compiler
            let mut pc_ic: BTreeMap<usize, usize> = BTreeMap::new();

            let mut i = 0;
            let mut push_ctr = 0usize;
            while i < code.len() {
                let wrapped_op = OpCode::from(Opcode(code[i]));
                pc_ic.insert(i, i - push_ctr);

                if let Some(push_size) = wrapped_op.push_size() {
                    i += push_size as usize;
                    i += 1;
                    push_ctr += push_size as usize;
                } else {
                    i += 1;
                }
            }
            let pc_ic = Rc::new(pc_ic);

            dip.insert(address, pc_ic.clone());
            pc_ic
        };
        while !done {
            // debug step doesnt actually execute the step, it just peeks into the machine
            // will return true or false, which signifies whether to push the steps
            // as a node and reset the steps vector or not
            if self.debug_step(runtime, code.clone(), &mut steps, ics.clone()) {
                self.state_mut().debug_mut().push_node(
                    0,
                    DebugNode {
                        address,
                        depth,
                        steps: steps.clone(),
                        creation,
                        ..Default::default()
                    },
                );
                steps = Vec::new();
            }
            // actually executes the opcode step
            let r = runtime.step(self);
            match r {
                Ok(()) => {}
                Err(e) => {
                    done = true;
                    // we wont hit an interrupt when we finish stepping
                    // so we have add the accumulated steps as if debug_step returned true
                    self.state_mut().debug_mut().push_node(
                        0,
                        DebugNode {
                            address,
                            depth,
                            steps: steps.clone(),
                            creation,
                            ..Default::default()
                        },
                    );
                    match e {
                        Capture::Exit(s) => res = Capture::Exit(s),
                        Capture::Trap(_) => unreachable!("Trap is Infallible"),
                    }
                }
            }
        }
        res
    }

    fn start_trace(
        &mut self,
        address: H160,
        input: Vec<u8>,
        transfer: U256,
        creation: bool,
    ) -> Option<CallTrace> {
        if self.enable_trace {
            let mut trace: CallTrace = CallTrace {
                // depth only starts tracking at first child substate and is 0. so add 1 when depth
                // is some.
                depth: if let Some(depth) = self.state().metadata().depth() {
                    depth + 1
                } else {
                    0
                },
                addr: address,
                created: creation,
                data: input,
                value: transfer,
                ..Default::default()
            };

            self.state_mut().trace_mut().push_trace(0, &mut trace);
            self.state_mut().trace_index = trace.idx;
            Some(trace)
        } else {
            None
        }
    }

    fn fill_trace(
        &mut self,
        new_trace: &Option<CallTrace>,
        success: bool,
        output: Option<Vec<u8>>,
        pre_trace_index: usize,
    ) {
        self.state_mut().trace_index = pre_trace_index;
        if let Some(new_trace) = new_trace {
            let used_gas = self.handler.used_gas();
            let trace = &mut self.state_mut().trace_mut().arena[new_trace.idx].trace;
            trace.output = output.unwrap_or_default();
            trace.cost = used_gas;
            trace.success = success;
        }
    }

    // NB: This function is copy-pasted from uptream's call_inner
    #[allow(clippy::too_many_arguments)]
    fn call_inner(
        &mut self,
        code_address: H160,
        transfer: Option<Transfer>,
        input: Vec<u8>,
        target_gas: Option<u64>,
        is_static: bool,
        take_l64: bool,
        take_stipend: bool,
        context: Context,
    ) -> Capture<(ExitReason, Vec<u8>), Infallible> {
        let pre_index = self.state().trace_index;
        let trace = self.start_trace(
            code_address,
            input.clone(),
            transfer.as_ref().map(|x| x.value).unwrap_or_default(),
            false,
        );

        macro_rules! try_or_fail {
            ( $e:expr ) => {
                match $e {
                    Ok(v) => v,
                    Err(e) => {
                        self.fill_trace(&trace, false, None, pre_index);
                        return Capture::Exit((e.into(), Vec::new()))
                    }
                }
            };
        }

        fn l64(gas: u64) -> u64 {
            gas - gas / 64
        }

        let after_gas = if take_l64 && self.config().call_l64_after_gas {
            if self.config().estimate {
                let initial_after_gas = self.state().metadata().gasometer().gas();
                let diff = initial_after_gas - l64(initial_after_gas);
                try_or_fail!(self.state_mut().metadata_mut().gasometer_mut().record_cost(diff));
                self.state().metadata().gasometer().gas()
            } else {
                l64(self.state().metadata().gasometer().gas())
            }
        } else {
            self.state().metadata().gasometer().gas()
        };

        let target_gas = target_gas.unwrap_or(after_gas);
        let mut gas_limit = std::cmp::min(target_gas, after_gas);

        try_or_fail!(self.state_mut().metadata_mut().gasometer_mut().record_cost(gas_limit));

        if let Some(transfer) = transfer.as_ref() {
            if take_stipend && transfer.value != U256::zero() {
                gas_limit = gas_limit.saturating_add(self.config().call_stipend);
            }
        }

        let code = self.code(code_address);
        self.handler.enter_substate(gas_limit, is_static);
        self.state_mut().touch(context.address);

        if let Some(depth) = self.state().metadata().depth() {
            if depth > self.config().call_stack_limit {
                self.fill_trace(&trace, false, None, pre_index);
                let _ = self.handler.exit_substate(StackExitKind::Reverted);
                return Capture::Exit((ExitError::CallTooDeep.into(), Vec::new()))
            }
        }

        if let Some(transfer) = transfer {
            match self.state_mut().transfer(transfer) {
                Ok(()) => (),
                Err(e) => {
                    self.fill_trace(&trace, false, None, pre_index);
                    let _ = self.handler.exit_substate(StackExitKind::Reverted);
                    return Capture::Exit((ExitReason::Error(e), Vec::new()))
                }
            }
        }

        if let Some(result) = self.handler.precompiles().execute(
            code_address,
            &input,
            Some(gas_limit),
            &context,
            is_static,
        ) {
            return match result {
                Ok(PrecompileOutput { exit_status, output, cost, logs }) => {
                    for Log { address, topics, data } in logs {
                        match self.log(address, topics, data) {
                            Ok(_) => continue,
                            Err(error) => {
                                self.fill_trace(&trace, false, Some(output.clone()), pre_index);
                                return Capture::Exit((ExitReason::Error(error), output))
                            }
                        }
                    }

                    let _ = self.state_mut().metadata_mut().gasometer_mut().record_cost(cost);
                    self.fill_trace(&trace, true, Some(output.clone()), pre_index);
                    let _ = self.handler.exit_substate(StackExitKind::Succeeded);
                    Capture::Exit((ExitReason::Succeed(exit_status), output))
                }
                Err(e) => {
                    let e = match e {
                        PrecompileFailure::Error { exit_status } => ExitReason::Error(exit_status),
                        PrecompileFailure::Revert { exit_status, .. } => {
                            ExitReason::Revert(exit_status)
                        }
                        PrecompileFailure::Fatal { exit_status } => ExitReason::Fatal(exit_status),
                    };
                    self.fill_trace(&trace, false, None, pre_index);
                    let _ = self.handler.exit_substate(StackExitKind::Failed);
                    Capture::Exit((e, Vec::new()))
                }
            }
        }

        // each cfg is about 200 bytes, is this a lot to clone? why does this error
        // not manifest upstream?
        let config = self.config().clone();
        let mut runtime;
        let reason = if self.state().debug_enabled {
            let code = Rc::new(code);
            runtime = Runtime::new(code.clone(), Rc::new(input), context, &config);
            self.debug_execute(&mut runtime, code_address, code, false)
        } else {
            runtime = Runtime::new(Rc::new(code), Rc::new(input), context, &config);
            self.execute(&mut runtime)
        };

        // // log::debug!(target: "evm", "Call execution using address {}: {:?}", code_address,
        // reason);

        match reason {
            ExitReason::Succeed(s) => {
                self.fill_trace(&trace, true, Some(runtime.machine().return_value()), pre_index);
                let _ = self.handler.exit_substate(StackExitKind::Succeeded);
                Capture::Exit((ExitReason::Succeed(s), runtime.machine().return_value()))
            }
            ExitReason::Error(e) => {
                self.fill_trace(&trace, false, Some(runtime.machine().return_value()), pre_index);
                let _ = self.handler.exit_substate(StackExitKind::Failed);
                Capture::Exit((ExitReason::Error(e), Vec::new()))
            }
            ExitReason::Revert(e) => {
                self.fill_trace(&trace, false, Some(runtime.machine().return_value()), pre_index);
                let _ = self.handler.exit_substate(StackExitKind::Reverted);
                Capture::Exit((ExitReason::Revert(e), runtime.machine().return_value()))
            }
            ExitReason::Fatal(e) => {
                self.fill_trace(&trace, false, Some(runtime.machine().return_value()), pre_index);
                self.state_mut().metadata_mut().gasometer_mut().fail();
                let _ = self.handler.exit_substate(StackExitKind::Failed);
                Capture::Exit((ExitReason::Fatal(e), Vec::new()))
            }
        }
    }

    // NB: This function is copy-pasted from uptream's create_inner
    fn create_inner(
        &mut self,
        caller: H160,
        scheme: CreateScheme,
        value: U256,
        init_code: Vec<u8>,
        target_gas: Option<u64>,
        take_l64: bool,
    ) -> Capture<(ExitReason, Option<H160>, Vec<u8>), Infallible> {
        let pre_index = self.state().trace_index;

        let address = self.create_address(scheme);
        let trace = self.start_trace(address, init_code.clone(), value, true);

        macro_rules! try_or_fail {
            ( $e:expr ) => {
                match $e {
                    Ok(v) => v,
                    Err(e) => {
                        self.fill_trace(&trace, false, None, pre_index);
                        return Capture::Exit((e.into(), None, Vec::new()))
                    }
                }
            };
        }

        fn check_first_byte(config: &Config, code: &[u8]) -> Result<(), ExitError> {
            if config.disallow_executable_format {
                if let Some(0xef) = code.get(0) {
                    return Err(ExitError::InvalidCode)
                }
            }
            Ok(())
        }

        fn l64(gas: u64) -> u64 {
            gas - gas / 64
        }

        self.state_mut().metadata_mut().access_address(caller);
        self.state_mut().metadata_mut().access_address(address);

        if let Some(depth) = self.state().metadata().depth() {
            if depth > self.config().call_stack_limit {
                self.fill_trace(&trace, false, None, pre_index);
                return Capture::Exit((ExitError::CallTooDeep.into(), None, Vec::new()))
            }
        }

        if self.balance(caller) < value {
            self.fill_trace(&trace, false, None, pre_index);
            return Capture::Exit((ExitError::OutOfFund.into(), None, Vec::new()))
        }

        let after_gas = if take_l64 && self.config().call_l64_after_gas {
            if self.config().estimate {
                let initial_after_gas = self.state().metadata().gasometer().gas();
                let diff = initial_after_gas - l64(initial_after_gas);
                try_or_fail!(self.state_mut().metadata_mut().gasometer_mut().record_cost(diff));
                self.state().metadata().gasometer().gas()
            } else {
                l64(self.state().metadata().gasometer().gas())
            }
        } else {
            self.state().metadata().gasometer().gas()
        };

        let target_gas = target_gas.unwrap_or(after_gas);

        let gas_limit = core::cmp::min(after_gas, target_gas);
        try_or_fail!(self.state_mut().metadata_mut().gasometer_mut().record_cost(gas_limit));

        self.state_mut().inc_nonce(caller);

        self.handler.enter_substate(gas_limit, false);

        {
            if self.code_size(address) != U256::zero() {
                self.fill_trace(&trace, false, None, pre_index);
                let _ = self.handler.exit_substate(StackExitKind::Failed);
                return Capture::Exit((ExitError::CreateCollision.into(), None, Vec::new()))
            }

            if self.handler.nonce(address) > U256::zero() {
                self.fill_trace(&trace, false, None, pre_index);
                let _ = self.handler.exit_substate(StackExitKind::Failed);
                return Capture::Exit((ExitError::CreateCollision.into(), None, Vec::new()))
            }

            self.state_mut().reset_storage(address);
        }

        let context = Context { address, caller, apparent_value: value };
        let transfer = Transfer { source: caller, target: address, value };
        match self.state_mut().transfer(transfer) {
            Ok(()) => (),
            Err(e) => {
                self.fill_trace(&trace, false, None, pre_index);
                let _ = self.handler.exit_substate(StackExitKind::Reverted);
                return Capture::Exit((ExitReason::Error(e), None, Vec::new()))
            }
        }

        if self.config().create_increase_nonce {
            self.state_mut().inc_nonce(address);
        }

        let config = self.config().clone();
        let mut runtime;
        let reason = if self.state().debug_enabled {
            let code = Rc::new(init_code);
            runtime = Runtime::new(code.clone(), Rc::new(Vec::new()), context, &config);
            self.debug_execute(&mut runtime, address, code, true)
        } else {
            runtime = Runtime::new(Rc::new(init_code), Rc::new(Vec::new()), context, &config);
            self.execute(&mut runtime)
        };
        // log::debug!(target: "evm", "Create execution using address {}: {:?}", address, reason);

        match reason {
            ExitReason::Succeed(s) => {
                let out = runtime.machine().return_value();

                // As of EIP-3541 code starting with 0xef cannot be deployed
                if let Err(e) = check_first_byte(self.config(), &out) {
                    self.state_mut().metadata_mut().gasometer_mut().fail();
                    self.fill_trace(&trace, false, None, pre_index);
                    let _ = self.handler.exit_substate(StackExitKind::Failed);
                    return Capture::Exit((e.into(), None, Vec::new()))
                }

                if let Some(limit) = self.config().create_contract_limit {
                    if out.len() > limit {
                        self.state_mut().metadata_mut().gasometer_mut().fail();
                        self.fill_trace(&trace, false, None, pre_index);
                        let _ = self.handler.exit_substate(StackExitKind::Failed);
                        return Capture::Exit((
                            ExitError::CreateContractLimit.into(),
                            None,
                            Vec::new(),
                        ))
                    }
                }

                match self.state_mut().metadata_mut().gasometer_mut().record_deposit(out.len()) {
                    Ok(()) => {
                        self.fill_trace(&trace, true, Some(out.clone()), pre_index);
                        let e = self.handler.exit_substate(StackExitKind::Succeeded);
                        self.state_mut().set_code(address, out);
                        // this may overwrite the trace and thats okay
                        try_or_fail!(e);
                        Capture::Exit((ExitReason::Succeed(s), Some(address), Vec::new()))
                    }
                    Err(e) => {
                        self.fill_trace(&trace, false, None, pre_index);
                        let _ = self.handler.exit_substate(StackExitKind::Failed);
                        Capture::Exit((ExitReason::Error(e), None, Vec::new()))
                    }
                }
            }
            ExitReason::Error(e) => {
                self.state_mut().metadata_mut().gasometer_mut().fail();
                self.fill_trace(&trace, false, None, pre_index);
                let _ = self.handler.exit_substate(StackExitKind::Failed);
                Capture::Exit((ExitReason::Error(e), None, Vec::new()))
            }
            ExitReason::Revert(e) => {
                self.fill_trace(&trace, false, Some(runtime.machine().return_value()), pre_index);
                let _ = self.handler.exit_substate(StackExitKind::Reverted);
                Capture::Exit((ExitReason::Revert(e), None, runtime.machine().return_value()))
            }
            ExitReason::Fatal(e) => {
                self.state_mut().metadata_mut().gasometer_mut().fail();
                self.fill_trace(&trace, false, None, pre_index);
                let _ = self.handler.exit_substate(StackExitKind::Failed);
                Capture::Exit((ExitReason::Fatal(e), None, Vec::new()))
            }
        }
    }
}

// Delegates everything internally, except the `call_inner` call, which is hooked
// so that we can modify
impl<'a, 'b, B: Backend, P: PrecompileSet> Handler for CheatcodeStackExecutor<'a, 'b, B, P> {
    type CreateInterrupt = Infallible;
    type CreateFeedback = Infallible;
    type CallInterrupt = Infallible;
    type CallFeedback = Infallible;

    fn call(
        &mut self,
        code_address: H160,
        transfer: Option<Transfer>,
        input: Vec<u8>,
        target_gas: Option<u64>,
        is_static: bool,
        context: Context,
    ) -> Capture<(ExitReason, Vec<u8>), Self::CallInterrupt> {
        // We intercept calls to the `CHEATCODE_ADDRESS` to apply the cheatcode directly
        // to the state.
        // NB: This is very similar to how Optimism's custom intercept logic to "predeploys" work
        // (e.g. with the StateManager)
        if code_address == *CHEATCODE_ADDRESS {
            self.apply_cheatcode(input, context.caller)
        } else if code_address == *CONSOLE_ADDRESS {
            self.console_log(input)
        } else {
            // modify execution context depending on the cheatcode
            let expected_revert = self.state_mut().expected_revert.take();
            let mut new_context = context;
            let mut new_transfer = transfer;
            let curr_depth =
                if let Some(depth) = self.state().metadata().depth() { depth + 1 } else { 0 };

            // handle `startPrank` - see apply_cheatcodes for more info
            if let Some((original_msg_sender, permanent_caller, depth)) = self.state().msg_sender {
                if curr_depth == depth && new_context.caller == original_msg_sender {
                    new_context.caller = permanent_caller;

                    if let Some(t) = &new_transfer {
                        new_transfer = Some(Transfer {
                            source: permanent_caller,
                            target: t.target,
                            value: t.value,
                        });
                    }
                }
            }

            // handle normal `prank`
            if let Some(caller) = self.state_mut().next_msg_sender.take() {
                new_context.caller = caller;

                if let Some(t) = &new_transfer {
                    new_transfer =
                        Some(Transfer { source: caller, target: t.target, value: t.value });
                }
            }

            // perform the call
            let res = self.call_inner(
                code_address,
                new_transfer,
                input,
                target_gas,
                is_static,
                true,
                true,
                new_context,
            );

            // handle expected emits
            if !self.state_mut().expected_emits.is_empty() &&
                !self
                    .state()
                    .expected_emits
                    .iter()
                    .filter(|expected| expected.depth == curr_depth)
                    .all(|expected| expected.found)
            {
                return evm_error("Log != expected log")
            }

<<<<<<< HEAD
            // handle expected reverts
            if let Some(expected_revert) = expected_revert {
                let final_res = match res {
                    Capture::Exit((ExitReason::Revert(_e), data)) => {
                        if data.len() >= 4 && data[0..4] == [8, 195, 121, 160] {
                            // its a revert string
                            let decoded_data =
                                ethers::abi::decode(&[ethers::abi::ParamType::Bytes], &data[4..])
                                    .expect("String error code, but not actual string");
                            let decoded_data = decoded_data[0]
                                .clone()
                                .into_bytes()
                                .expect("Can never fail because it is bytes");
                            if decoded_data == *expected_revert {
                                return Capture::Exit((
                                    ExitReason::Succeed(ExitSucceed::Returned),
                                    DUMMY_OUTPUT.to_vec(),
                                ))
                            } else {
                                return evm_error(&*format!(
                                    "Error != expected error: '{}' != '{}'",
                                    String::from_utf8_lossy(&decoded_data[..]),
                                    String::from_utf8_lossy(&expected_revert)
                                ))
                            }
                        }

                        if data == *expected_revert {
                            Capture::Exit((
                                ExitReason::Succeed(ExitSucceed::Returned),
                                DUMMY_OUTPUT.to_vec(),
                            ))
                        } else {
                            evm_error(&*format!(
                                "Error data != expected error data: 0x{} != 0x{}",
                                hex::encode(data),
                                hex::encode(expected_revert)
                            ))
                        }
                    }
                    _ => evm_error("Expected revert call did not revert"),
                };
                final_res
            } else {
                res
            }
=======
            self.expected_revert(ExpectRevertReturn::Call(res), expected_revert).into_call_inner()
>>>>>>> 47c47b1f
        }
    }

    // Everything else is left the same
    fn balance(&self, address: H160) -> U256 {
        self.handler.balance(address)
    }

    fn code_size(&self, address: H160) -> U256 {
        self.handler.code_size(address)
    }

    fn code_hash(&self, address: H160) -> H256 {
        self.handler.code_hash(address)
    }

    fn code(&self, address: H160) -> Vec<u8> {
        self.handler.code(address)
    }

    fn storage(&self, address: H160, index: H256) -> H256 {
        self.handler.storage(address, index)
    }

    fn original_storage(&self, address: H160, index: H256) -> H256 {
        self.handler.original_storage(address, index)
    }

    fn gas_left(&self) -> U256 {
        // Need to disambiguate type, because the same method exists in the `SputnikExecutor`
        // trait and the `Handler` trait.
        Handler::gas_left(&self.handler)
    }

    fn gas_price(&self) -> U256 {
        self.handler.gas_price()
    }

    fn origin(&self) -> H160 {
        self.handler.origin()
    }

    fn block_hash(&self, number: U256) -> H256 {
        self.handler.block_hash(number)
    }

    fn block_number(&self) -> U256 {
        self.handler.block_number()
    }

    fn block_coinbase(&self) -> H160 {
        self.handler.block_coinbase()
    }

    fn block_timestamp(&self) -> U256 {
        self.handler.block_timestamp()
    }

    fn block_difficulty(&self) -> U256 {
        self.handler.block_difficulty()
    }

    fn block_gas_limit(&self) -> U256 {
        self.handler.block_gas_limit()
    }

    fn block_base_fee_per_gas(&self) -> U256 {
        self.handler.block_base_fee_per_gas()
    }

    fn chain_id(&self) -> U256 {
        self.handler.chain_id()
    }

    fn exists(&self, address: H160) -> bool {
        self.handler.exists(address)
    }

    fn deleted(&self, address: H160) -> bool {
        self.handler.deleted(address)
    }

    fn is_cold(&self, address: H160, index: Option<H256>) -> bool {
        self.handler.is_cold(address, index)
    }

    fn set_storage(&mut self, address: H160, index: H256, value: H256) -> Result<(), ExitError> {
        self.handler.set_storage(address, index, value)
    }

    fn log(&mut self, address: H160, topics: Vec<H256>, data: Vec<u8>) -> Result<(), ExitError> {
        if self.state().trace_enabled {
            let index = self.state().trace_index;
            let node = &mut self.state_mut().traces.last_mut().expect("no traces").arena[index];
            node.ordering.push(LogCallOrder::Log(node.logs.len()));
            node.logs.push(RawLog { topics: topics.clone(), data: data.clone() });
        }

        if let Some(decoded) =
            convert_log(Log { address, topics: topics.clone(), data: data.clone() })
        {
            self.state_mut().all_logs.push(decoded);
        }

        if !self.state().expected_emits.is_empty() {
            // get expected emits
            let expected_emits = &mut self.state_mut().expected_emits;

            // do we have empty expected emits to fill?
            if let Some(next_expect_to_fill) =
                expected_emits.iter_mut().find(|expect| expect.log.is_none())
            {
                next_expect_to_fill.log =
                    Some(RawLog { topics: topics.clone(), data: data.clone() });
            } else {
                // no unfilled, grab next unfound
                // try to fill the first unfound
                if let Some(next_expect) = expected_emits.iter_mut().find(|expect| !expect.found) {
                    // unpack the log
                    if let Some(RawLog { topics: expected_topics, data: expected_data }) =
                        &next_expect.log
                    {
                        if expected_topics[0] == topics[0] {
                            // same event topic 0, topic length should be the same
                            let topics_match = topics
                                .iter()
                                .skip(1)
                                .enumerate()
                                .filter(|(i, _topic)| {
                                    // do we want to check?
                                    next_expect.checks[*i]
                                })
                                .all(|(i, topic)| topic == &expected_topics[i + 1]);

                            // check data
                            next_expect.found = if next_expect.checks[3] {
                                expected_data == &data && topics_match
                            } else {
                                topics_match
                            };
                        }
                    }
                }
            }
        }

        self.handler.log(address, topics, data)
    }

    fn mark_delete(&mut self, address: H160, target: H160) -> Result<(), ExitError> {
        self.handler.mark_delete(address, target)
    }

    fn create(
        &mut self,
        caller: H160,
        scheme: CreateScheme,
        value: U256,
        init_code: Vec<u8>,
        target_gas: Option<u64>,
    ) -> Capture<(ExitReason, Option<H160>, Vec<u8>), Self::CreateInterrupt> {
        // modify execution context depending on the cheatcode
        let expected_revert = self.state_mut().expected_revert.take();
        let mut new_caller = caller;
        let mut new_scheme = scheme;
        let curr_depth =
            if let Some(depth) = self.state().metadata().depth() { depth + 1 } else { 0 };

        // handle `startPrank` - see apply_cheatcodes for more info
        if let Some((original_msg_sender, permanent_caller, depth)) = self.state().msg_sender {
            if curr_depth == depth && new_caller == original_msg_sender {
                new_caller = permanent_caller;
            }
        }

        // handle normal `prank`
        if let Some(caller) = self.state_mut().next_msg_sender.take() {
            new_caller = caller;
        }

        if caller != new_caller {
            new_scheme = match scheme {
                CreateScheme::Legacy { .. } => CreateScheme::Legacy { caller: new_caller },
                CreateScheme::Create2 { code_hash, salt, .. } => {
                    CreateScheme::Create2 { caller: new_caller, code_hash, salt }
                }
                _ => scheme,
            };
        }

        let res = self.create_inner(new_caller, new_scheme, value, init_code, target_gas, true);
        if !self.state_mut().expected_emits.is_empty() &&
            !self
                .state()
                .expected_emits
                .iter()
                .filter(|expected| expected.depth == curr_depth)
                .all(|expected| expected.found)
        {
            return revert_return_evm(false, None, || "Log != expected log").into_create_inner()
        }

        self.expected_revert(ExpectRevertReturn::Create(res), expected_revert).into_create_inner()
    }

    fn pre_validate(
        &mut self,
        context: &Context,
        opcode: sputnik::Opcode,
        stack: &sputnik::Stack,
    ) -> Result<(), ExitError> {
        self.handler.pre_validate(context, opcode, stack)
    }
}

#[cfg(test)]
mod tests {
    use crate::{
        fuzz::FuzzedExecutor,
        sputnik::helpers::{vm, vm_no_limit, vm_tracing},
        test_helpers::COMPILED,
        Evm,
    };

    use super::*;

    #[test]
    fn ds_test_logs() {
        let mut evm = vm();
        let compiled = COMPILED.find("DebugLogs").expect("could not find contract");
        let (addr, _, _, _) =
            evm.deploy(Address::zero(), compiled.bytecode().unwrap().clone(), 0.into()).unwrap();

        // after the evm call is done, we call `logs` and print it all to the user
        let (_, _, _, logs) =
            evm.call::<(), _, _>(Address::zero(), addr, "test_log()", (), 0.into()).unwrap();
        let expected = [
            "Hi",
            "0x1234",
            "0x1111111111111111111111111111111111111111",
            "0x41b1a0649752af1b28b3dc29a1556eee781e4a4c3a1f7f53f90fa834de098c4d",
            "123",
            "1234",
            "0x4567",
            "lol",
            "addr: 0x2222222222222222222222222222222222222222",
            "key: 0x41b1a0649752af1b28b3dc29a1556eee781e4a4c3a1f7f53f90fa834de098c4d",
            "key: 123000000000000000000",
            "key: 0.000000000000001234",
            "key: 123",
            "key: 1234",
            "key: 0x4567",
            "key: lol",
        ]
        .iter()
        .map(ToString::to_string)
        .collect::<Vec<_>>();
        assert_eq!(logs, expected);
    }

    #[test]
    fn console_logs() {
        let mut evm = vm();

        let compiled = COMPILED.find("ConsoleLogs").expect("could not find contract");
        let (addr, _, _, _) =
            evm.deploy(Address::zero(), compiled.bytecode().unwrap().clone(), 0.into()).unwrap();

        // after the evm call is done, we call `logs` and print it all to the user
        let (_, _, _, logs) =
            evm.call::<(), _, _>(Address::zero(), addr, "test_log()", (), 0.into()).unwrap();
        let expected = [
            "0x1111111111111111111111111111111111111111",
            "Hi",
            "Hi, Hi",
            "1337",
            "1337, 1245",
            "Hi, 1337",
        ]
        .iter()
        .map(ToString::to_string)
        .collect::<Vec<_>>();
        assert_eq!(logs, expected);
    }

    #[test]
    fn console_logs_types() {
        let mut evm = vm();

        let compiled = COMPILED.find("ConsoleLogs").expect("could not find contract");
        let (addr, _, _, _) =
            evm.deploy(Address::zero(), compiled.bytecode().unwrap().clone(), 0.into()).unwrap();

        // after the evm call is done, we call `logs` and print it all to the user
        let (_, _, _, logs) =
            evm.call::<(), _, _>(Address::zero(), addr, "test_log_types()", (), 0.into()).unwrap();
        let expected = ["String", "1337", "-20", "1245", "true"]
            .iter()
            .map(ToString::to_string)
            .collect::<Vec<_>>();
        assert_eq!(logs, expected);
    }

    #[test]
    fn logs_external_contract() {
        let mut evm = vm();

        let compiled = COMPILED.find("DebugLogs").expect("could not find contract");
        let (addr, _, _, _) =
            evm.deploy(Address::zero(), compiled.bytecode().unwrap().clone(), 0.into()).unwrap();

        // after the evm call is done, we call `logs` and print it all to the user
        let (_, _, _, logs) = evm
            .call::<(), _, _>(Address::zero(), addr, "test_log_elsewhere()", (), 0.into())
            .unwrap();
        let expected = ["0x1111111111111111111111111111111111111111", "Hi"]
            .iter()
            .map(ToString::to_string)
            .collect::<Vec<_>>();
        assert_eq!(logs, expected);
    }

    #[test]
    fn cheatcodes() {
        let mut evm = vm_no_limit();
        let compiled = COMPILED.find("CheatCodes").expect("could not find contract");
        let (addr, _, _, _) =
            evm.deploy(Address::zero(), compiled.bytecode().unwrap().clone(), 0.into()).unwrap();

        let state = evm.state().clone();
        let mut cfg = proptest::test_runner::Config::default();
        cfg.failure_persistence = None;
        let runner = proptest::test_runner::TestRunner::new(cfg);

        // ensure the storage slot is set at 10 anyway
        let (storage_contract, _, _, _) = evm
            .call::<Address, _, _>(Address::zero(), addr, "store()(address)", (), 0.into())
            .unwrap();
        let (slot, _, _, _) = evm
            .call::<U256, _, _>(Address::zero(), storage_contract, "slot0()(uint256)", (), 0.into())
            .unwrap();
        assert_eq!(slot, 10.into());

        let evm = FuzzedExecutor::new(&mut evm, runner, Address::zero());

        let abi = compiled.abi.as_ref().unwrap();
        for func in abi.functions().filter(|func| func.name.starts_with("test")) {
            // Skip the FFI unit test if not in a unix system
            if func.name == "testFFI" && !cfg!(unix) {
                continue
            }

            let should_fail = func.name.starts_with("testFail");
            if func.inputs.is_empty() {
                let (_, reason, _, _) =
                    evm.as_mut().call_unchecked(Address::zero(), addr, func, (), 0.into()).unwrap();
                assert!(evm.as_mut().check_success(addr, &reason, should_fail));
            } else {
                assert!(evm.fuzz(func, addr, should_fail).is_ok());
            }

            evm.as_mut().reset(state.clone());
        }
    }

    #[test]
    fn ffi_fails_if_disabled() {
        let mut evm = vm_no_limit();
        evm.executor.enable_ffi = false;

        let compiled = COMPILED.find("CheatCodes").expect("could not find contract");
        let (addr, _, _, _) =
            evm.deploy(Address::zero(), compiled.bytecode().unwrap().clone(), 0.into()).unwrap();

        let err =
            evm.call::<(), _, _>(Address::zero(), addr, "testFFI()", (), 0.into()).unwrap_err();
        let reason = match err {
            crate::EvmError::Execution { reason, .. } => reason,
            _ => panic!("unexpected error"),
        };
        assert_eq!(reason, "ffi disabled: run again with --ffi if you want to allow tests to call external scripts");
    }

    #[test]
    fn tracing_call() {
        use std::collections::BTreeMap;
        let mut evm = vm_tracing(false);

        let compiled = COMPILED.find("Trace").expect("could not find contract");
        let (addr, _, _, _) = evm
            .deploy(
                Address::zero(),
                compiled.bin.unwrap().clone().into_bytes().expect("shouldn't be linked"),
                0.into(),
            )
            .unwrap();

        // after the evm call is done, we call `logs` and print it all to the user
        let (_, _, _, _) = evm
            .call::<(), _, _>(
                Address::zero(),
                addr,
                "recurseCall(uint256,uint256)",
                (U256::from(2u32), U256::from(0u32)),
                0u32.into(),
            )
            .unwrap();

        let mut mapping = BTreeMap::new();
        mapping.insert(
            "Trace".to_string(),
            (
                compiled.abi.expect("No abi").clone(),
                compiled
                    .bin_runtime
                    .expect("No runtime")
                    .clone()
                    .into_bytes()
                    .expect("Linking?")
                    .to_vec(),
            ),
        );
        let compiled = COMPILED.find("RecursiveCall").expect("could not find contract");
        mapping.insert(
            "RecursiveCall".to_string(),
            (
                compiled.abi.expect("No abi").clone(),
                compiled
                    .bin_runtime
                    .expect("No runtime")
                    .clone()
                    .into_bytes()
                    .expect("Linking?")
                    .to_vec(),
            ),
        );
        let mut identified = Default::default();
        evm.traces()[1].pretty_print(0, &mapping, &mut identified, &evm, "");
    }

    #[test]
    fn tracing_create() {
        use std::collections::BTreeMap;

        let mut evm = vm_tracing(false);

        let compiled = COMPILED.find("Trace").expect("could not find contract");
        let (addr, _, _, _) = evm
            .deploy(
                Address::zero(),
                compiled.bin.unwrap().clone().into_bytes().expect("shouldn't be linked"),
                0.into(),
            )
            .unwrap();

        // after the evm call is done, we call `logs` and print it all to the user
        let (_, _, _, _) = evm
            .call::<(), _, _>(
                Address::zero(),
                addr,
                "recurseCreate(uint256,uint256)",
                (U256::from(3u32), U256::from(0u32)),
                0u32.into(),
            )
            .unwrap();

        let mut mapping = BTreeMap::new();
        mapping.insert(
            "Trace".to_string(),
            (
                compiled.abi.expect("No abi").clone(),
                compiled
                    .bin_runtime
                    .expect("No runtime")
                    .clone()
                    .into_bytes()
                    .expect("Linking?")
                    .to_vec(),
            ),
        );
        let compiled = COMPILED.find("RecursiveCall").expect("could not find contract");
        mapping.insert(
            "RecursiveCall".to_string(),
            (
                compiled.abi.expect("No abi").clone(),
                compiled
                    .bin_runtime
                    .expect("No runtime")
                    .clone()
                    .into_bytes()
                    .expect("Linking?")
                    .to_vec(),
            ),
        );
        let mut identified = Default::default();
        evm.traces()[1].pretty_print(0, &mapping, &mut identified, &evm, "");
    }
}<|MERGE_RESOLUTION|>--- conflicted
+++ resolved
@@ -1391,56 +1391,7 @@
                 return evm_error("Log != expected log")
             }
 
-<<<<<<< HEAD
-            // handle expected reverts
-            if let Some(expected_revert) = expected_revert {
-                let final_res = match res {
-                    Capture::Exit((ExitReason::Revert(_e), data)) => {
-                        if data.len() >= 4 && data[0..4] == [8, 195, 121, 160] {
-                            // its a revert string
-                            let decoded_data =
-                                ethers::abi::decode(&[ethers::abi::ParamType::Bytes], &data[4..])
-                                    .expect("String error code, but not actual string");
-                            let decoded_data = decoded_data[0]
-                                .clone()
-                                .into_bytes()
-                                .expect("Can never fail because it is bytes");
-                            if decoded_data == *expected_revert {
-                                return Capture::Exit((
-                                    ExitReason::Succeed(ExitSucceed::Returned),
-                                    DUMMY_OUTPUT.to_vec(),
-                                ))
-                            } else {
-                                return evm_error(&*format!(
-                                    "Error != expected error: '{}' != '{}'",
-                                    String::from_utf8_lossy(&decoded_data[..]),
-                                    String::from_utf8_lossy(&expected_revert)
-                                ))
-                            }
-                        }
-
-                        if data == *expected_revert {
-                            Capture::Exit((
-                                ExitReason::Succeed(ExitSucceed::Returned),
-                                DUMMY_OUTPUT.to_vec(),
-                            ))
-                        } else {
-                            evm_error(&*format!(
-                                "Error data != expected error data: 0x{} != 0x{}",
-                                hex::encode(data),
-                                hex::encode(expected_revert)
-                            ))
-                        }
-                    }
-                    _ => evm_error("Expected revert call did not revert"),
-                };
-                final_res
-            } else {
-                res
-            }
-=======
             self.expected_revert(ExpectRevertReturn::Call(res), expected_revert).into_call_inner()
->>>>>>> 47c47b1f
         }
     }
 
