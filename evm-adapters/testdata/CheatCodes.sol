--- conflicted
+++ resolved
@@ -268,7 +268,6 @@
         target.stringErr(99);
     }
 
-<<<<<<< HEAD
     function testRecordAccess() public {
         RecordAccess target = new RecordAccess();
         hevm.record();
@@ -284,13 +283,12 @@
         assertEq(reads2[0], bytes32(uint256(2)));
         assertEq(writes2[0], bytes32(uint256(2)));
     }
-=======
+
     // Test should fail if nothing is called
     // after expectRevert
     function testFailExpectRevert3() public {
         hevm.expectRevert("revert");
     }  
->>>>>>> 709aa93a
 
     function getCode(address who) internal returns (bytes memory o_code) {
         assembly {
