//! Seth
//!
//! TODO
use chrono::NaiveDateTime;
use ethers_core::{
<<<<<<< HEAD
    abi::{
        token::{LenientTokenizer, StrictTokenizer, Tokenizer},
        AbiParser, ParamType, Token,
    },
=======
    abi::AbiParser,
>>>>>>> 05a79643
    types::*,
    utils::{self, keccak256},
};
use ethers_providers::{Middleware, PendingTransaction};
use eyre::Result;
use rustc_hex::{FromHexIter, ToHex};
use std::str::FromStr;

use dapp_utils::{encode_args, get_func, to_table};
use eyre::WrapErr;

// TODO: SethContract with common contract initializers? Same for SethProviders?

pub struct Seth<M> {
    provider: M,
}

impl<M: Middleware> Seth<M>
where
    M::Error: 'static,
{
    /// Converts ASCII text input to hex
    ///
    /// ```
    /// use seth::Seth;
    /// use ethers_providers::{Provider, Http};
    /// use std::convert::TryFrom;
    ///
    /// # async fn foo() -> eyre::Result<()> {
    /// let provider = Provider::<Http>::try_from("http://localhost:8545")?;
    /// let seth = Seth::new(provider);
    /// # Ok(())
    /// # }
    /// ```
    pub fn new(provider: M) -> Self {
        Self { provider }
    }

    /// Makes a read-only call to the specified address
    ///
    /// ```no_run
    /// 
    /// use seth::Seth;
    /// use ethers_core::types::Address;
    /// use ethers_providers::{Provider, Http};
    /// use std::{str::FromStr, convert::TryFrom};
    ///
    /// # async fn foo() -> eyre::Result<()> {
    /// let provider = Provider::<Http>::try_from("http://localhost:8545")?;
    /// let seth = Seth::new(provider);
    /// let to = Address::from_str("0xB3C95ff08316fb2F2e3E52Ee82F8e7b605Aa1304")?;
    /// let sig = "function greeting(uint256 i) public returns (string)";
    /// let args = vec!["5".to_owned()];
    /// let data = seth.call(to, sig, args).await?;
    /// println!("{}", data);
    /// # Ok(())
    /// # }
    /// ```
    pub async fn call<T: Into<NameOrAddress>>(
        &self,
        to: T,
        sig: &str,
        args: Vec<String>,
    ) -> Result<String> {
        let func = get_func(sig)?;
        let data = encode_args(&func, &args)?;

        // make the call
        let tx = Eip1559TransactionRequest::new().to(to).data(data).into();
        let res = self.provider.call(&tx, None).await?;

        // decode args into tokens
        let res = func.decode_output(res.as_ref())?;

        // concatenate them
        let mut s = String::new();
        for output in res {
            s.push_str(&format!("{}\n", output));
        }

        // return string
        Ok(s)
    }

    pub async fn balance<T: Into<NameOrAddress> + Send + Sync>(
        &self,
        who: T,
        block: Option<BlockId>,
    ) -> Result<U256> {
        Ok(self.provider.get_balance(who, block).await?)
    }

    /// Sends a transaction to the specified address
    ///
    /// ```no_run
    /// use seth::Seth;
    /// use ethers_core::types::Address;
    /// use ethers_providers::{Provider, Http};
    /// use std::{str::FromStr, convert::TryFrom};
    ///
    /// # async fn foo() -> eyre::Result<()> {
    /// let provider = Provider::<Http>::try_from("http://localhost:8545")?;
    /// let seth = Seth::new(provider);
    /// let to = Address::from_str("0xB3C95ff08316fb2F2e3E52Ee82F8e7b605Aa1304")?;
    /// let sig = "function greet(string memory) public returns (string)";
    /// let args = vec!["5".to_owned()];
    /// let data = seth.call(to, sig, args).await?;
    /// println!("{}", data);
    /// # Ok(())
    /// # }
    /// ```
    pub async fn send<F: Into<NameOrAddress>, T: Into<NameOrAddress>>(
        &self,
        from: F,
        to: T,
        args: Option<(&str, Vec<String>)>,
    ) -> Result<PendingTransaction<'_, M::Provider>> {
        let from = match from.into() {
            NameOrAddress::Name(ref ens_name) => self.provider.resolve_name(ens_name).await?,
            NameOrAddress::Address(addr) => addr,
        };

        // make the call
        let mut tx = Eip1559TransactionRequest::new().from(from).to(to);

        if let Some((sig, args)) = args {
            let func = get_func(sig)?;
            let data = encode_args(&func, &args)?;
            tx = tx.data(data);
        }

        let res = self.provider.send_transaction(tx, None).await?;

        Ok::<_, eyre::Error>(res)
    }

    /// ```no_run
    /// use seth::Seth;
    /// use ethers_providers::{Provider, Http};
    /// use std::convert::TryFrom;
    ///
    /// # async fn foo() -> eyre::Result<()> {
    /// let provider = Provider::<Http>::try_from("http://localhost:8545")?;
    /// let seth = Seth::new(provider);
    /// let block = seth.block(5, true, None, false).await?;
    /// println!("{}", block);
    /// # Ok(())
    /// # }
    /// ```
    pub async fn block<T: Into<BlockId>>(
        &self,
        block: T,
        full: bool,
        field: Option<String>,
        to_json: bool,
    ) -> Result<String> {
        let block = block.into();
        let block = if full {
            let block = self
                .provider
                .get_block_with_txs(block)
                .await?
                .ok_or_else(|| eyre::eyre!("block {:?} not found", block))?;
            if let Some(ref field) = field {
                // TODO: Use custom serializer to serialize
                // u256s as decimals
                serde_json::to_value(&block)?
                    .get(field)
                    .cloned()
                    .ok_or_else(|| eyre::eyre!("field {} not found", field))?
            } else {
                serde_json::to_value(&block)?
            }
        } else {
            let block = self
                .provider
                .get_block(block)
                .await?
                .ok_or_else(|| eyre::eyre!("block {:?} not found", block))?;
            if let Some(ref field) = field {
                serde_json::to_value(block)?
                    .get(field)
                    .cloned()
                    .ok_or_else(|| eyre::eyre!("field {} not found", field))?
            } else {
                serde_json::to_value(&block)?
            }
        };

        let block = if to_json { serde_json::to_string(&block)? } else { to_table(block) };

        Ok(block)
    }

    async fn block_field_as_num<T: Into<BlockId>>(&self, block: T, field: String) -> Result<U256> {
        let block = block.into();
        let block_field = Seth::block(
            self,
            block,
            false,
            // Select only select field
            Some(field),
            false,
        )
        .await?;
        Ok(U256::from_str_radix(strip_0x(&block_field), 16)
            .expect("Unable to convert hexadecimal to U256"))
    }

    pub async fn base_fee<T: Into<BlockId>>(&self, block: T) -> Result<U256> {
        Ok(Seth::block_field_as_num(self, block, String::from("baseFeePerGas")).await?)
    }

    pub async fn age<T: Into<BlockId>>(&self, block: T) -> Result<String> {
        let timestamp_str =
            Seth::block_field_as_num(self, block, String::from("timestamp")).await?.to_string();
        let datetime = NaiveDateTime::from_timestamp(timestamp_str.parse::<i64>().unwrap(), 0);
        Ok(datetime.format("%a %b %e %H:%M:%S %Y").to_string())
    }

    pub async fn chain(&self) -> Result<&str> {
        let genesis_hash = Seth::block(
            self,
            0,
            false,
            // Select only block hash
            Some(String::from("hash")),
            false,
        )
        .await?;

        Ok(match &genesis_hash[..] {
            "0xd4e56740f876aef8c010b86a40d5f56745a118d0906a34e69aec8c0db1cb8fa3" => {
                match &(Seth::block(self, 1920000, false, Some(String::from("hash")), false)
                    .await?)[..]
                {
                    "0x94365e3a8c0b35089c1d1195081fe7489b528a84b22199c916180db8b28ade7f" => {
                        "etclive"
                    }
                    _ => "ethlive",
                }
            }
            "0xa3c565fc15c7478862d50ccd6561e3c06b24cc509bf388941c25ea985ce32cb9" => "kovan",
            "0x41941023680923e0fe4d74a34bdac8141f2540e3ae90623718e47d66d1ca4a2d" => "ropsten",
            "0x39e1b9259598b65c8c71d1ea153de17e89222e64e8b271213dfb92c231f7fb88" => {
                "optimism-mainnet"
            }
            "0x2510549c5c30f15472b55dbae139122e2e593f824217eefc7a53f78698ac5c1e" => {
                "optimism-kovan"
            }
            "0x7ee576b35482195fc49205cec9af72ce14f003b9ae69f6ba0faef4514be8b442" => {
                "arbitrum-mainnet"
            }
            "0x0cd786a2425d16f152c658316c423e6ce1181e15c3295826d7c9904cba9ce303" => "morden",
            "0x6341fd3daf94b748c72ced5a5b26028f2474f5f00d824504e4fa37a75767e177" => "rinkeby",
            "0xbf7e331f7f7c1dd2e05159666b3bf8bc7a8a3a9eb1d518969eab529dd9b88c1a" => "goerli",
            "0x14c2283285a88fe5fce9bf5c573ab03d6616695d717b12a127188bcacfc743c4" => "kotti",
            "0x6d3c66c5357ec91d5c43af47e234a939b22557cbb552dc45bebbceeed90fbe34" => "bsctest",
            "0x0d21840abff46b96c84b2ac9e10e4f5cdaeb5693cb665db62a2f3b02d2d57b5b" => "bsc",
            _ => "unknown",
        })
    }

    pub async fn chain_id(&self) -> Result<U256> {
        Ok(self.provider.get_chainid().await?)
    }

    pub async fn block_number(&self) -> Result<U64> {
        Ok(self.provider.get_block_number().await?)
    }

    pub async fn gas_price(&self) -> Result<U256> {
        Ok(self.provider.get_gas_price().await?)
    }
}

pub struct SimpleSeth;
impl SimpleSeth {
    /// Converts UTF-8 text input to hex
    ///
    /// ```
    /// use seth::SimpleSeth as Seth;
    ///
    /// let bin = Seth::from_utf8("yo");
    /// assert_eq!(bin, "0x796f")
    /// ```
    pub fn from_utf8(s: &str) -> String {
        let s: String = s.as_bytes().to_hex();
        format!("0x{}", s)
    }

    /// Converts hex data into text data
    ///
    /// ```
    /// use seth::SimpleSeth as Seth;
    ///
    /// fn main() -> eyre::Result<()> {
    ///     assert_eq!("Hello, World!", Seth::ascii("48656c6c6f2c20576f726c6421")?);
    ///     assert_eq!("TurboDappTools", Seth::ascii("0x547572626f44617070546f6f6c73")?);
    ///
    ///     Ok(())
    /// }
    /// ```
    pub fn ascii(hex: &str) -> Result<String> {
        let hex_trimmed = hex.trim_start_matches("0x");
        let iter = FromHexIter::new(hex_trimmed);
        let mut ascii = String::new();
        for letter in iter.collect::<Vec<_>>() {
            ascii.push(letter.unwrap() as char);
        }
        Ok(ascii)
    }

    /// Converts hex input to decimal
    ///
    /// ```
    /// use seth::SimpleSeth as Seth;
    /// use ethers_core::types::U256;
    ///
    /// fn main() -> eyre::Result<()> {
    ///     assert_eq!(U256::from_dec_str("424242")?, Seth::to_dec("0x67932")?);
    ///     assert_eq!(U256::from_dec_str("1234")?, Seth::to_dec("0x4d2")?);
    ///
    ///     Ok(())
    /// }
    pub fn to_dec(hex: &str) -> Result<U256> {
        Ok(U256::from_str(hex)?)
    }

    /// Converts integers with specified decimals into fixed point numbers
    ///
    /// ```
    /// use seth::SimpleSeth as Seth;
    /// use ethers_core::types::U256;
    ///
    /// fn main() -> eyre::Result<()> {
    ///     assert_eq!(Seth::to_fix(0, 10.into())?, "10.");
    ///     assert_eq!(Seth::to_fix(1, 10.into())?, "1.0");
    ///     assert_eq!(Seth::to_fix(2, 10.into())?, "0.10");
    ///     assert_eq!(Seth::to_fix(3, 10.into())?, "0.010");
    ///
    ///     Ok(())
    /// }
    /// ```
    pub fn to_fix(decimals: u128, value: U256) -> Result<String> {
        let mut value: String = value.to_string();
        let decimals = decimals as usize;

        if decimals >= value.len() {
            // {0}.{0 * (number_of_decimals - value.len())}{value}
            Ok(format!("0.{:0>1$}", value, decimals))
        } else {
            // Insert decimal at -idx (i.e 1 => decimal idx = -1)
            value.insert(value.len() - decimals, '.');
            Ok(value)
        }
    }

    /// Converts decimal input to hex
    ///
    /// ```
    /// use seth::SimpleSeth as Seth;
    /// use ethers_core::types::U256;
    ///
    /// fn main() -> eyre::Result<()> {
    ///     assert_eq!(Seth::hex(U256::from_dec_str("424242")?), "0x67932");
    ///     assert_eq!(Seth::hex(U256::from_dec_str("1234")?), "0x4d2");
    ///     assert_eq!(Seth::hex(U256::from_dec_str("115792089237316195423570985008687907853269984665640564039457584007913129639935")?), "0xffffffffffffffffffffffffffffffffffffffffffffffffffffffffffffffff");
    ///
    ///     Ok(())
    /// }
    /// ```
    pub fn hex(u: U256) -> String {
        format!("{:#x}", u)
    }

    /// Converts a number into uint256 hex string with 0x prefix
    ///
    /// ```
    /// use seth::SimpleSeth as Seth;
    ///
    /// fn main() -> eyre::Result<()> {
    ///     assert_eq!(Seth::to_uint256("100".to_string())?, "0x0000000000000000000000000000000000000000000000000000000000000064");
    ///     assert_eq!(Seth::to_uint256("192038293923".to_string())?, "0x0000000000000000000000000000000000000000000000000000002cb65fd1a3");
    ///     assert_eq!(
    ///         Seth::to_uint256("115792089237316195423570985008687907853269984665640564039457584007913129639935".to_string())?,
    ///         "0xffffffffffffffffffffffffffffffffffffffffffffffffffffffffffffffff"
    ///     );
    ///
    ///     Ok(())
    /// }
    /// ```
    pub fn to_uint256(value: String) -> Result<String> {
        let num_u256 = U256::from_str_radix(&value, 10)?;
        let num_hex = format!("{:x}", num_u256);
        Ok(format!("0x{}{}", "0".repeat(64 - num_hex.len()), num_hex))
    }

    /// Converts an eth amount into wei
    ///
    /// ```
    /// use seth::SimpleSeth as Seth;
    ///
    /// fn main() -> eyre::Result<()> {
    ///     assert_eq!(Seth::to_wei(1.into(), "".to_string())?, "1");
    ///     assert_eq!(Seth::to_wei(100.into(), "gwei".to_string())?, "100000000000");
    ///     assert_eq!(Seth::to_wei(100.into(), "eth".to_string())?, "100000000000000000000");
    ///     assert_eq!(Seth::to_wei(1000.into(), "ether".to_string())?, "1000000000000000000000");
    ///
    ///     Ok(())
    /// }
    /// ```
    pub fn to_wei(value: U256, unit: String) -> Result<String> {
        let value = value.to_string();
        Ok(match &unit[..] {
            "gwei" => format!("{:0<1$}", value, 9 + value.len()),
            "eth" | "ether" => format!("{:0<1$}", value, 18 + value.len()),
            _ => value,
        })
    }

    /// Converts an Ethereum address to its checksum format
    /// according to [EIP-55](https://github.com/ethereum/EIPs/blob/master/EIPS/eip-55.md)
    ///
    /// ```
    /// use seth::SimpleSeth as Seth;
    /// use ethers_core::types::Address;
    /// use std::str::FromStr;
    ///
    /// # fn main() -> eyre::Result<()> {
    /// let addr = Address::from_str("0xb7e390864a90b7b923c9f9310c6f98aafe43f707")?;
    /// let addr = Seth::checksum_address(&addr)?;
    /// assert_eq!(addr, "0xB7e390864a90b7b923C9f9310C6F98aafE43F707");
    ///
    /// # Ok(())
    /// # }
    /// ```
    pub fn checksum_address(address: &Address) -> Result<String> {
        Ok(utils::to_checksum(address, None))
    }

    /// Converts hexdata into bytes32 value
    /// ```
    /// use seth::SimpleSeth as Seth;
    ///
    /// # fn main() -> eyre::Result<()> {
    /// let bytes = Seth::bytes32("1234")?;
    /// assert_eq!(bytes, "0x1234000000000000000000000000000000000000000000000000000000000000");
    ///
    /// let bytes = Seth::bytes32("0x1234")?;
    /// assert_eq!(bytes, "0x1234000000000000000000000000000000000000000000000000000000000000");
    ///
    /// let err = Seth::bytes32("0x123400000000000000000000000000000000000000000000000000000000000011").unwrap_err();
    /// assert_eq!(err.to_string(), "string >32 bytes");
    ///
    /// # Ok(())
    /// # }
    pub fn bytes32(s: &str) -> Result<String> {
        let s = strip_0x(s);
        if s.len() > 64 {
            eyre::bail!("string >32 bytes");
        }

        let padded = format!("0x{:0<64}", s);
        // need to use the Debug implementation
        Ok(format!("{:?}", H256::from_str(&padded)?))
    }

    /// Keccak-256 hashes arbitrary data
    ///
    /// ```
    /// use seth::SimpleSeth as Seth;
    ///
    /// fn main() -> eyre::Result<()> {
    ///     assert_eq!(Seth::keccak("foo")?, "0x41b1a0649752af1b28b3dc29a1556eee781e4a4c3a1f7f53f90fa834de098c4d");
    ///     assert_eq!(Seth::keccak("123abc")?, "0xb1f1c74a1ba56f07a892ea1110a39349d40f66ca01d245e704621033cb7046a4");
    ///
    ///     Ok(())
    /// }
    /// ```
    pub fn keccak(data: &str) -> Result<String> {
        let hash: String = keccak256(data.as_bytes()).to_hex();
        Ok(format!("0x{}", hash))
    }

    /// Converts ENS names to their namehash representation
    /// [Namehash reference](https://docs.ens.domains/contract-api-reference/name-processing#hashing-names)
    /// [namehash-rust reference](https://github.com/InstateDev/namehash-rust/blob/master/src/lib.rs)
    ///
    /// ```
    /// use seth::SimpleSeth as Seth;
    ///
    /// fn main() -> eyre::Result<()> {
    ///     assert_eq!(Seth::namehash("")?, "0x0000000000000000000000000000000000000000000000000000000000000000");
    ///     assert_eq!(Seth::namehash("eth")?, "0x93cdeb708b7545dc668eb9280176169d1c33cfd8ed6f04690a0bcc88a93fc4ae");
    ///     assert_eq!(Seth::namehash("foo.eth")?, "0xde9b09fd7c5f901e23a3f19fecc54828e9c848539801e86591bd9801b019f84f");
    ///     assert_eq!(Seth::namehash("sub.foo.eth")?, "0x500d86f9e663479e5aaa6e99276e55fc139c597211ee47d17e1e92da16a83402");
    ///
    ///     Ok(())
    /// }
    /// ```
    pub fn namehash(ens: &str) -> Result<String> {
        let mut node = vec![0u8; 32];

        if !ens.is_empty() {
            let ens_lower = ens.to_lowercase();
            let mut labels: Vec<&str> = ens_lower.split('.').collect();
            labels.reverse();

            for label in labels {
                let mut label_hash = keccak256(label.as_bytes());
                node.append(&mut label_hash.to_vec());

                label_hash = keccak256(node.as_slice());
                node = label_hash.to_vec();
            }
        }

        let namehash: String = node.to_hex();
        Ok(format!("0x{}", namehash))
    }

<<<<<<< HEAD
    /// Parses string input as Token against the expected ParamType
    pub fn parse_tokens(
        params: &[(ParamType, impl AsRef<str>)],
        lenient: bool,
    ) -> eyre::Result<Vec<Token>> {
        params
            .iter()
            .map(|(param, value)| {
                if lenient {
                    LenientTokenizer::tokenize(param, value.as_ref())
                } else {
                    StrictTokenizer::tokenize(param, value.as_ref())
                }
            })
            .collect::<Result<_, _>>()
            .wrap_err("Failed to parse tokens")
    }

=======
>>>>>>> 05a79643
    /// Performs ABI encoding to produce the hexadecimal calldata with the given arguments.
    ///
    /// ```
    /// # use seth::SimpleSeth as Seth;
    ///
    /// # fn main() -> eyre::Result<()> {
    ///     assert_eq!(
    ///         "0xb3de648b0000000000000000000000000000000000000000000000000000000000000001",
    ///         Seth::calldata("f(uint a)", &["1"]).unwrap().as_str()
    ///     );
    /// #    Ok(())
    /// # }
    /// ```
    pub fn calldata(sig: impl AsRef<str>, args: &[impl AsRef<str>]) -> Result<String> {
<<<<<<< HEAD
        let fun = AbiParser::default().parse_function(sig.as_ref())?;
        let params: Vec<_> = fun
            .inputs
            .iter()
            .map(|param| param.kind.clone())
            .zip(args.iter().map(AsRef::as_ref))
            .collect();
        let tokens = SimpleSeth::parse_tokens(&params, true)?;
        let calldata = fun.encode_input(&tokens)?;
=======
        let func = AbiParser::default().parse_function(sig.as_ref())?;
        let calldata = dapp_utils::encode_args(&func, args)?;
>>>>>>> 05a79643
        Ok(format!("0x{}", calldata.to_hex::<String>()))
    }
}

fn strip_0x(s: &str) -> &str {
    s.strip_prefix("0x").unwrap_or(s)
}

#[cfg(test)]
mod tests {
    use super::SimpleSeth as Seth;

    #[test]
    fn calldata_uint() {
        assert_eq!(
            "0xb3de648b0000000000000000000000000000000000000000000000000000000000000001",
            Seth::calldata("f(uint a)", &["1"]).unwrap().as_str()
        );
    }

    #[test]
    fn calldata_bool() {
        assert_eq!(
            "0x6fae94120000000000000000000000000000000000000000000000000000000000000000",
            Seth::calldata("bar(bool)", &["false"]).unwrap().as_str()
        );
    }
}<|MERGE_RESOLUTION|>--- conflicted
+++ resolved
@@ -3,14 +3,7 @@
 //! TODO
 use chrono::NaiveDateTime;
 use ethers_core::{
-<<<<<<< HEAD
-    abi::{
-        token::{LenientTokenizer, StrictTokenizer, Tokenizer},
-        AbiParser, ParamType, Token,
-    },
-=======
     abi::AbiParser,
->>>>>>> 05a79643
     types::*,
     utils::{self, keccak256},
 };
@@ -533,27 +526,6 @@
         Ok(format!("0x{}", namehash))
     }
 
-<<<<<<< HEAD
-    /// Parses string input as Token against the expected ParamType
-    pub fn parse_tokens(
-        params: &[(ParamType, impl AsRef<str>)],
-        lenient: bool,
-    ) -> eyre::Result<Vec<Token>> {
-        params
-            .iter()
-            .map(|(param, value)| {
-                if lenient {
-                    LenientTokenizer::tokenize(param, value.as_ref())
-                } else {
-                    StrictTokenizer::tokenize(param, value.as_ref())
-                }
-            })
-            .collect::<Result<_, _>>()
-            .wrap_err("Failed to parse tokens")
-    }
-
-=======
->>>>>>> 05a79643
     /// Performs ABI encoding to produce the hexadecimal calldata with the given arguments.
     ///
     /// ```
@@ -568,20 +540,8 @@
     /// # }
     /// ```
     pub fn calldata(sig: impl AsRef<str>, args: &[impl AsRef<str>]) -> Result<String> {
-<<<<<<< HEAD
-        let fun = AbiParser::default().parse_function(sig.as_ref())?;
-        let params: Vec<_> = fun
-            .inputs
-            .iter()
-            .map(|param| param.kind.clone())
-            .zip(args.iter().map(AsRef::as_ref))
-            .collect();
-        let tokens = SimpleSeth::parse_tokens(&params, true)?;
-        let calldata = fun.encode_input(&tokens)?;
-=======
         let func = AbiParser::default().parse_function(sig.as_ref())?;
         let calldata = dapp_utils::encode_args(&func, args)?;
->>>>>>> 05a79643
         Ok(format!("0x{}", calldata.to_hex::<String>()))
     }
 }
