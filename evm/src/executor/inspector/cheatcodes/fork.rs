use super::{util, Cheatcodes};
use crate::{
    abi::HEVMCalls,
    executor::{backend::DatabaseExt, fork::CreateFork},
};
use bytes::Bytes;
use ethers::{abi::AbiEncode, prelude::U256};
use revm::EVMData;

/// Handles fork related cheatcodes
pub fn apply<DB: DatabaseExt>(
    state: &mut Cheatcodes,
    data: &mut EVMData<'_, DB>,
    call: &HEVMCalls,
) -> Option<Result<Bytes, Bytes>> {
    let resp = match call {
        HEVMCalls::CreateFork0(fork) => {
            create_fork(state, data, fork.0.clone(), None).map(|id| id.encode().into())
        }
        HEVMCalls::CreateFork1(fork) => {
            create_fork(state, data, fork.0.clone(), Some(fork.1.as_u64()))
                .map(|id| id.encode().into())
        }
        HEVMCalls::CreateSelectFork0(fork) => {
            create_select_fork(state, data, fork.0.clone(), None).map(|id| id.encode().into())
        }
        HEVMCalls::CreateSelectFork1(fork) => {
            create_select_fork(state, data, fork.0.clone(), Some(fork.1.as_u64()))
                .map(|id| id.encode().into())
        }
<<<<<<< HEAD
        HEVMCalls::SelectFork(fork_id) => select_fork(state, data, fork_id.0),
=======
        HEVMCalls::SelectFork(fork_id) => select_fork(data, fork_id.0),
        HEVMCalls::MakePersistent0(acc) => {
            data.db.add_persistent_account(acc.0);
            Ok(Default::default())
        }
        HEVMCalls::MakePersistent1(acc) => {
            data.db.extend_persistent_accounts(acc.0.clone());
            Ok(Default::default())
        }
        HEVMCalls::MakePersistent2(acc) => {
            data.db.add_persistent_account(acc.0);
            data.db.add_persistent_account(acc.1);
            Ok(Default::default())
        }
        HEVMCalls::MakePersistent3(acc) => {
            data.db.add_persistent_account(acc.0);
            data.db.add_persistent_account(acc.1);
            data.db.add_persistent_account(acc.2);
            Ok(Default::default())
        }
        HEVMCalls::IsPersistent(acc) => Ok(data.db.is_persistent(&acc.0).encode().into()),
        HEVMCalls::RevokePersistent0(acc) => {
            data.db.remove_persistent_account(&acc.0);
            Ok(Default::default())
        }
        HEVMCalls::RevokePersistent1(acc) => {
            data.db.remove_persistent_accounts(acc.0.clone());
            Ok(Default::default())
        }
>>>>>>> 9ed1c37f
        HEVMCalls::ActiveFork(_) => data
            .db
            .active_fork_id()
            .map(|id| id.encode().into())
            .ok_or_else(|| util::encode_error("No active fork")),
        HEVMCalls::RollFork0(fork) => {
            let block_number = fork.0;
            data.db
                .roll_fork(data.env, block_number, None)
                .map(|_| Default::default())
                .map_err(util::encode_error)
        }
        HEVMCalls::RollFork1(fork) => {
            let block_number = fork.1;
            data.db
                .roll_fork(data.env, block_number, Some(fork.0))
                .map(|_| Default::default())
                .map_err(util::encode_error)
        }
        HEVMCalls::RpcUrl(rpc) => state.config.get_rpc_url(&rpc.0).map(|url| url.encode().into()),
        HEVMCalls::RpcUrls(_) => {
            let mut urls = Vec::with_capacity(state.config.rpc_endpoints.len());
            for alias in state.config.rpc_endpoints.keys().cloned() {
                match state.config.get_rpc_url(&alias) {
                    Ok(url) => {
                        urls.push([alias, url]);
                    }
                    Err(err) => return Some(Err(err)),
                }
            }
            Ok(urls.encode().into())
        }
        _ => return None,
    };

    Some(resp)
}

/// Selects the given fork id
<<<<<<< HEAD
fn select_fork<DB: DatabaseExt>(
    state: &mut Cheatcodes,
    data: &mut EVMData<DB>,
    fork_id: U256,
) -> Result<Bytes, Bytes> {
    if state.broadcast.is_some() {
        return Err(util::encode_error("You need to stop broadcasting before you can select forks."))
    }

    data.db.select_fork(fork_id, data.env).map(|_| Default::default()).map_err(util::encode_error)
=======
fn select_fork<DB: DatabaseExt>(data: &mut EVMData<DB>, fork_id: U256) -> Result<Bytes, Bytes> {
    data.db
        .select_fork(fork_id, data.env, &mut data.subroutine)
        .map(|_| Default::default())
        .map_err(util::encode_error)
>>>>>>> 9ed1c37f
}

/// Creates and then also selects the new fork
fn create_select_fork<DB: DatabaseExt>(
    state: &mut Cheatcodes,
    data: &mut EVMData<'_, DB>,
    url_or_alias: String,
    block: Option<u64>,
) -> Result<U256, Bytes> {
    if state.broadcast.is_some() {
        return Err(util::encode_error("You need to stop broadcasting before you can select forks."))
    }

    let fork = create_fork_request(state, url_or_alias, block, data)?;
    data.db.create_select_fork(fork, data.env, &mut data.subroutine).map_err(util::encode_error)
}

/// Creates a new fork
fn create_fork<DB: DatabaseExt>(
    state: &mut Cheatcodes,
    data: &mut EVMData<'_, DB>,
    url_or_alias: String,
    block: Option<u64>,
) -> Result<U256, Bytes> {
    let fork = create_fork_request(state, url_or_alias, block, data)?;
    data.db.create_fork(fork, &data.subroutine).map_err(util::encode_error)
}

/// Creates the request object for a new fork request
fn create_fork_request<DB: DatabaseExt>(
    state: &Cheatcodes,
    url_or_alias: String,
    block: Option<u64>,
    data: &EVMData<DB>,
) -> Result<CreateFork, Bytes> {
    let url = state.config.get_rpc_url(url_or_alias)?;
    let mut evm_opts = state.config.evm_opts.clone();
    evm_opts.fork_block_number = block;
    let fork = CreateFork {
        enable_caching: state.config.rpc_storage_caching.enable_for_endpoint(&url),
        url,
        env: data.env.clone(),
        evm_opts,
    };
    Ok(fork)
}<|MERGE_RESOLUTION|>--- conflicted
+++ resolved
@@ -28,10 +28,7 @@
             create_select_fork(state, data, fork.0.clone(), Some(fork.1.as_u64()))
                 .map(|id| id.encode().into())
         }
-<<<<<<< HEAD
         HEVMCalls::SelectFork(fork_id) => select_fork(state, data, fork_id.0),
-=======
-        HEVMCalls::SelectFork(fork_id) => select_fork(data, fork_id.0),
         HEVMCalls::MakePersistent0(acc) => {
             data.db.add_persistent_account(acc.0);
             Ok(Default::default())
@@ -60,7 +57,6 @@
             data.db.remove_persistent_accounts(acc.0.clone());
             Ok(Default::default())
         }
->>>>>>> 9ed1c37f
         HEVMCalls::ActiveFork(_) => data
             .db
             .active_fork_id()
@@ -100,7 +96,6 @@
 }
 
 /// Selects the given fork id
-<<<<<<< HEAD
 fn select_fork<DB: DatabaseExt>(
     state: &mut Cheatcodes,
     data: &mut EVMData<DB>,
@@ -110,14 +105,10 @@
         return Err(util::encode_error("You need to stop broadcasting before you can select forks."))
     }
 
-    data.db.select_fork(fork_id, data.env).map(|_| Default::default()).map_err(util::encode_error)
-=======
-fn select_fork<DB: DatabaseExt>(data: &mut EVMData<DB>, fork_id: U256) -> Result<Bytes, Bytes> {
     data.db
         .select_fork(fork_id, data.env, &mut data.subroutine)
         .map(|_| Default::default())
         .map_err(util::encode_error)
->>>>>>> 9ed1c37f
 }
 
 /// Creates and then also selects the new fork
