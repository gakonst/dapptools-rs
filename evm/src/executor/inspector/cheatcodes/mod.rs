--- conflicted
+++ resolved
@@ -1,20 +1,3 @@
-<<<<<<< HEAD
-=======
-/// Cheatcodes related to the execution environment.
-mod env;
-pub use env::{Prank, RecordAccess, RecordedLogs};
-/// Assertion helpers (such as `expectEmit`)
-mod expect;
-pub use expect::{ExpectedCallData, ExpectedEmit, ExpectedRevert, MockCallDataContext};
-/// Cheatcodes that interact with the external environment (FFI etc.)
-mod ext;
-/// Cheatcodes that configure the fuzzer
-mod fuzz;
-/// Utility cheatcodes (`sign` etc.)
-mod util;
-pub use util::{DEFAULT_CREATE2_DEPLOYER, MISSING_CREATE2_DEPLOYER};
-
->>>>>>> 4367ce1c
 use self::{
     env::Broadcast,
     expect::{handle_expect_emit, handle_expect_revert},
@@ -22,7 +5,10 @@
 };
 use crate::{
     abi::HEVMCalls,
-    executor::{backend::DatabaseExt, CHEATCODE_ADDRESS, HARDHAT_CONSOLE_ADDRESS},
+    executor::{
+        backend::DatabaseExt, inspector::cheatcodes::env::RecordedLogs, CHEATCODE_ADDRESS,
+        HARDHAT_CONSOLE_ADDRESS,
+    },
 };
 use bytes::Bytes;
 use ethers::{
@@ -190,40 +176,6 @@
         Return::Continue
     }
 
-    fn step(&mut self, interpreter: &mut Interpreter, _: &mut EVMData<'_, DB>, _: bool) -> Return {
-        // Record writes and reads if `record` has been called
-        if let Some(storage_accesses) = &mut self.accesses {
-            match interpreter.contract.code[interpreter.program_counter()] {
-                opcode::SLOAD => {
-                    let key = try_or_continue!(interpreter.stack().peek(0));
-                    storage_accesses
-                        .reads
-                        .entry(interpreter.contract().address)
-                        .or_insert_with(Vec::new)
-                        .push(key);
-                }
-                opcode::SSTORE => {
-                    let key = try_or_continue!(interpreter.stack().peek(0));
-
-                    // An SSTORE does an SLOAD internally
-                    storage_accesses
-                        .reads
-                        .entry(interpreter.contract().address)
-                        .or_insert_with(Vec::new)
-                        .push(key);
-                    storage_accesses
-                        .writes
-                        .entry(interpreter.contract().address)
-                        .or_insert_with(Vec::new)
-                        .push(key);
-                }
-                _ => (),
-            }
-        }
-
-        Return::Continue
-    }
-
     fn log(&mut self, _: &mut EVMData<'_, DB>, address: &Address, topics: &[H256], data: &Bytes) {
         // Match logs if `expectEmit` has been called
         if !self.expected_emits.is_empty() {
@@ -232,6 +184,13 @@
                 RawLog { topics: topics.to_vec(), data: data.to_vec() },
                 address,
             );
+        }
+
+        // Stores this log if `recordLogs` has been called
+        if let Some(storage_recorded_logs) = &mut self.recorded_logs {
+            storage_recorded_logs
+                .entries
+                .push(RawLog { topics: topics.to_vec(), data: data.to_vec() });
         }
     }
 
@@ -347,26 +306,6 @@
         }
     }
 
-<<<<<<< HEAD
-=======
-    fn initialize_interp(
-        &mut self,
-        _: &mut Interpreter,
-        data: &mut EVMData<'_, DB>,
-        _: bool,
-    ) -> Return {
-        // When the first interpreter is initialized we've circumvented the balance and gas checks,
-        // so we apply our actual block data with the correct fees and all.
-        if let Some(block) = self.block.take() {
-            data.env.block = block;
-        }
-        if let Some(gas_price) = self.gas_price.take() {
-            data.env.tx.gas_price = gas_price;
-        }
-
-        Return::Continue
-    }
-
     fn step(&mut self, interpreter: &mut Interpreter, _: &mut EVMData<'_, DB>, _: bool) -> Return {
         // Record writes and reads if `record` has been called
         if let Some(storage_accesses) = &mut self.accesses {
@@ -401,25 +340,6 @@
         Return::Continue
     }
 
-    fn log(&mut self, _: &mut EVMData<'_, DB>, address: &Address, topics: &[H256], data: &Bytes) {
-        // Match logs if `expectEmit` has been called
-        if !self.expected_emits.is_empty() {
-            handle_expect_emit(
-                self,
-                RawLog { topics: topics.to_vec(), data: data.to_vec() },
-                address,
-            );
-        }
-
-        // Stores this log if `recordLogs` has been called
-        if let Some(storage_recorded_logs) = &mut self.recorded_logs {
-            storage_recorded_logs
-                .entries
-                .push(RawLog { topics: topics.to_vec(), data: data.to_vec() });
-        }
-    }
-
->>>>>>> 4367ce1c
     fn call_end(
         &mut self,
         data: &mut EVMData<'_, DB>,
