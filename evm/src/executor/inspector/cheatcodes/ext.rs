--- conflicted
+++ resolved
@@ -1,13 +1,5 @@
-<<<<<<< HEAD
-use super::{bail, ensure, err, Cheatcodes, Result};
-use crate::{
-    abi::{FfiResult, HEVMCalls},
-    executor::inspector::cheatcodes::util,
-};
-=======
 use super::{bail, ensure, fmt_err, Cheatcodes, Result};
-use crate::{abi::HEVMCalls, executor::inspector::cheatcodes::util};
->>>>>>> 2ffa619a
+use crate::{abi::{FfiResult, HEVMCalls}, executor::inspector::cheatcodes::util};
 use ethers::{
     abi::{self, AbiEncode, JsonAbi, ParamType, Token},
     prelude::artifacts::CompactContractBytecode,
