use super::{bail, ensure, fmt_err, Cheatcodes, Result};
use crate::{abi::HEVMCalls, executor::inspector::cheatcodes::util};
use ethers::{
    abi::{self, AbiEncode, JsonAbi, ParamType, Token},
    prelude::artifacts::CompactContractBytecode,
    types::*,
};
use foundry_common::{fmt::*, fs, get_artifact_path};
use foundry_config::fs_permissions::FsAccessKind;
use hex::FromHex;
use serde::Deserialize;
use serde_json::Value;
use std::{collections::BTreeMap, env, path::Path, process::Command, str::FromStr};

/// Invokes a `Command` with the given args and returns the abi encoded response
///
/// If the output of the command is valid hex, it returns the hex decoded value
fn ffi(state: &Cheatcodes, args: &[String]) -> Result {
    if args.is_empty() || args[0].is_empty() {
        bail!("Can't execute empty command");
    }
    let name = &args[0];
    let mut cmd = Command::new(name);
    if args.len() > 1 {
        cmd.args(&args[1..]);
    }

    debug!(target: "evm::cheatcodes", ?args, "invoking ffi");

    let output = cmd
        .current_dir(&state.config.root)
        .output()
        .map_err(|err| fmt_err!("Failed to execute command: {err}"))?;

    if !output.stderr.is_empty() {
        let stderr = String::from_utf8_lossy(&output.stderr);
        error!(target: "evm::cheatcodes", ?args, ?stderr, "non-empty stderr");
    }

    let output = String::from_utf8(output.stdout)?;
    let trimmed = output.trim();
    if let Ok(hex) = hex::decode(trimmed.strip_prefix("0x").unwrap_or(trimmed)) {
        Ok(abi::encode(&[Token::Bytes(hex)]).into())
    } else {
        Ok(trimmed.encode().into())
    }
}

/// An enum which unifies the deserialization of Hardhat-style artifacts with Forge-style artifacts
/// to get their bytecode.
#[derive(Deserialize)]
#[serde(untagged)]
#[allow(clippy::large_enum_variant)]
enum ArtifactBytecode {
    Hardhat(HardhatArtifact),
    Solc(JsonAbi),
    Forge(CompactContractBytecode),
    Huff(HuffArtifact),
}

impl ArtifactBytecode {
    fn into_bytecode(self) -> Option<Bytes> {
        match self {
            ArtifactBytecode::Hardhat(inner) => Some(inner.bytecode),
            ArtifactBytecode::Forge(inner) => {
                inner.bytecode.and_then(|bytecode| bytecode.object.into_bytes())
            }
            ArtifactBytecode::Solc(inner) => inner.bytecode(),
            ArtifactBytecode::Huff(inner) => Some(inner.bytecode),
        }
    }

    fn into_deployed_bytecode(self) -> Option<Bytes> {
        match self {
            ArtifactBytecode::Hardhat(inner) => Some(inner.deployed_bytecode),
            ArtifactBytecode::Forge(inner) => inner.deployed_bytecode.and_then(|bytecode| {
                bytecode.bytecode.and_then(|bytecode| bytecode.object.into_bytes())
            }),
            ArtifactBytecode::Solc(inner) => inner.deployed_bytecode(),
            ArtifactBytecode::Huff(inner) => Some(inner.runtime),
        }
    }
}

/// A thin wrapper around a Hardhat-style artifact that only extracts the bytecode.
#[derive(Deserialize)]
#[serde(rename_all = "camelCase")]
struct HardhatArtifact {
    bytecode: Bytes,
    deployed_bytecode: Bytes,
}

#[derive(Deserialize)]
struct HuffArtifact {
    bytecode: Bytes,
    runtime: Bytes,
}

/// Returns the _deployed_ bytecode (`bytecode`) of the matching artifact
fn get_code(state: &Cheatcodes, path: &str) -> Result {
    let bytecode = read_bytecode(state, path)?;
    if let Some(bin) = bytecode.into_bytecode() {
        Ok(bin.encode().into())
    } else {
        Err(fmt_err!("No bytecode for contract. Is it abstract or unlinked?"))
    }
}

/// Returns the _deployed_ bytecode (`bytecode`) of the matching artifact
fn get_deployed_code(state: &Cheatcodes, path: &str) -> Result {
    let bytecode = read_bytecode(state, path)?;
    if let Some(bin) = bytecode.into_deployed_bytecode() {
        Ok(bin.encode().into())
    } else {
        Err(fmt_err!("No deployed bytecode for contract. Is it abstract or unlinked?"))
    }
}

/// Reads the bytecode object(s) from the matching artifact
fn read_bytecode(state: &Cheatcodes, path: &str) -> Result<ArtifactBytecode> {
    let path = get_artifact_path(&state.config.paths, path);
    let path = state.config.ensure_path_allowed(path, FsAccessKind::Read)?;
    let data = fs::read_to_string(path)?;
    serde_json::from_str::<ArtifactBytecode>(&data).map_err(Into::into)
}

fn set_env(key: &str, val: &str) -> Result {
    // `std::env::set_var` may panic in the following situations
    // ref: https://doc.rust-lang.org/std/env/fn.set_var.html
    if key.is_empty() {
        Err(fmt_err!("Environment variable key can't be empty"))
    } else if key.contains('=') {
        Err(fmt_err!("Environment variable key can't contain equal sign `=`"))
    } else if key.contains('\0') {
        Err(fmt_err!("Environment variable key can't contain NUL character `\\0`"))
    } else if val.contains('\0') {
        Err(fmt_err!("Environment variable value can't contain NUL character `\\0`"))
    } else {
        env::set_var(key, val);
        Ok(Bytes::new())
    }
}

fn get_env(key: &str, ty: ParamType, delim: Option<&str>, default: Option<String>) -> Result {
    let val = env::var(key).or_else(|e| {
        default.ok_or_else(|| {
            fmt_err!("Failed to get environment variable `{key}` as type `{ty}`: {e}")
        })
    })?;
    if let Some(d) = delim {
        util::parse_array(val.split(d).map(str::trim), &ty)
    } else {
        util::parse(&val, &ty)
    }
}

/// Converts a JSON [`Value`] to a [`Token`].
///
/// The function is designed to run recursively, so that in case of an object
/// it will call itself to convert each of it's value and encode the whole as a
/// Tuple
fn value_to_token(value: &Value) -> Result<Token> {
    match value {
        Value::Null => Ok(Token::FixedBytes(vec![0; 32])),
        Value::Bool(boolean) => Ok(Token::Bool(*boolean)),
        Value::Array(array) => {
            let values = array.iter().map(value_to_token).collect::<Result<Vec<_>>>()?;
            Ok(Token::Array(values))
        }
        value @ Value::Object(_) => {
            // See: [#3647](https://github.com/foundry-rs/foundry/pull/3647)
            let ordered_object: BTreeMap<String, Value> =
                serde_json::from_value(value.clone()).unwrap();
            let values = ordered_object.values().map(value_to_token).collect::<Result<Vec<_>>>()?;
            Ok(Token::Tuple(values))
        }
        Value::Number(number) => {
            if let Some(f) = number.as_f64() {
                // Check if the number has decimal digits because the EVM does not support floating
                // point math
                if f.fract() == 0.0 {
                    // Use the string representation of the `serde_json` Number type instead of
                    // calling f.to_string(), because some numbers are wrongly rounded up after
                    // being convented to f64.
                    // Example: 18446744073709551615 becomes 18446744073709552000 after parsing it
                    // to f64.
                    let s = number.to_string();

                    // Calling Number::to_string with powers of ten formats the number using
                    // scientific notation and causes from_dec_str to fail. Using format! with f64
                    // keeps the full number representation.
                    // Example: 100000000000000000000 becomes 1e20 when Number::to_string is
                    // used.
                    let fallback_s = format!("{f}");

                    if let Ok(n) = U256::from_dec_str(&s) {
                        return Ok(Token::Uint(n))
                    }
                    if let Ok(n) = I256::from_dec_str(&s) {
                        return Ok(Token::Int(n.into_raw()))
                    }
                    if let Ok(n) = U256::from_dec_str(&fallback_s) {
                        return Ok(Token::Uint(n))
                    }
                    if let Ok(n) = I256::from_dec_str(&fallback_s) {
                        return Ok(Token::Int(n.into_raw()))
                    }
                }
            }

            Err(fmt_err!("Unsupported value: {number:?}"))
        }
        Value::String(string) => {
            if let Some(val) = string.strip_prefix("0x") {
                // If it can decoded as an address, it's an address
                if let Ok(addr) = H160::from_str(string) {
                    Ok(Token::Address(addr))
                } else if hex::decode(val).is_ok() {
                    // if length == 32 bytes, then encode as Bytes32, else Bytes
                    Ok(if val.len() == 64 {
                        Token::FixedBytes(Vec::from_hex(val).unwrap())
                    } else {
                        Token::Bytes(Vec::from_hex(val).unwrap())
                    })
                } else {
                    // If incorrect length, pad 0 at the beginning
                    let arr = format!("0{val}");
                    Ok(Token::Bytes(Vec::from_hex(arr).unwrap()))
                }
            } else {
                Ok(Token::String(string.to_owned()))
            }
        }
    }
}

/// Canonicalize a json path key to always start from the root of the document.
/// Read more about json path syntax: https://goessner.net/articles/JsonPath/
fn canonicalize_json_key(key: &str) -> String {
    if !key.starts_with('$') {
        format!("${key}")
    } else {
        key.to_owned()
    }
}

/// Parses a JSON and returns a single value, an array or an entire JSON object encoded as tuple.
/// As the JSON object is parsed serially, with the keys ordered alphabetically, they must be
/// deserialized in the same order. That means that the solidity `struct` should order it's fields
/// alphabetically and not by efficient packing or some other taxonomy.
fn parse_json(json_str: &str, key: &str, coerce: Option<ParamType>) -> Result {
    let json = serde_json::from_str(json_str)?;
    let values = jsonpath_lib::select(&json, &canonicalize_json_key(key))?;

    // values is an array of items. Depending on the JsonPath key, they
    // can be many or a single item. An item can be a single value or
    // an entire JSON object.
    if let Some(coercion_type) = coerce {
        ensure!(
            values.iter().all(|value| !value.is_object()),
            "You can only coerce values or arrays, not JSON objects. The key '{key}' returns an object",
        );

        ensure!(!values.is_empty(), "No matching value or array found for key {key}");

        let to_string = |v: &Value| {
            let mut s = v.to_string();
            s.retain(|c: char| c != '"');
            s
        };
        return if let Some(array) = values[0].as_array() {
            util::parse_array(array.iter().map(to_string), &coercion_type)
        } else {
            util::parse(&to_string(values[0]), &coercion_type)
        }
    }

    let res = values
        .iter()
        .map(|inner| {
            value_to_token(inner).map_err(|err| fmt_err!("Failed to parse key \"{key}\": {err}"))
        })
        .collect::<Result<Vec<Token>>>()?;

    // encode the bytes as the 'bytes' solidity type
    let abi_encoded = if res.len() == 1 {
        abi::encode(&[Token::Bytes(abi::encode(&res))])
    } else {
        abi::encode(&[Token::Bytes(abi::encode(&[Token::Array(res)]))])
    };
    Ok(abi_encoded.into())
}

/// Serializes a key:value pair to a specific object. By calling this function multiple times,
/// the user can serialize multiple KV pairs to the same object. The value can be of any type, even
/// a new object in itself. The function will return
/// a stringified version of the object, so that the user can use that as a value to a new
/// invocation of the same function with a new object key. This enables the user to reuse the same
/// function to crate arbitrarily complex object structures (JSON).
fn serialize_json(
    state: &mut Cheatcodes,
    object_key: &str,
    value_key: &str,
    value: &str,
) -> Result {
    let parsed_value =
        serde_json::from_str(value).unwrap_or_else(|_| Value::String(value.to_string()));
    serialize_json_value(state, object_key, value_key, parsed_value)
}

fn serialize_json_value(
    state: &mut Cheatcodes,
    object_key: &str,
    value_key: &str,
    parsed_value: Value,
) -> Result<Bytes, Bytes> {
    let json = if let Some(serialization) = state.serialized_jsons.get_mut(object_key) {
        serialization.insert(value_key.to_string(), parsed_value);
        serialization.clone()
    } else {
        let mut serialization = BTreeMap::new();
        serialization.insert(value_key.to_string(), parsed_value);
        state.serialized_jsons.insert(object_key.to_string(), serialization.clone());
        serialization.clone()
    };
    let stringified = serde_json::to_string(&json)
        .map_err(|err| fmt_err!(format!("Failed to stringify hashmap: {err}")))?;
    Ok(abi::encode(&[Token::String(stringified)]).into())
}
<<<<<<< HEAD
/// Converts an array to it's stringified version, adding the appropriate quotes around its
/// elements. This is to signify that the elements of the array are string themselves.
=======

/// Converts an array to it's stringified version, adding the appropriate quotes around it's
/// ellements. This is to signify that the elements of the array are string themselves.
>>>>>>> 8e365bee
fn array_str_to_str<T: UIfmt>(array: &Vec<T>) -> String {
    format!(
        "[{}]",
        array
            .iter()
            .enumerate()
            .map(|(index, value)| {
                if index == array.len() - 1 {
                    format!("\"{}\"", value.pretty())
                } else {
                    format!("\"{}\",", value.pretty())
                }
            })
            .collect::<String>()
    )
}

/// Converts an array to it's stringified version. It will not add quotes around the values of the
/// array, enabling serde_json to parse the values of the array as types (e.g numbers, booleans,
/// etc.)
fn array_eval_to_str<T: UIfmt>(array: &Vec<T>) -> String {
    format!(
        "[{}]",
        array
            .iter()
            .enumerate()
            .map(|(index, value)| {
                if index == array.len() - 1 {
                    value.pretty()
                } else {
                    format!("{},", value.pretty())
                }
            })
            .collect::<String>()
    )
}

/// Write an object to a new file OR replace the value of an existing JSON file with the supplied
/// object.
fn write_json(
    state: &mut Cheatcodes,
    object: &str,
    path: impl AsRef<Path>,
    json_path_or_none: Option<&str>,
) -> Result {
    let json: Value =
        serde_json::from_str(object).unwrap_or_else(|_| Value::String(object.to_owned()));
    let json_string = serde_json::to_string_pretty(&if let Some(json_path) = json_path_or_none {
        let path = state.config.ensure_path_allowed(&path, FsAccessKind::Read)?;
        let data = serde_json::from_str(&fs::read_to_string(path)?)?;
        jsonpath_lib::replace_with(data, &canonicalize_json_key(json_path), &mut |_| {
            Some(json.clone())
        })?
    } else {
        json
    })?;
    super::fs::write_file(state, path, json_string)?;
    Ok(Bytes::new())
}

#[instrument(level = "error", name = "ext", target = "evm::cheatcodes", skip_all)]
pub fn apply(state: &mut Cheatcodes, call: &HEVMCalls) -> Option<Result> {
    Some(match call {
        HEVMCalls::Ffi(inner) => {
            if state.config.ffi {
                ffi(state, &inner.0)
            } else {
                Err(fmt_err!("FFI disabled: run again with `--ffi` if you want to allow tests to call external scripts."))
            }
        }
        HEVMCalls::GetCode(inner) => get_code(state, &inner.0),
        HEVMCalls::GetDeployedCode(inner) => get_deployed_code(state, &inner.0),
        HEVMCalls::SetEnv(inner) => set_env(&inner.0, &inner.1),
        HEVMCalls::EnvBool0(inner) => get_env(&inner.0, ParamType::Bool, None, None),
        HEVMCalls::EnvUint0(inner) => get_env(&inner.0, ParamType::Uint(256), None, None),
        HEVMCalls::EnvInt0(inner) => get_env(&inner.0, ParamType::Int(256), None, None),
        HEVMCalls::EnvAddress0(inner) => get_env(&inner.0, ParamType::Address, None, None),
        HEVMCalls::EnvBytes320(inner) => get_env(&inner.0, ParamType::FixedBytes(32), None, None),
        HEVMCalls::EnvString0(inner) => get_env(&inner.0, ParamType::String, None, None),
        HEVMCalls::EnvBytes0(inner) => get_env(&inner.0, ParamType::Bytes, None, None),
        HEVMCalls::EnvBool1(inner) => get_env(&inner.0, ParamType::Bool, Some(&inner.1), None),
        HEVMCalls::EnvUint1(inner) => get_env(&inner.0, ParamType::Uint(256), Some(&inner.1), None),
        HEVMCalls::EnvInt1(inner) => get_env(&inner.0, ParamType::Int(256), Some(&inner.1), None),
        HEVMCalls::EnvAddress1(inner) => {
            get_env(&inner.0, ParamType::Address, Some(&inner.1), None)
        }
        HEVMCalls::EnvBytes321(inner) => {
            get_env(&inner.0, ParamType::FixedBytes(32), Some(&inner.1), None)
        }
        HEVMCalls::EnvString1(inner) => get_env(&inner.0, ParamType::String, Some(&inner.1), None),
        HEVMCalls::EnvBytes1(inner) => get_env(&inner.0, ParamType::Bytes, Some(&inner.1), None),
        HEVMCalls::EnvOr0(inner) => {
            get_env(&inner.0, ParamType::Bool, None, Some(inner.1.to_string()))
        }
        HEVMCalls::EnvOr1(inner) => {
            get_env(&inner.0, ParamType::Uint(256), None, Some(inner.1.to_string()))
        }
        HEVMCalls::EnvOr2(inner) => {
            get_env(&inner.0, ParamType::Int(256), None, Some(inner.1.to_string()))
        }
        HEVMCalls::EnvOr3(inner) => {
            get_env(&inner.0, ParamType::Address, None, Some(hex::encode(inner.1)))
        }
        HEVMCalls::EnvOr4(inner) => {
            get_env(&inner.0, ParamType::FixedBytes(32), None, Some(hex::encode(inner.1)))
        }
        HEVMCalls::EnvOr5(inner) => {
            get_env(&inner.0, ParamType::String, None, Some(inner.1.to_string()))
        }
        HEVMCalls::EnvOr6(inner) => {
            get_env(&inner.0, ParamType::Bytes, None, Some(hex::encode(&inner.1)))
        }
        HEVMCalls::EnvOr7(inner) => get_env(
            &inner.0,
            ParamType::Bool,
            Some(&inner.1),
            Some(inner.2.iter().map(|v| v.to_string()).collect::<Vec<_>>().join(&inner.1)),
        ),
        HEVMCalls::EnvOr8(inner) => get_env(
            &inner.0,
            ParamType::Uint(256),
            Some(&inner.1),
            Some(inner.2.iter().map(|v| v.to_string()).collect::<Vec<_>>().join(&inner.1)),
        ),
        HEVMCalls::EnvOr9(inner) => get_env(
            &inner.0,
            ParamType::Int(256),
            Some(&inner.1),
            Some(inner.2.iter().map(|v| v.to_string()).collect::<Vec<_>>().join(&inner.1)),
        ),
        HEVMCalls::EnvOr10(inner) => get_env(
            &inner.0,
            ParamType::Address,
            Some(&inner.1),
            Some(inner.2.iter().map(hex::encode).collect::<Vec<_>>().join(&inner.1)),
        ),
        HEVMCalls::EnvOr11(inner) => get_env(
            &inner.0,
            ParamType::FixedBytes(32),
            Some(&inner.1),
            Some(inner.2.iter().map(hex::encode).collect::<Vec<_>>().join(&inner.1)),
        ),
        HEVMCalls::EnvOr12(inner) => {
            get_env(&inner.0, ParamType::String, Some(&inner.1), Some(inner.2.join(&inner.1)))
        }
        HEVMCalls::EnvOr13(inner) => get_env(
            &inner.0,
            ParamType::Bytes,
            Some(&inner.1),
            Some(inner.2.iter().map(hex::encode).collect::<Vec<_>>().join(&inner.1)),
        ),

        // If no key argument is passed, return the whole JSON object.
        // "$" is the JSONPath key for the root of the object
        HEVMCalls::ParseJson0(inner) => parse_json(&inner.0, "$", None),
        HEVMCalls::ParseJson1(inner) => parse_json(&inner.0, &inner.1, None),
        HEVMCalls::ParseJsonBool(inner) => parse_json(&inner.0, &inner.1, Some(ParamType::Bool)),
        HEVMCalls::ParseJsonBoolArray(inner) => {
            parse_json(&inner.0, &inner.1, Some(ParamType::Bool))
        }
        HEVMCalls::ParseJsonUint(inner) => {
            parse_json(&inner.0, &inner.1, Some(ParamType::Uint(256)))
        }
        HEVMCalls::ParseJsonUintArray(inner) => {
            parse_json(&inner.0, &inner.1, Some(ParamType::Uint(256)))
        }
        HEVMCalls::ParseJsonInt(inner) => parse_json(&inner.0, &inner.1, Some(ParamType::Int(256))),
        HEVMCalls::ParseJsonIntArray(inner) => {
            parse_json(&inner.0, &inner.1, Some(ParamType::Int(256)))
        }
        HEVMCalls::ParseJsonString(inner) => {
            parse_json(&inner.0, &inner.1, Some(ParamType::String))
        }
        HEVMCalls::ParseJsonStringArray(inner) => {
            parse_json(&inner.0, &inner.1, Some(ParamType::String))
        }
        HEVMCalls::ParseJsonAddress(inner) => {
            parse_json(&inner.0, &inner.1, Some(ParamType::Address))
        }
        HEVMCalls::ParseJsonAddressArray(inner) => {
            parse_json(&inner.0, &inner.1, Some(ParamType::Address))
        }
        HEVMCalls::ParseJsonBytes(inner) => parse_json(&inner.0, &inner.1, Some(ParamType::Bytes)),
        HEVMCalls::ParseJsonBytesArray(inner) => {
            parse_json(&inner.0, &inner.1, Some(ParamType::Bytes))
        }
        HEVMCalls::ParseJsonBytes32(inner) => {
            parse_json(&inner.0, &inner.1, Some(ParamType::FixedBytes(32)))
        }
        HEVMCalls::ParseJsonBytes32Array(inner) => {
            parse_json(&inner.0, &inner.1, Some(ParamType::FixedBytes(32)))
        }
        HEVMCalls::SerializeBool0(inner) => {
            serialize_json(state, &inner.0, &inner.1, &inner.2.pretty())
        }
        HEVMCalls::SerializeBool1(inner) => {
            serialize_json(state, &inner.0, &inner.1, &array_eval_to_str(&inner.2))
        }
        HEVMCalls::SerializeUint0(inner) => {
            serialize_json(state, &inner.0, &inner.1, &inner.2.pretty())
        }
        HEVMCalls::SerializeUint1(inner) => {
            serialize_json(state, &inner.0, &inner.1, &array_eval_to_str(&inner.2))
        }
        HEVMCalls::SerializeInt0(inner) => {
            serialize_json(state, &inner.0, &inner.1, &inner.2.pretty())
        }
        HEVMCalls::SerializeInt1(inner) => {
            serialize_json(state, &inner.0, &inner.1, &array_eval_to_str(&inner.2))
        }
        HEVMCalls::SerializeAddress0(inner) => {
            serialize_json(state, &inner.0, &inner.1, &inner.2.pretty())
        }
        HEVMCalls::SerializeAddress1(inner) => {
            serialize_json(state, &inner.0, &inner.1, &array_str_to_str(&inner.2))
        }
        HEVMCalls::SerializeBytes320(inner) => {
            serialize_json(state, &inner.0, &inner.1, &inner.2.pretty())
        }
        HEVMCalls::SerializeBytes321(inner) => {
            serialize_json(state, &inner.0, &inner.1, &array_str_to_str(&inner.2))
        }
        HEVMCalls::SerializeString0(inner) => {
            serialize_json_value(state, &inner.0, &inner.1, Value::String(inner.2.to_string()))
        }
        HEVMCalls::SerializeString1(inner) => {
            serialize_json(state, &inner.0, &inner.1, &array_str_to_str(&inner.2))
        }
        HEVMCalls::SerializeBytes0(inner) => {
            serialize_json(state, &inner.0, &inner.1, &inner.2.pretty())
        }
        HEVMCalls::SerializeBytes1(inner) => {
            serialize_json(state, &inner.0, &inner.1, &array_str_to_str(&inner.2))
        }
        HEVMCalls::WriteJson0(inner) => write_json(state, &inner.0, &inner.1, None),
        HEVMCalls::WriteJson1(inner) => write_json(state, &inner.0, &inner.1, Some(&inner.2)),
        _ => return None,
    })
}

#[cfg(test)]
mod tests {
    use super::*;
    use crate::executor::inspector::CheatsConfig;
    use ethers::core::abi::AbiDecode;
    use std::{path::PathBuf, sync::Arc};

    fn cheats() -> Cheatcodes {
        let config =
            CheatsConfig { root: PathBuf::from(&env!("CARGO_MANIFEST_DIR")), ..Default::default() };
        Cheatcodes { config: Arc::new(config), ..Default::default() }
    }

    #[test]
    fn test_ffi_hex() {
        let msg = "gm";
        let cheats = cheats();
        let args = ["echo".to_string(), hex::encode(msg)];
        let output = ffi(&cheats, &args).unwrap();

        let output = String::decode(&output).unwrap();
        assert_eq!(output, msg);
    }

    #[test]
    fn test_ffi_string() {
        let msg = "gm";
        let cheats = cheats();

        let args = ["echo".to_string(), msg.to_string()];
        let output = ffi(&cheats, &args).unwrap();

        let output = String::decode(&output).unwrap();
        assert_eq!(output, msg);
    }

    #[test]
    fn test_artifact_parsing() {
        let s = include_str!("../../../../test-data/solc-obj.json");
        let artifact: ArtifactBytecode = serde_json::from_str(s).unwrap();
        assert!(artifact.into_bytecode().is_some());

        let artifact: ArtifactBytecode = serde_json::from_str(s).unwrap();
        assert!(artifact.into_deployed_bytecode().is_some());
    }
}<|MERGE_RESOLUTION|>--- conflicted
+++ resolved
@@ -327,14 +327,9 @@
         .map_err(|err| fmt_err!(format!("Failed to stringify hashmap: {err}")))?;
     Ok(abi::encode(&[Token::String(stringified)]).into())
 }
-<<<<<<< HEAD
-/// Converts an array to it's stringified version, adding the appropriate quotes around its
+
+/// Converts an array to its stringified version, adding the appropriate quotes around its
 /// elements. This is to signify that the elements of the array are string themselves.
-=======
-
-/// Converts an array to it's stringified version, adding the appropriate quotes around it's
-/// ellements. This is to signify that the elements of the array are string themselves.
->>>>>>> 8e365bee
 fn array_str_to_str<T: UIfmt>(array: &Vec<T>) -> String {
     format!(
         "[{}]",
