--- conflicted
+++ resolved
@@ -60,16 +60,8 @@
     pub fuzzer: Option<Fuzzer>,
     /// Whether coverage info should be collected
     pub coverage: bool,
-<<<<<<< HEAD
-    /// The chisel state inspector.
-    ///
-    /// If the inspector is enabled, Some(final_pc)
-    /// If not, None
-    pub chisel_state: Option<usize>,
-=======
     /// Should we print all opcode traces into console. Useful for debugging of EVM.
     pub trace_printer: bool,
->>>>>>> 0d3bd046
 }
 
 impl InspectorStackConfig {
@@ -100,13 +92,8 @@
             stack.coverage = Some(CoverageCollector::default());
         }
 
-<<<<<<< HEAD
-        if let Some(final_pc) = self.chisel_state {
-            stack.chisel_state = Some(ChiselState::new(final_pc));
-=======
         if self.trace_printer {
             stack.printer = Some(TracePrinter::default());
->>>>>>> 0d3bd046
         }
         stack
     }
