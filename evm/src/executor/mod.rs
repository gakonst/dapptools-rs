use self::inspector::{InspectorData, InspectorStackConfig};
use crate::{debug::DebugArena, decode, trace::CallTraceArena, CALLER};
pub use abi::{
    format_hardhat_call, patch_hardhat_console_selector, HardhatConsoleCalls, CHEATCODE_ADDRESS,
    CONSOLE_ABI, HARDHAT_CONSOLE_ABI, HARDHAT_CONSOLE_ADDRESS,
};
use backend::FuzzBackendWrapper;
use bytes::Bytes;
use ethers::{
    abi::{Abi, Contract, Detokenize, Function, Tokenize},
    prelude::{decode_function_data, encode_function_data, Address, U256},
    signers::LocalWallet,
    types::{transaction::eip2718::TypedTransaction, Log},
};
use foundry_utils::IntoFunction;
use hashbrown::HashMap;
use revm::{
    db::DatabaseCommit, return_ok, Account, BlockEnv, Bytecode, CreateScheme, ExecutionResult,
    Return, TransactOut, TransactTo, TxEnv, EVM,
};
/// Reexport commonly used revm types
pub use revm::{db::DatabaseRef, Env, SpecId};
use std::collections::{BTreeMap, VecDeque};
use tracing::trace;

/// ABIs used internally in the executor
pub mod abi;
/// custom revm database implementations
pub mod backend;
pub use backend::Backend;
/// Executor builder
pub mod builder;
/// Forking provider
pub mod fork;
/// Executor inspectors
pub mod inspector;
/// Executor configuration
pub mod opts;
pub mod snapshot;

use crate::{
    coverage::HitMaps,
    executor::{
        backend::{
            error::{DatabaseError, DatabaseResult},
            DatabaseExt,
        },
        inspector::{InspectorStack, DEFAULT_CREATE2_DEPLOYER},
    },
};
pub use builder::ExecutorBuilder;

/// A mapping of addresses to their changed state.
pub type StateChangeset = HashMap<Address, Account>;

/// A type that can execute calls
///
/// The executor can be configured with various `revm::Inspector`s, like `Cheatcodes`.
///
/// There are two ways of executing calls:
///   - `committing`: any state changes made during the call are recorded and are persisting
///  - `raw`: state changes only exist for the duration of the call and are discarded afterwards, in
///    other words: the state of the underlying database remains unchanged.
#[derive(Debug, Clone)]
pub struct Executor {
    /// The underlying `revm::Database` that contains the EVM storage
    // Note: We do not store an EVM here, since we are really
    // only interested in the database. REVM's `EVM` is a thin
    // wrapper around spawning a new EVM on every call anyway,
    // so the performance difference should be negligible.
    backend: Backend,
    env: Env,
    inspector_config: InspectorStackConfig,
    /// The gas limit for calls and deployments. This is different from the gas limit imposed by
    /// the passed in environment, as those limits are used by the EVM for certain opcodes like
    /// `gaslimit`.
    gas_limit: U256,
}

// === impl Executor ===

impl Executor {
    pub fn new(
        mut backend: Backend,
        env: Env,
        inspector_config: InspectorStackConfig,
        gas_limit: U256,
    ) -> Self {
        // Need to create a non-empty contract on the cheatcodes address so `extcodesize` checks
        // does not fail
        backend.insert_account_info(
            CHEATCODE_ADDRESS,
            revm::AccountInfo {
                code: Some(Bytecode::new_raw(vec![0u8].into()).to_checked()),
                ..Default::default()
            },
        );

        Executor { backend, env, inspector_config, gas_limit }
    }

    /// Returns a reference to the Env
    pub fn env(&mut self) -> &Env {
        &self.env
    }

    /// Returns a mutable reference to the Env
    pub fn env_mut(&mut self) -> &mut Env {
        &mut self.env
    }

    /// Returns a mutable reference to the Backend
    pub fn backend_mut(&mut self) -> &mut Backend {
        &mut self.backend
    }

    pub fn backend(&self) -> &Backend {
        &self.backend
    }

    /// Returns an immutable reference to the InspectorStackConfig
    pub fn inspector_config(&self) -> &InspectorStackConfig {
        &self.inspector_config
    }

    /// Returns a mutable reference to the InspectorStackConfig
    pub fn inspector_config_mut(&mut self) -> &mut InspectorStackConfig {
        &mut self.inspector_config
    }

    /// Creates the default CREATE2 Contract Deployer for local tests and scripts.
    pub fn deploy_create2_deployer(&mut self) -> eyre::Result<()> {
        let create2_deployer_account = self
            .backend_mut()
            .basic(DEFAULT_CREATE2_DEPLOYER)?
            .ok_or(DatabaseError::MissingAccount(DEFAULT_CREATE2_DEPLOYER))?;

        if create2_deployer_account.code.is_none() ||
            create2_deployer_account.code.as_ref().unwrap().is_empty()
        {
            let creator = "0x3fAB184622Dc19b6109349B94811493BF2a45362".parse().unwrap();

            // Probably 0, but just in case.
            let initial_balance = self.get_balance(creator)?;

            self.set_balance(creator, U256::MAX)?;
            self.deploy(
                creator,
                hex::decode("604580600e600039806000f350fe7fffffffffffffffffffffffffffffffffffffffffffffffffffffffffffffffe03601600081602082378035828234f58015156039578182fd5b8082525050506014600cf3").expect("Could not decode create2 deployer init_code").into(),
                U256::zero(),
                None
            )?;
            self.set_balance(creator, initial_balance)?;
        }
        Ok(())
    }

    /// Set the balance of an account.
    pub fn set_balance(&mut self, address: Address, amount: U256) -> DatabaseResult<&mut Self> {
        trace!(?address, ?amount, "setting account balance");
        let mut account = self.backend_mut().basic(address)?.unwrap_or_default();
        account.balance = amount;

        self.backend_mut().insert_account_info(address, account);
        Ok(self)
    }

    /// Gets the balance of an account
    pub fn get_balance(&self, address: Address) -> DatabaseResult<U256> {
        Ok(self.backend().basic(address)?.map(|acc| acc.balance).unwrap_or_default())
    }

    /// Set the nonce of an account.
    pub fn set_nonce(&mut self, address: Address, nonce: u64) -> DatabaseResult<&mut Self> {
        let mut account = self.backend_mut().basic(address)?.unwrap_or_default();
        account.nonce = nonce;

        self.backend_mut().insert_account_info(address, account);
        Ok(self)
    }

    pub fn set_tracing(&mut self, tracing: bool) -> &mut Self {
        self.inspector_config.tracing = tracing;
        self
    }

    pub fn set_debugger(&mut self, debugger: bool) -> &mut Self {
        self.inspector_config.debugger = debugger;
        self
    }

    pub fn set_gas_limit(&mut self, gas_limit: U256) -> &mut Self {
        self.gas_limit = gas_limit;
        self
    }

    /// Calls the `setUp()` function on a contract.
    ///
    /// This will commit any state changes to the underlying database
    pub fn setup(
        &mut self,
        from: Option<Address>,
        to: Address,
    ) -> Result<CallResult<()>, EvmError> {
        trace!(?from, ?to, "setting up contract");
        let from = from.unwrap_or(CALLER);
        self.backend_mut().set_test_contract(to).set_caller(from);
        self.call_committing::<(), _, _>(from, to, "setUp()", (), 0.into(), None)
    }

    /// Performs a call to an account on the current state of the VM.
    ///
    /// The state after the call is persisted.
    pub fn call_committing<D: Detokenize, T: Tokenize, F: IntoFunction>(
        &mut self,
        from: Address,
        to: Address,
        func: F,
        args: T,
        value: U256,
        abi: Option<&Abi>,
    ) -> Result<CallResult<D>, EvmError> {
        let func = func.into();
        let calldata = Bytes::from(encode_function_data(&func, args)?.to_vec());
        let RawCallResult {
            result,
            exit_reason,
            reverted,
            gas_used,
            gas_refunded,
            stipend,
            logs,
            labels,
            traces,
            coverage,
            debug,
            transactions,
            state_changeset,
            script_wallets,
        } = self.call_raw_committing(from, to, calldata, value)?;
        match exit_reason {
            return_ok!() => {
                let result = decode_function_data(&func, result, false)?;
                Ok(CallResult {
                    reverted,
                    result,
                    gas_used,
                    gas_refunded,
                    stipend,
                    logs,
                    labels,
                    traces,
                    coverage,
                    debug,
                    transactions,
                    state_changeset,
                    script_wallets,
                })
            }
            _ => {
                let reason = decode::decode_revert(result.as_ref(), abi, Some(exit_reason))
                    .unwrap_or_else(|_| format!("{:?}", exit_reason));
                Err(EvmError::Execution {
                    reverted,
                    reason,
                    gas_used,
                    gas_refunded,
                    stipend,
                    logs,
                    traces,
                    debug,
                    labels,
                    transactions,
                    state_changeset,
                    script_wallets,
                })
            }
        }
    }

    /// Execute the transaction configured in `env.tx` and commit the state to the database
    pub fn commit_tx_with_env(&mut self, env: Env) -> eyre::Result<RawCallResult> {
        let stipend = calc_stipend(&env.tx.data, env.cfg.spec_id);

        // Build VM
        let mut evm = EVM::new();
        evm.env = env;
        let mut inspector = self.inspector_config.stack();
        evm.database(self.backend_mut());

        // Run the call
        let ExecutionResult { exit_reason, out, gas_used, gas_refunded, .. } =
            evm.inspect_commit(&mut inspector);
        let result = match out {
            TransactOut::Call(data) => data,
            _ => Bytes::default(),
        };

        let InspectorData { logs, labels, traces, coverage, debug, mut cheatcodes, script_wallets } =
            inspector.collect_inspector_states();

        // Persist the changed block environment
        self.inspector_config.block = evm.env.block.clone();

        let transactions = if let Some(ref mut cheatcodes) = cheatcodes {
            if !cheatcodes.broadcastable_transactions.is_empty() {
                let transactions = Some(cheatcodes.broadcastable_transactions.clone());

                // Clear broadcast state from cheatcode state
                cheatcodes.broadcastable_transactions.clear();
                cheatcodes.corrected_nonce = false;

                transactions
            } else {
                None
            }
        } else {
            None
        };

        // Persist cheatcode state
        self.inspector_config.cheatcodes = cheatcodes;

        Ok(RawCallResult {
            exit_reason,
            reverted: !matches!(exit_reason, return_ok!()),
            result,
            gas_used,
            gas_refunded,
            stipend,
            logs,
            labels,
            coverage,
            traces,
            debug,
            transactions,
            state_changeset: None,
            script_wallets,
        })
    }

    /// Performs a raw call to an account on the current state of the VM.
    ///
    /// The state after the call is persisted.
    pub fn call_raw_committing(
        &mut self,
        from: Address,
        to: Address,
        calldata: Bytes,
        value: U256,
    ) -> eyre::Result<RawCallResult> {
        let env = self.build_test_env(from, TransactTo::Call(to), calldata, value);
        self.commit_tx_with_env(env)
    }

    /// Executes the test function call
    pub fn execute_test<D: Detokenize, T: Tokenize, F: IntoFunction>(
        &mut self,
        from: Address,
        test_contract: Address,
        func: F,
        args: T,
        value: U256,
        abi: Option<&Abi>,
    ) -> Result<CallResult<D>, EvmError> {
        let func = func.into();
        let calldata = Bytes::from(encode_function_data(&func, args)?.to_vec());

        // execute the call
        let mut inspector = self.inspector_config.stack();
        let stipend = calc_stipend(&calldata, self.env.cfg.spec_id);
        let env = self.build_test_env(from, TransactTo::Call(test_contract), calldata, value);
        let (ExecutionResult { exit_reason, out, gas_used, gas_refunded, logs }, state_changeset) =
            self.backend_mut().inspect_ref(env, &mut inspector);

        // if there are multiple forks we need to merge them
        let logs = self.backend.merged_logs(logs);

        let executed_call = ExecutedCall {
            exit_reason,
            out,
            gas_used,
            gas_refunded,
            state_changeset,
            logs,
            stipend,
        };
        let call_result = convert_executed_call(inspector, executed_call)?;

        convert_call_result(abi, &func, call_result)
    }

    /// Performs a call to an account on the current state of the VM.
    ///
    /// The state after the call is not persisted.
    pub fn call<D: Detokenize, T: Tokenize, F: IntoFunction>(
        &self,
        from: Address,
        to: Address,
        func: F,
        args: T,
        value: U256,
        abi: Option<&Abi>,
    ) -> Result<CallResult<D>, EvmError> {
        let func = func.into();
        let calldata = Bytes::from(encode_function_data(&func, args)?.to_vec());
        let call_result = self.call_raw(from, to, calldata, value)?;

        convert_call_result(abi, &func, call_result)
    }

    /// Performs a raw call to an account on the current state of the VM.
    ///
    /// Any state modifications made by the call are not committed.
    pub fn call_raw(
        &self,
        from: Address,
        to: Address,
        calldata: Bytes,
        value: U256,
    ) -> eyre::Result<RawCallResult> {
        // execute the call
        let mut inspector = self.inspector_config.stack();
        let stipend = calc_stipend(&calldata, self.env.cfg.spec_id);
        // Build VM
        let env = self.build_test_env(from, TransactTo::Call(to), calldata, value);
        let mut db = FuzzBackendWrapper::new(self.backend());
        let (ExecutionResult { exit_reason, out, gas_used, gas_refunded, logs }, state_changeset) =
            db.inspect_ref(env, &mut inspector);
        let logs = db.backend.merged_logs(logs);

        let executed_call = ExecutedCall {
            exit_reason,
            out,
            gas_used,
            gas_refunded,
            state_changeset,
            logs,
            stipend,
        };
        convert_executed_call(inspector, executed_call)
    }

    /// Deploys a contract using the given `env` and commits the new state to the underlying
    /// database
    pub fn deploy_with_env(
        &mut self,
        env: Env,
        abi: Option<&Abi>,
    ) -> Result<DeployResult, EvmError> {
        trace!(sender=?env.tx.caller, "deploying contract");

        let mut inspector = self.inspector_config.stack();
        let (ExecutionResult { exit_reason, out, gas_used, gas_refunded, .. }, env) = {
            let mut evm = EVM::new();
            evm.env = env;
            evm.database(self.backend_mut());
            let res = evm.inspect_commit(&mut inspector);
            (res, evm.env)
        };

        let InspectorData { logs, labels, traces, debug, cheatcodes, script_wallets, .. } =
            inspector.collect_inspector_states();

        let result = match out {
            TransactOut::Create(ref data, _) => data.to_owned(),
            _ => Bytes::default(),
        };

        let address = match exit_reason {
            return_ok!() => {
                if let TransactOut::Create(_, Some(addr)) = out {
                    addr
                } else {
                    return Err(EvmError::Execution {
                        reverted: true,
                        reason: "Deployment succeeded, but no address was returned. This is a bug, please report it".to_string(),
                        traces,
                        gas_used,
                        gas_refunded: 0,
                        stipend: 0,
                        logs,
                        debug,
                        labels,
                        state_changeset: None,
                        transactions: None,
                        script_wallets
                    });
                }
            }
            _ => {
                let reason = decode::decode_revert(result.as_ref(), abi, Some(exit_reason))
                    .unwrap_or_else(|_| format!("{:?}", exit_reason));
                return Err(EvmError::Execution {
                    reverted: true,
                    reason,
                    traces,
                    gas_used,
                    gas_refunded,
                    stipend: 0,
                    logs,
                    debug,
                    labels,
                    state_changeset: None,
                    transactions: None,
                    script_wallets,
                })
            }
        };

        // also mark this library as persistent, this will ensure that the state of the library is
        // persistent across fork swaps in forking mode
        self.backend.add_persistent_account(address);

        // Persist the changed block environment
        self.inspector_config.block = env.block;

        // Persist cheatcode state
        self.inspector_config.cheatcodes = cheatcodes;

        trace!(address=?address, "deployed contract");

        Ok(DeployResult { address, gas_used, gas_refunded, logs, traces, debug })
    }

    /// Deploys a contract and commits the new state to the underlying database.
    ///
    /// Executes a CREATE transaction with the contract `code` and persistent database state
    /// modifications
    pub fn deploy(
        &mut self,
        from: Address,
        code: Bytes,
        value: U256,
        abi: Option<&Abi>,
    ) -> Result<DeployResult, EvmError> {
        let env = self.build_test_env(from, TransactTo::Create(CreateScheme::Create), code, value);
        self.deploy_with_env(env, abi)
    }

    /// Check if a call to a test contract was successful.
    ///
    /// This function checks both the VM status of the call and DSTest's `failed`.
    ///
    /// DSTest will not revert inside its `assertEq`-like functions which allows
    /// to test multiple assertions in 1 test function while also preserving logs.
    ///
    /// Instead, it sets `failed` to `true` which we must check.
    // TODO(mattsse): check if safe to replace with `Backend::is_failed()`
    pub fn is_success(
        &self,
        address: Address,
        reverted: bool,
        state_changeset: StateChangeset,
        should_fail: bool,
    ) -> bool {
<<<<<<< HEAD
        if self.backend().has_snapshot_failure() {
            // a failure occurred in a reverted snapshot, which is considered a failed test
            return should_fail
        }

=======
        self.ensure_success(address, reverted, state_changeset, should_fail).unwrap_or_default()
    }

    fn ensure_success(
        &self,
        address: Address,
        reverted: bool,
        state_changeset: StateChangeset,
        should_fail: bool,
    ) -> Result<bool, DatabaseError> {
>>>>>>> f9750879
        // Construct a new VM with the state changeset
        let mut backend = self.backend().clone_empty();
        backend.insert_account_info(address, self.backend().basic(address)?.unwrap_or_default());
        backend.commit(state_changeset);
        let executor =
            Executor::new(backend, self.env.clone(), self.inspector_config.clone(), self.gas_limit);

        let mut success = !reverted;
        if success {
            // Check if a DSTest assertion failed
            let call =
                executor.call::<bool, _, _>(CALLER, address, "failed()(bool)", (), 0.into(), None);

            if let Ok(CallResult { result: failed, .. }) = call {
                success = !failed;
            }
        }

        Ok(should_fail ^ success)
    }

    /// Creates the environment to use when executing a transaction in a test context
    ///
    /// If using a backend with cheatcodes, `tx.gas_price` and `block.number` will be overwritten by
    /// the cheatcode state inbetween calls.
    fn build_test_env(
        &self,
        caller: Address,
        transact_to: TransactTo,
        data: Bytes,
        value: U256,
    ) -> Env {
        Env {
            cfg: self.env.cfg.clone(),
            // We always set the gas price to 0 so we can execute the transaction regardless of
            // network conditions - the actual gas price is kept in `self.block` and is applied by
            // the cheatcode handler if it is enabled
            block: BlockEnv {
                basefee: 0.into(),
                gas_limit: self.gas_limit,
                ..self.env.block.clone()
            },
            tx: TxEnv {
                caller,
                transact_to,
                data,
                value,
                // As above, we set the gas price to 0.
                gas_price: 0.into(),
                gas_priority_fee: None,
                gas_limit: self.gas_limit.as_u64(),
                ..self.env.tx.clone()
            },
        }
    }
}

#[derive(thiserror::Error, Debug)]
#[allow(clippy::large_enum_variant)]
pub enum EvmError {
    /// Error which occurred during execution of a transaction
    #[error("Execution reverted: {reason} (gas: {gas_used})")]
    Execution {
        reverted: bool,
        reason: String,
        gas_used: u64,
        gas_refunded: u64,
        stipend: u64,
        logs: Vec<Log>,
        traces: Option<CallTraceArena>,
        debug: Option<DebugArena>,
        labels: BTreeMap<Address, String>,
        transactions: Option<VecDeque<TypedTransaction>>,
        state_changeset: Option<StateChangeset>,
        script_wallets: Vec<LocalWallet>,
    },
    /// Error which occurred during ABI encoding/decoding
    #[error(transparent)]
    AbiError(#[from] ethers::contract::AbiError),
    /// Any other error.
    #[error(transparent)]
    Eyre(#[from] eyre::Error),
}

/// The result of a deployment.
#[derive(Debug)]
pub struct DeployResult {
    /// The address of the deployed contract
    pub address: Address,
    /// The gas cost of the deployment
    pub gas_used: u64,
    /// The refunded gas
    pub gas_refunded: u64,
    /// The logs emitted during the deployment
    pub logs: Vec<Log>,
    /// The traces of the deployment
    pub traces: Option<CallTraceArena>,
    /// The debug nodes of the call
    pub debug: Option<DebugArena>,
}

/// The result of a call.
#[derive(Debug)]
pub struct CallResult<D: Detokenize> {
    /// Whether the call reverted or not
    pub reverted: bool,
    /// The decoded result of the call
    pub result: D,
    /// The gas used for the call
    pub gas_used: u64,
    /// The refunded gas for the call
    pub gas_refunded: u64,
    /// The initial gas stipend for the transaction
    pub stipend: u64,
    /// The logs emitted during the call
    pub logs: Vec<Log>,
    /// The labels assigned to addresses during the call
    pub labels: BTreeMap<Address, String>,
    /// The traces of the call
    pub traces: Option<CallTraceArena>,
    /// The coverage info collected during the call
    pub coverage: Option<HitMaps>,
    /// The debug nodes of the call
    pub debug: Option<DebugArena>,
    /// Scripted transactions generated from this call
    pub transactions: Option<VecDeque<TypedTransaction>>,
    /// The changeset of the state.
    ///
    /// This is only present if the changed state was not committed to the database (i.e. if you
    /// used `call` and `call_raw` not `call_committing` or `call_raw_committing`).
    pub state_changeset: Option<StateChangeset>,
    /// The wallets added during the call using the `rememberKey` cheatcode
    pub script_wallets: Vec<LocalWallet>,
}

/// The result of a raw call.
#[derive(Debug)]
pub struct RawCallResult {
    /// The status of the call
    pub exit_reason: Return,
    /// Whether the call reverted or not
    pub reverted: bool,
    /// The raw result of the call
    pub result: Bytes,
    /// The gas used for the call
    pub gas_used: u64,
    /// Refunded gas
    pub gas_refunded: u64,
    /// The initial gas stipend for the transaction
    pub stipend: u64,
    /// The logs emitted during the call
    pub logs: Vec<Log>,
    /// The labels assigned to addresses during the call
    pub labels: BTreeMap<Address, String>,
    /// The traces of the call
    pub traces: Option<CallTraceArena>,
    /// The coverage info collected during the call
    pub coverage: Option<HitMaps>,
    /// The debug nodes of the call
    pub debug: Option<DebugArena>,
    /// Scripted transactions generated from this call
    pub transactions: Option<VecDeque<TypedTransaction>>,
    /// The changeset of the state.
    ///
    /// This is only present if the changed state was not committed to the database (i.e. if you
    /// used `call` and `call_raw` not `call_committing` or `call_raw_committing`).
    pub state_changeset: Option<StateChangeset>,
    /// The wallets added during the call using the `rememberKey` cheatcode
    pub script_wallets: Vec<LocalWallet>,
}

impl Default for RawCallResult {
    fn default() -> Self {
        Self {
            exit_reason: Return::Continue,
            reverted: false,
            result: Bytes::new(),
            gas_used: 0,
            gas_refunded: 0,
            stipend: 0,
            logs: Vec::new(),
            labels: BTreeMap::new(),
            traces: None,
            coverage: None,
            debug: None,
            transactions: None,
            state_changeset: None,
            script_wallets: Vec::new(),
        }
    }
}

/// Helper type to bundle all call related items
struct ExecutedCall {
    exit_reason: Return,
    out: TransactOut,
    gas_used: u64,
    gas_refunded: u64,
    state_changeset: HashMap<Address, Account>,
    #[allow(unused)]
    logs: Vec<revm::Log>,
    stipend: u64,
}

/// Calculates the initial gas stipend for a transaction
fn calc_stipend(calldata: &[u8], spec: SpecId) -> u64 {
    let non_zero_data_cost = if SpecId::enabled(spec, SpecId::ISTANBUL) { 16 } else { 68 };
    calldata.iter().fold(21000, |sum, byte| sum + if *byte == 0 { 4 } else { non_zero_data_cost })
}

/// Converts the data aggregated in the `inspector` and `call` to a `RawCallResult`
fn convert_executed_call(
    inspector: InspectorStack,
    call: ExecutedCall,
) -> eyre::Result<RawCallResult> {
    let ExecutedCall { exit_reason, out, gas_used, gas_refunded, state_changeset, stipend, .. } =
        call;

    let result = match out {
        TransactOut::Call(data) => data,
        _ => Bytes::default(),
    };

    let InspectorData { logs, labels, traces, coverage, debug, cheatcodes, script_wallets } =
        inspector.collect_inspector_states();

    let transactions = if let Some(cheats) = cheatcodes {
        if !cheats.broadcastable_transactions.is_empty() {
            Some(cheats.broadcastable_transactions)
        } else {
            None
        }
    } else {
        None
    };

    Ok(RawCallResult {
        exit_reason,
        reverted: !matches!(exit_reason, return_ok!()),
        result,
        gas_used,
        gas_refunded,
        stipend,
        logs: logs.to_vec(),
        labels,
        traces,
        coverage,
        debug,
        transactions,
        state_changeset: Some(state_changeset),
        script_wallets,
    })
}

fn convert_call_result<D: Detokenize>(
    abi: Option<&Contract>,
    func: &Function,
    call_result: RawCallResult,
) -> Result<CallResult<D>, EvmError> {
    let RawCallResult {
        result,
        exit_reason: status,
        reverted,
        gas_used,
        gas_refunded,
        stipend,
        logs,
        labels,
        traces,
        coverage,
        debug,
        transactions,
        state_changeset,
        script_wallets,
    } = call_result;

    match status {
        return_ok!() => {
            let result = decode_function_data(func, result, false)?;
            Ok(CallResult {
                reverted,
                result,
                gas_used,
                gas_refunded,
                stipend,
                logs,
                labels,
                traces,
                coverage,
                debug,
                transactions,
                state_changeset,
                script_wallets,
            })
        }
        _ => {
            let reason = decode::decode_revert(result.as_ref(), abi, Some(status))
                .unwrap_or_else(|_| format!("{:?}", status));
            Err(EvmError::Execution {
                reverted,
                reason,
                gas_used,
                gas_refunded,
                stipend,
                logs,
                traces,
                debug,
                labels,
                transactions,
                state_changeset,
                script_wallets,
            })
        }
    }
}<|MERGE_RESOLUTION|>--- conflicted
+++ resolved
@@ -554,13 +554,6 @@
         state_changeset: StateChangeset,
         should_fail: bool,
     ) -> bool {
-<<<<<<< HEAD
-        if self.backend().has_snapshot_failure() {
-            // a failure occurred in a reverted snapshot, which is considered a failed test
-            return should_fail
-        }
-
-=======
         self.ensure_success(address, reverted, state_changeset, should_fail).unwrap_or_default()
     }
 
@@ -571,7 +564,10 @@
         state_changeset: StateChangeset,
         should_fail: bool,
     ) -> Result<bool, DatabaseError> {
->>>>>>> f9750879
+        if self.backend().has_snapshot_failure() {
+            // a failure occurred in a reverted snapshot, which is considered a failed test
+            return Ok(should_fail)
+        }
         // Construct a new VM with the state changeset
         let mut backend = self.backend().clone_empty();
         backend.insert_account_info(address, self.backend().basic(address)?.unwrap_or_default());
