/// ABIs used internally in the executor
pub mod abi;

use self::inspector::{InspectorData, InspectorStackConfig};
use crate::{debug::DebugArena, trace::CallTraceArena, CALLER};
pub use abi::{
    patch_hardhat_console_selector, HardhatConsoleCalls, CHEATCODE_ADDRESS, CONSOLE_ABI,
    HARDHAT_CONSOLE_ABI, HARDHAT_CONSOLE_ADDRESS,
};
use backend::FuzzBackendWrapper;
use bytes::Bytes;
use ethers::{
    abi::{Abi, Contract, Detokenize, Function, Tokenize},
    prelude::{decode_function_data, encode_function_data, Address, U256},
    types::{transaction::eip2718::TypedTransaction, Log},
};
use foundry_utils::IntoFunction;
use hashbrown::HashMap;
use revm::{
    db::DatabaseCommit, return_ok, Account, BlockEnv, CreateScheme, Return, TransactOut,
    TransactTo, TxEnv, EVM,
};
/// Reexport commonly used revm types
pub use revm::{db::DatabaseRef, Env, SpecId};
use std::collections::{BTreeMap, VecDeque};
use tracing::trace;

/// custom revm database implementations
pub mod backend;
pub use backend::Backend;
/// Executor builder
pub mod builder;
/// Forking provider
pub mod fork;
/// Executor inspectors
pub mod inspector;
/// Executor configuration
pub mod opts;
pub mod snapshot;

use crate::{
    coverage::HitMaps,
    executor::inspector::{InspectorStack, DEFAULT_CREATE2_DEPLOYER},
};
pub use builder::ExecutorBuilder;

/// A mapping of addresses to their changed state.
pub type StateChangeset = HashMap<Address, Account>;

/// A type that can execute calls
///
/// The executor can be configured with various `revm::Inspector`s, like `Cheatcodes`.
///
/// There are two ways of executing calls:
///   - `committing`: any state changes made during the call are recorded and are persisting
///  - `raw`: state changes only exist for the duration of the call and are discarded afterwards, in
///    other words: the state of the underlying database remains unchanged.
#[derive(Debug, Clone)]
pub struct Executor {
    /// The underlying `revm::Database` that contains the EVM storage
    // Note: We do not store an EVM here, since we are really
    // only interested in the database. REVM's `EVM` is a thin
    // wrapper around spawning a new EVM on every call anyway,
    // so the performance difference should be negligible.
    backend: Backend,
    env: Env,
    inspector_config: InspectorStackConfig,
    /// The gas limit for calls and deployments. This is different from the gas limit imposed by
    /// the passed in environment, as those limits are used by the EVM for certain opcodes like
    /// `gaslimit`.
    gas_limit: U256,
}

// === impl Executor ===

impl Executor {
    pub fn new(
        mut backend: Backend,
        env: Env,
        inspector_config: InspectorStackConfig,
        gas_limit: U256,
    ) -> Self {
        // Need to create a non-empty contract on the cheatcodes address so `extcodesize` checks
        // does not fail
<<<<<<< HEAD
        backend.db.insert_cache(
=======
        db.insert_account_info(
>>>>>>> cf058362
            CHEATCODE_ADDRESS,
            revm::AccountInfo { code: Some(Bytes::from_static(&[1])), ..Default::default() },
        );

        Executor { backend, env, inspector_config, gas_limit }
    }

    /// Returns a mutable reference to the Backend
    pub fn backend_mut(&mut self) -> &mut Backend {
        &mut self.backend
    }

    pub fn backend(&self) -> &Backend {
        &self.backend
    }

    /// Creates the default CREATE2 Contract Deployer for local tests and scripts.
    pub fn deploy_create2_deployer(&mut self) -> eyre::Result<()> {
        let create2_deployer_account = self.backend_mut().basic(DEFAULT_CREATE2_DEPLOYER);

        if create2_deployer_account.code.is_none() ||
            create2_deployer_account.code.as_ref().unwrap().is_empty()
        {
            let creator = "0x3fAB184622Dc19b6109349B94811493BF2a45362".parse().unwrap();
            self.set_balance(creator, U256::MAX);
            self.deploy(
                creator,
                hex::decode("604580600e600039806000f350fe7fffffffffffffffffffffffffffffffffffffffffffffffffffffffffffffffe03601600081602082378035828234f58015156039578182fd5b8082525050506014600cf3").expect("Could not decode create2 deployer init_code").into(),
                U256::zero(),
                None
            )?;
        }
        Ok(())
    }

    /// Set the balance of an account.
    pub fn set_balance(&mut self, address: Address, amount: U256) -> &mut Self {
        let mut account = self.backend_mut().basic(address);
        account.balance = amount;

<<<<<<< HEAD
        self.backend_mut().insert_cache(address, account);
=======
        self.db.insert_account_info(address, account);
>>>>>>> cf058362
        self
    }

    /// Gets the balance of an account
    pub fn get_balance(&self, address: Address) -> U256 {
        self.backend().basic(address).balance
    }

    /// Set the nonce of an account.
    pub fn set_nonce(&mut self, address: Address, nonce: u64) -> &mut Self {
        let mut account = self.backend_mut().basic(address);
        account.nonce = nonce;

<<<<<<< HEAD
        self.backend_mut().insert_cache(address, account);
=======
        self.db.insert_account_info(address, account);
>>>>>>> cf058362
        self
    }

    pub fn set_tracing(&mut self, tracing: bool) -> &mut Self {
        self.inspector_config.tracing = tracing;
        self
    }

    pub fn set_debugger(&mut self, debugger: bool) -> &mut Self {
        self.inspector_config.debugger = debugger;
        self
    }

    pub fn set_gas_limit(&mut self, gas_limit: U256) -> &mut Self {
        self.gas_limit = gas_limit;
        self
    }

    /// Calls the `setUp()` function on a contract.
    ///
    /// This will commit any state changes to the underlying database
    pub fn setup(
        &mut self,
        from: Option<Address>,
        address: Address,
    ) -> std::result::Result<CallResult<()>, EvmError> {
        let from = from.unwrap_or(CALLER);
        self.call_committing::<(), _, _>(from, address, "setUp()", (), 0.into(), None)
    }

    /// Performs a call to an account on the current state of the VM.
    ///
    /// The state after the call is persisted.
    pub fn call_committing<D: Detokenize, T: Tokenize, F: IntoFunction>(
        &mut self,
        from: Address,
        to: Address,
        func: F,
        args: T,
        value: U256,
        abi: Option<&Abi>,
    ) -> std::result::Result<CallResult<D>, EvmError> {
        let func = func.into();
        let calldata = Bytes::from(encode_function_data(&func, args)?.to_vec());
        let RawCallResult {
            result,
            status,
            reverted,
            gas,
            stipend,
            logs,
            labels,
            traces,
            coverage,
            debug,
            transactions,
            state_changeset,
        } = self.call_raw_committing(from, to, calldata, value)?;
        match status {
            return_ok!() => {
                let result = decode_function_data(&func, result, false)?;
                Ok(CallResult {
                    reverted,
                    result,
                    gas,
                    stipend,
                    logs,
                    labels,
                    traces,
                    coverage,
                    debug,
                    transactions,
                    state_changeset,
                })
            }
            _ => {
                let reason = foundry_utils::decode_revert(result.as_ref(), abi)
                    .unwrap_or_else(|_| format!("{:?}", status));
                Err(EvmError::Execution {
                    reverted,
                    reason,
                    gas,
                    stipend,
                    logs,
                    traces,
                    debug,
                    labels,
                    transactions,
                    state_changeset,
                })
            }
        }
    }

    /// Performs a raw call to an account on the current state of the VM.
    ///
    /// The state after the call is persisted.
    pub fn call_raw_committing(
        &mut self,
        from: Address,
        to: Address,
        calldata: Bytes,
        value: U256,
    ) -> eyre::Result<RawCallResult> {
        let stipend = calc_stipend(&calldata, self.env.cfg.spec_id);

        // Build VM
        let mut evm = EVM::new();
        evm.env = self.build_env(from, TransactTo::Call(to), calldata, value);
        let mut inspector = self.inspector_config.stack();
        evm.database(self.backend_mut());

        // Run the call
        let (status, out, gas, _) = evm.inspect_commit(&mut inspector);
        let result = match out {
            TransactOut::Call(data) => data,
            _ => Bytes::default(),
        };

        let InspectorData { logs, labels, traces, coverage, debug, mut cheatcodes } =
            inspector.collect_inspector_states();

        // Persist the changed block environment
        self.inspector_config.block = evm.env.block.clone();

        let transactions = if let Some(ref mut cheatcodes) = cheatcodes {
            if !cheatcodes.broadcastable_transactions.is_empty() {
                let transactions = Some(cheatcodes.broadcastable_transactions.clone());

                // Clear broadcast state from cheatcode state
                cheatcodes.broadcastable_transactions.clear();
                cheatcodes.corrected_nonce = false;

                transactions
            } else {
                None
            }
        } else {
            None
        };

        // Persist cheatcode state
        self.inspector_config.cheatcodes = cheatcodes;

        Ok(RawCallResult {
            status,
            reverted: !matches!(status, return_ok!()),
            result,
            gas,
            stipend,
            logs,
            labels,
            coverage,
            traces,
            debug,
            transactions,
            state_changeset: None,
        })
    }

    /// Executes the test function call
    pub fn execute_test<D: Detokenize, T: Tokenize, F: IntoFunction>(
        &mut self,
        from: Address,
        test_contract: Address,
        func: F,
        args: T,
        value: U256,
        abi: Option<&Abi>,
    ) -> Result<CallResult<D>, EvmError> {
        let func = func.into();
        let calldata = Bytes::from(encode_function_data(&func, args)?.to_vec());

        // execute the call
        let mut inspector = self.inspector_config.stack();
        let stipend = calc_stipend(&calldata, self.env.cfg.spec_id);
        let env = self.build_env(from, TransactTo::Call(test_contract), calldata, value);
        let (status, out, gas, state_changeset, logs) =
            self.backend_mut().inspect_ref(env, &mut inspector);

        let executed_call = ExecutedCall { status, out, gas, state_changeset, logs, stipend };
        let call_result = convert_executed_call(inspector, executed_call)?;

        convert_call_result(abi, &func, call_result)
    }

    /// Performs a call to an account on the current state of the VM.
    ///
    /// The state after the call is not persisted.
    pub fn call<D: Detokenize, T: Tokenize, F: IntoFunction>(
        &self,
        from: Address,
        to: Address,
        func: F,
        args: T,
        value: U256,
        abi: Option<&Abi>,
    ) -> Result<CallResult<D>, EvmError> {
        let func = func.into();
        let calldata = Bytes::from(encode_function_data(&func, args)?.to_vec());
        let call_result = self.call_raw(from, to, calldata, value)?;

        convert_call_result(abi, &func, call_result)
    }

    /// Performs a raw call to an account on the current state of the VM.
    ///
    /// Any state modifications made by the call are not committed.
    pub fn call_raw(
        &self,
        from: Address,
        to: Address,
        calldata: Bytes,
        value: U256,
    ) -> eyre::Result<RawCallResult> {
        // execute the call
        let mut inspector = self.inspector_config.stack();
        let stipend = calc_stipend(&calldata, self.env.cfg.spec_id);
        // Build VM
        let env = self.build_env(from, TransactTo::Call(to), calldata, value);
        let mut db = FuzzBackendWrapper::new(self.backend());
        let (status, out, gas, state_changeset, logs) = db.inspect_ref(env, &mut inspector);
        let executed_call = ExecutedCall { status, out, gas, state_changeset, logs, stipend };
        convert_executed_call(inspector, executed_call)
    }

    /// Deploys a contract and commits the new state to the underlying database.
    ///
    /// Executes a CREATE transaction with the contract `code` and persistent database state
    /// modifications
    pub fn deploy(
        &mut self,
        from: Address,
        code: Bytes,
        value: U256,
        abi: Option<&Abi>,
    ) -> Result<DeployResult, EvmError> {
        trace!(sender=?from, "deploying contract");
        let mut evm = EVM::new();
        evm.env = self.build_env(from, TransactTo::Create(CreateScheme::Create), code, value);

        let mut inspector = self.inspector_config.stack();
        evm.database(self.backend_mut());

        let (status, out, gas, _) = evm.inspect_commit(&mut inspector);
        let InspectorData { logs, labels, traces, debug, cheatcodes, .. } =
            inspector.collect_inspector_states();

        let result = match out {
            TransactOut::Create(ref data, _) => data.to_owned(),
            _ => Bytes::default(),
        };

        let address = match status {
            return_ok!() => {
                if let TransactOut::Create(_, Some(addr)) = out {
                    addr
                } else {
                    return Err(EvmError::Execution {
                        reverted: true,
                        reason: "Deployment succeeded, but no address was returned. This is a bug, please report it".to_string(),
                        traces,
                        gas,
                        stipend: 0,
                        logs,
                        debug,
                        labels,
                        state_changeset: None,
                        transactions: None
                    });
                }
            }
            _ => {
                let reason = foundry_utils::decode_revert(result.as_ref(), abi)
                    .unwrap_or_else(|_| format!("{:?}", status));
                return Err(EvmError::Execution {
                    reverted: true,
                    reason,
                    traces,
                    gas,
                    stipend: 0,
                    logs,
                    debug,
                    labels,
                    state_changeset: None,
                    transactions: None,
                })
            }
        };

        // Persist the changed block environment
        self.inspector_config.block = evm.env.block.clone();

        // Persist cheatcode state
        self.inspector_config.cheatcodes = cheatcodes;

        trace!(address=?address, "deployed contract");

        Ok(DeployResult { address, gas, logs, traces, debug })
    }

    /// Check if a call to a test contract was successful.
    ///
    /// This function checks both the VM status of the call and DSTest's `failed`.
    ///
    /// DSTest will not revert inside its `assertEq`-like functions which allows
    /// to test multiple assertions in 1 test function while also preserving logs.
    ///
    /// Instead, it sets `failed` to `true` which we must check.
    // TODO(mattsse): check if safe to replace with `Backend::is_failed()`
    pub fn is_success(
        &self,
        address: Address,
        reverted: bool,
        state_changeset: StateChangeset,
        should_fail: bool,
    ) -> bool {
        // Construct a new VM with the state changeset
<<<<<<< HEAD
        let mut backend = self.backend().clone_empty();
        backend.insert_cache(address, self.backend().basic(address));
        backend.commit(state_changeset);
=======
        let mut db = CacheDB::new(EmptyDB());
        db.insert_account_info(address, self.db.basic(address));
        db.commit(state_changeset);
>>>>>>> cf058362
        let executor =
            Executor::new(backend, self.env.clone(), self.inspector_config.clone(), self.gas_limit);

        let mut success = !reverted;
        if success {
            // Check if a DSTest assertion failed
            let call =
                executor.call::<bool, _, _>(CALLER, address, "failed()(bool)", (), 0.into(), None);

            if let Ok(CallResult { result: failed, .. }) = call {
                success = !failed;
            }
        }

        should_fail ^ success
    }

    /// Creates the environment to use when executing the transaction
    fn build_env(&self, caller: Address, transact_to: TransactTo, data: Bytes, value: U256) -> Env {
        Env {
            cfg: self.env.cfg.clone(),
            // We always set the gas price to 0 so we can execute the transaction regardless of
            // network conditions - the actual gas price is kept in `self.block` and is applied by
            // the cheatcode handler if it is enabled
            block: BlockEnv {
                basefee: 0.into(),
                gas_limit: self.gas_limit,
                ..self.env.block.clone()
            },
            tx: TxEnv {
                caller,
                transact_to,
                data,
                value,
                // As above, we set the gas price to 0.
                gas_price: 0.into(),
                gas_priority_fee: None,
                gas_limit: self.gas_limit.as_u64(),
                ..self.env.tx.clone()
            },
        }
    }
}

#[derive(thiserror::Error, Debug)]
pub enum EvmError {
    /// Error which occurred during execution of a transaction
    #[error("Execution reverted: {reason} (gas: {gas})")]
    Execution {
        reverted: bool,
        reason: String,
        gas: u64,
        stipend: u64,
        logs: Vec<Log>,
        traces: Option<CallTraceArena>,
        debug: Option<DebugArena>,
        labels: BTreeMap<Address, String>,
        transactions: Option<VecDeque<TypedTransaction>>,
        state_changeset: Option<StateChangeset>,
    },
    /// Error which occurred during ABI encoding/decoding
    #[error(transparent)]
    AbiError(#[from] ethers::contract::AbiError),
    /// Any other error.
    #[error(transparent)]
    Eyre(#[from] eyre::Error),
}

/// The result of a deployment.
#[derive(Debug)]
pub struct DeployResult {
    /// The address of the deployed contract
    pub address: Address,
    /// The gas cost of the deployment
    pub gas: u64,
    /// The logs emitted during the deployment
    pub logs: Vec<Log>,
    /// The traces of the deployment
    pub traces: Option<CallTraceArena>,
    /// The debug nodes of the call
    pub debug: Option<DebugArena>,
}

/// The result of a call.
#[derive(Debug)]
pub struct CallResult<D: Detokenize> {
    /// Whether the call reverted or not
    pub reverted: bool,
    /// The decoded result of the call
    pub result: D,
    /// The gas used for the call
    pub gas: u64,
    /// The initial gas stipend for the transaction
    pub stipend: u64,
    /// The logs emitted during the call
    pub logs: Vec<Log>,
    /// The labels assigned to addresses during the call
    pub labels: BTreeMap<Address, String>,
    /// The traces of the call
    pub traces: Option<CallTraceArena>,
    /// The coverage info collected during the call
    pub coverage: Option<HitMaps>,
    /// The debug nodes of the call
    pub debug: Option<DebugArena>,
    /// Scripted transactions generated from this call
    pub transactions: Option<VecDeque<TypedTransaction>>,
    /// The changeset of the state.
    ///
    /// This is only present if the changed state was not committed to the database (i.e. if you
    /// used `call` and `call_raw` not `call_committing` or `call_raw_committing`).
    pub state_changeset: Option<StateChangeset>,
}

/// The result of a raw call.
#[derive(Debug)]
pub struct RawCallResult {
    /// The status of the call
    status: Return,
    /// Whether the call reverted or not
    pub reverted: bool,
    /// The raw result of the call
    pub result: Bytes,
    /// The gas used for the call
    pub gas: u64,
    /// The initial gas stipend for the transaction
    pub stipend: u64,
    /// The logs emitted during the call
    pub logs: Vec<Log>,
    /// The labels assigned to addresses during the call
    pub labels: BTreeMap<Address, String>,
    /// The traces of the call
    pub traces: Option<CallTraceArena>,
    /// The coverage info collected during the call
    pub coverage: Option<HitMaps>,
    /// The debug nodes of the call
    pub debug: Option<DebugArena>,
    /// Scripted transactions generated from this call
    pub transactions: Option<VecDeque<TypedTransaction>>,
    /// The changeset of the state.
    ///
    /// This is only present if the changed state was not committed to the database (i.e. if you
    /// used `call` and `call_raw` not `call_committing` or `call_raw_committing`).
    pub state_changeset: Option<StateChangeset>,
}

impl Default for RawCallResult {
    fn default() -> Self {
        Self {
            status: Return::Continue,
            reverted: false,
            result: Bytes::new(),
            gas: 0,
            stipend: 0,
            logs: Vec::new(),
            labels: BTreeMap::new(),
            traces: None,
            coverage: None,
            debug: None,
            transactions: None,
            state_changeset: None,
        }
    }
}

/// Helper type to bundle all call related items
struct ExecutedCall {
    status: Return,
    out: TransactOut,
    gas: u64,
    state_changeset: HashMap<Address, Account>,
    #[allow(unused)]
    logs: Vec<revm::Log>,
    stipend: u64,
}

/// Calculates the initial gas stipend for a transaction
fn calc_stipend(calldata: &[u8], spec: SpecId) -> u64 {
    let non_zero_data_cost = if SpecId::enabled(spec, SpecId::ISTANBUL) { 16 } else { 68 };
    calldata.iter().fold(21000, |sum, byte| sum + if *byte == 0 { 4 } else { non_zero_data_cost })
}

/// Converts the data aggregated in the `inspector` and `call` to a `RawCallResult`
fn convert_executed_call(
    inspector: InspectorStack,
    call: ExecutedCall,
) -> eyre::Result<RawCallResult> {
    let ExecutedCall { status, out, gas, state_changeset, stipend, .. } = call;

    let result = match out {
        TransactOut::Call(data) => data,
        _ => Bytes::default(),
    };

    let InspectorData { logs, labels, traces, debug, cheatcodes, coverage, .. } =
        inspector.collect_inspector_states();

    let transactions = if let Some(cheats) = cheatcodes {
        if !cheats.broadcastable_transactions.is_empty() {
            Some(cheats.broadcastable_transactions)
        } else {
            None
        }
    } else {
        None
    };

    Ok(RawCallResult {
        status,
        reverted: !matches!(status, return_ok!()),
        result,
        gas,
        stipend,
        logs: logs.to_vec(),
        labels,
        traces,
        coverage,
        debug,
        transactions,
        state_changeset: Some(state_changeset),
    })
}

fn convert_call_result<D: Detokenize>(
    abi: Option<&Contract>,
    func: &Function,
    call_result: RawCallResult,
) -> Result<CallResult<D>, EvmError> {
    let RawCallResult {
        result,
        status,
        reverted,
        gas,
        stipend,
        logs,
        labels,
        traces,
        coverage,
        debug,
        transactions,
        state_changeset,
    } = call_result;

    match status {
        return_ok!() => {
            let result = decode_function_data(func, result, false)?;
            Ok(CallResult {
                reverted,
                result,
                gas,
                stipend,
                logs,
                labels,
                traces,
                coverage,
                debug,
                transactions,
                state_changeset,
            })
        }
        _ => {
            let reason = foundry_utils::decode_revert(result.as_ref(), abi)
                .unwrap_or_else(|_| format!("{:?}", status));
            Err(EvmError::Execution {
                reverted,
                reason,
                gas,
                stipend,
                logs,
                traces,
                debug,
                labels,
                transactions,
                state_changeset,
            })
        }
    }
}<|MERGE_RESOLUTION|>--- conflicted
+++ resolved
@@ -82,11 +82,7 @@
     ) -> Self {
         // Need to create a non-empty contract on the cheatcodes address so `extcodesize` checks
         // does not fail
-<<<<<<< HEAD
-        backend.db.insert_cache(
-=======
-        db.insert_account_info(
->>>>>>> cf058362
+        backend.db.insert_account_info(
             CHEATCODE_ADDRESS,
             revm::AccountInfo { code: Some(Bytes::from_static(&[1])), ..Default::default() },
         );
@@ -127,11 +123,7 @@
         let mut account = self.backend_mut().basic(address);
         account.balance = amount;
 
-<<<<<<< HEAD
         self.backend_mut().insert_cache(address, account);
-=======
-        self.db.insert_account_info(address, account);
->>>>>>> cf058362
         self
     }
 
@@ -145,11 +137,7 @@
         let mut account = self.backend_mut().basic(address);
         account.nonce = nonce;
 
-<<<<<<< HEAD
         self.backend_mut().insert_cache(address, account);
-=======
-        self.db.insert_account_info(address, account);
->>>>>>> cf058362
         self
     }
 
@@ -468,15 +456,9 @@
         should_fail: bool,
     ) -> bool {
         // Construct a new VM with the state changeset
-<<<<<<< HEAD
         let mut backend = self.backend().clone_empty();
         backend.insert_cache(address, self.backend().basic(address));
         backend.commit(state_changeset);
-=======
-        let mut db = CacheDB::new(EmptyDB());
-        db.insert_account_info(address, self.db.basic(address));
-        db.commit(state_changeset);
->>>>>>> cf058362
         let executor =
             Executor::new(backend, self.env.clone(), self.inspector_config.clone(), self.gas_limit);
 
