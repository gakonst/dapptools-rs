--- conflicted
+++ resolved
@@ -12,13 +12,8 @@
     abi::{Abi, Address, Event, Function, Param, ParamType, Token},
     types::H256,
 };
-<<<<<<< HEAD
 use foundry_common::{abi::get_indexed_event, SELECTOR_LEN};
-=======
-use foundry_common::SELECTOR_LEN;
-use foundry_utils::get_indexed_event;
 use hashbrown::HashSet;
->>>>>>> 8faadeb3
 use std::collections::{BTreeMap, HashMap};
 
 /// Build a new [CallTraceDecoder].
