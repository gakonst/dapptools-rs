use cast::{Cast, SimpleCast, TxBuilder};
use clap::{CommandFactory, Parser};
use clap_complete::generate;
use ethers::{
    abi::HumanReadableParser,
    core::types::{BlockId, BlockNumber::Latest, H256},
    providers::Middleware,
    types::Address,
    utils::keccak256,
};
use foundry_cli::{
    cmd::Cmd,
    handler,
    opts::cast::{Opts, Subcommands, ToBaseArgs},
    prompt, stdin, utils,
};
use foundry_common::{
    abi::{format_tokens, get_event},
    fs,
    selectors::{
        decode_calldata, decode_event_topic, decode_function_selector, import_selectors,
        parse_signatures, pretty_calldata, ParsedSignatures, SelectorImportData,
    },
};
use foundry_config::Config;
use rustc_hex::ToHex;

#[tokio::main]
async fn main() -> eyre::Result<()> {
    utils::load_dotenv();
    handler::install()?;
    utils::subscriber();
    utils::enable_paint();

    let opts = Opts::parse();
    match opts.sub {
        // Constants
        Subcommands::MaxInt { r#type } => {
            println!("{}", SimpleCast::max_int(&r#type)?);
        }
        Subcommands::MinInt { r#type } => {
            println!("{}", SimpleCast::min_int(&r#type)?);
        }
        Subcommands::MaxUint { r#type } => {
            println!("{}", SimpleCast::max_int(&r#type)?);
        }
        Subcommands::AddressZero => {
            println!("{:?}", Address::zero());
        }
        Subcommands::HashZero => {
            println!("{:?}", H256::zero());
        }

        // Conversions & transformations
        Subcommands::FromUtf8 { text } => {
            let value = stdin::unwrap(text, false)?;
            println!("{}", SimpleCast::from_utf8(&value));
        }
        Subcommands::ToAscii { hexdata } => {
            let value = stdin::unwrap(hexdata, false)?;
            println!("{}", SimpleCast::to_ascii(&value)?);
        }
        Subcommands::FromFixedPoint { value, decimals } => {
            let (value, decimals) = stdin::unwrap2(value, decimals)?;
            println!("{}", SimpleCast::from_fixed_point(&value, &decimals)?);
        }
        Subcommands::ToFixedPoint { value, decimals } => {
            let (value, decimals) = stdin::unwrap2(value, decimals)?;
            println!("{}", SimpleCast::to_fixed_point(&value, &decimals)?);
        }
        Subcommands::ConcatHex { data } => {
            if data.is_empty() {
                let s = stdin::read(true)?;
                println!("{}", SimpleCast::concat_hex(s.split_whitespace()))
            } else {
                println!("{}", SimpleCast::concat_hex(data))
            }
        }
        Subcommands::FromBin => {
            let hex = stdin::read_bytes(false)?;
            println!("0x{}", hex::encode(hex));
        }
        Subcommands::ToHexdata { input } => {
            let value = stdin::unwrap_line(input)?;
            let output = match value {
                s if s.starts_with('@') => {
                    let var = std::env::var(&s[1..])?;
                    var.as_bytes().to_hex()
                }
                s if s.starts_with('/') => {
                    let input = fs::read(s)?;
                    input.to_hex()
                }
                s => {
                    let mut output = String::new();
                    for s in s.split(':') {
                        output.push_str(&s.trim_start_matches("0x").to_lowercase())
                    }
                    output
                }
            };
            println!("0x{output}");
        }
        Subcommands::ToCheckSumAddress { address } => {
            let value = stdin::unwrap_line(address)?;
            println!("{}", SimpleCast::to_checksum_address(&value));
        }
        Subcommands::ToUint256 { value } => {
            let value = stdin::unwrap_line(value)?;
            println!("{}", SimpleCast::to_uint256(&value)?);
        }
        Subcommands::ToInt256 { value } => {
            let value = stdin::unwrap_line(value)?;
            println!("{}", SimpleCast::to_int256(&value)?);
        }
        Subcommands::ToUnit { value, unit } => {
            let value = stdin::unwrap_line(value)?;
            println!("{}", SimpleCast::to_unit(&value, &unit)?);
        }
        Subcommands::FromWei { value, unit } => {
            let value = stdin::unwrap_line(value)?;
            println!("{}", SimpleCast::from_wei(&value, &unit)?);
        }
        Subcommands::ToWei { value, unit } => {
            let value = stdin::unwrap_line(value)?;
            println!("{}", SimpleCast::to_wei(&value, &unit)?);
        }
        Subcommands::FromRlp { value } => {
            let value = stdin::unwrap_line(value)?;
            println!("{}", SimpleCast::from_rlp(value)?);
        }
        Subcommands::ToRlp { value } => {
            let value = stdin::unwrap_line(value)?;
            println!("{}", SimpleCast::to_rlp(&value)?);
        }
        Subcommands::ToHex(ToBaseArgs { value, base_in }) => {
            let value = stdin::unwrap_line(value)?;
            println!("{}", SimpleCast::to_base(&value, base_in, "hex")?);
        }
        Subcommands::ToDec(ToBaseArgs { value, base_in }) => {
            let value = stdin::unwrap_line(value)?;
            println!("{}", SimpleCast::to_base(&value, base_in, "dec")?);
        }
        Subcommands::ToBase { base: ToBaseArgs { value, base_in }, base_out } => {
            let (value, base_out) = stdin::unwrap2(value, base_out)?;
            println!("{}", SimpleCast::to_base(&value, base_in, &base_out)?);
        }
        Subcommands::ToBytes32 { bytes } => {
            let value = stdin::unwrap_line(bytes)?;
            println!("{}", SimpleCast::to_bytes32(&value)?);
        }
        Subcommands::FormatBytes32String { string } => {
            let value = stdin::unwrap_line(string)?;
            println!("{}", SimpleCast::format_bytes32_string(&value)?);
        }
        Subcommands::ParseBytes32String { bytes } => {
            let value = stdin::unwrap_line(bytes)?;
            println!("{}", SimpleCast::parse_bytes32_string(&value)?);
        }

        // ABI encoding & decoding
        Subcommands::AbiDecode { sig, calldata, input } => {
            let tokens = SimpleCast::abi_decode(&sig, &calldata, input)?;
            let tokens = format_tokens(&tokens);
            tokens.for_each(|t| println!("{t}"));
        }
        Subcommands::AbiEncode { sig, args } => {
            println!("{}", SimpleCast::abi_encode(&sig, &args)?);
        }
        Subcommands::CalldataDecode { sig, calldata } => {
            let tokens = SimpleCast::abi_decode(&sig, &calldata, true)?;
            let tokens = format_tokens(&tokens);
            tokens.for_each(|t| println!("{t}"));
        }
        Subcommands::CalldataEncode { sig, args } => {
            println!("{}", SimpleCast::calldata_encode(sig, &args)?);
        }
        Subcommands::Interface(cmd) => cmd.run().await?,
        Subcommands::Bind(cmd) => cmd.run().await?,
        Subcommands::PrettyCalldata { calldata, offline } => {
            let calldata = stdin::unwrap_line(calldata)?;
            println!("{}", pretty_calldata(&calldata, offline).await?);
        }
        Subcommands::Sig { sig } => {
            let sig = stdin::unwrap_line(sig)?;
            let selector = HumanReadableParser::parse_function(&sig)?.short_signature();
            println!("0x{}", hex::encode(selector));
        }

        // Blockchain & RPC queries
        Subcommands::AccessList { address, sig, args, block, to_json, rpc } => {
            let config = Config::from(&rpc);
            let provider = utils::get_provider(&config)?;
            let chain = utils::get_chain(config.chain_id, &provider).await?;

            let mut builder =
                TxBuilder::new(&provider, config.sender, Some(address), chain, false).await?;
            builder.set_args(&sig, args).await?;
            let builder_output = builder.peek();

            println!("{}", Cast::new(&provider).access_list(builder_output, block, to_json).await?);
        }
        Subcommands::Age { block, rpc } => {
            let config = Config::from(&rpc);
            let provider = utils::get_provider(&config)?;
            println!(
                "{}",
                Cast::new(provider).age(block.unwrap_or(BlockId::Number(Latest))).await?
            );
        }
        Subcommands::Balance { block, who, to_ether, rpc } => {
            let config = Config::from(&rpc);
            let provider = utils::get_provider(&config)?;
            let value = Cast::new(provider).balance(who, block).await?;
            if to_ether {
                println!("{}", SimpleCast::from_wei(&value.to_string(), "eth")?);
            } else {
                println!("{value}");
            }
        }
        Subcommands::BaseFee { block, rpc } => {
            let config = Config::from(&rpc);
            let provider = utils::get_provider(&config)?;
            println!(
                "{}",
                Cast::new(provider).base_fee(block.unwrap_or(BlockId::Number(Latest))).await?
            );
        }
        Subcommands::Block { block, full, field, to_json, rpc } => {
            let config = Config::from(&rpc);
            let provider = utils::get_provider(&config)?;
            println!("{}", Cast::new(provider).block(block, full, field, to_json).await?);
        }
        Subcommands::BlockNumber { rpc } => {
            let config = Config::from(&rpc);
            let provider = utils::get_provider(&config)?;
            println!("{}", Cast::new(provider).block_number().await?);
        }
        Subcommands::Chain { rpc } => {
            let config = Config::from(&rpc);
            let provider = utils::get_provider(&config)?;
            println!("{}", Cast::new(provider).chain().await?);
        }
        Subcommands::ChainId { rpc } => {
            let config = Config::from(&rpc);
            let provider = utils::get_provider(&config)?;
            println!("{}", Cast::new(provider).chain_id().await?);
        }
        Subcommands::Client { rpc } => {
            let config = Config::from(&rpc);
            let provider = utils::get_provider(&config)?;
            println!("{}", provider.client_version().await?);
        }
<<<<<<< HEAD
        Subcommands::Code { block, who, rpc_url, disassemble } => {
            let rpc_url = try_consume_config_rpc_url(rpc_url)?;
            let provider = try_get_http_provider(rpc_url)?;
            println!("{}", Cast::new(provider).code(who, block, disassemble).await?);
=======
        Subcommands::Code { block, who, rpc } => {
            let config = Config::from(&rpc);
            let provider = utils::get_provider(&config)?;
            println!("{}", Cast::new(provider).code(who, block).await?);
>>>>>>> ed9298df
        }
        Subcommands::ComputeAddress { address, nonce, rpc } => {
            let config = Config::from(&rpc);
            let provider = utils::get_provider(&config)?;

            let address: Address = stdin::unwrap_line(address)?.parse()?;
            let computed = Cast::new(&provider).compute_address(address, nonce).await?;
            println!("Computed Address: {}", SimpleCast::to_checksum_address(&computed));
        }
        Subcommands::FindBlock(cmd) => cmd.run().await?,
        Subcommands::GasPrice { rpc } => {
            let config = Config::from(&rpc);
            let provider = utils::get_provider(&config)?;
            println!("{}", Cast::new(provider).gas_price().await?);
        }
        Subcommands::Index { key_type, key, slot_number } => {
            println!("{}", SimpleCast::index(&key_type, &key, &slot_number)?);
        }
        Subcommands::Implementation { block, who, rpc } => {
            let config = Config::from(&rpc);
            let provider = utils::get_provider(&config)?;
            println!("{}", Cast::new(provider).implementation(who, block).await?);
        }
        Subcommands::Admin { block, who, rpc } => {
            let config = Config::from(&rpc);
            let provider = utils::get_provider(&config)?;
            println!("{}", Cast::new(provider).admin(who, block).await?);
        }
        Subcommands::Nonce { block, who, rpc } => {
            let config = Config::from(&rpc);
            let provider = utils::get_provider(&config)?;
            println!("{}", Cast::new(provider).nonce(who, block).await?);
        }
        Subcommands::Proof { address, slots, rpc, block } => {
            let config = Config::from(&rpc);
            let provider = utils::get_provider(&config)?;
            let value = provider.get_proof(address, slots, block).await?;
            println!("{}", serde_json::to_string(&value)?);
        }
        Subcommands::Rpc(cmd) => cmd.run().await?,
        Subcommands::Storage(cmd) => cmd.run().await?,

        // Calls & transactions
        Subcommands::Call(cmd) => cmd.run().await?,
        Subcommands::Estimate(cmd) => cmd.run().await?,
        Subcommands::PublishTx { raw_tx, cast_async, rpc } => {
            let config = Config::from(&rpc);
            let provider = utils::get_provider(&config)?;
            let cast = Cast::new(&provider);
            let pending_tx = cast.publish(raw_tx).await?;
            let tx_hash = *pending_tx;

            if cast_async {
                println!("{tx_hash:#x}");
            } else {
                let receipt =
                    pending_tx.await?.ok_or_else(|| eyre::eyre!("tx {tx_hash} not found"))?;
                println!("{}", serde_json::json!(receipt));
            }
        }
        Subcommands::Receipt { tx_hash, field, to_json, cast_async, confirmations, rpc } => {
            let config = Config::from(&rpc);
            let provider = utils::get_provider(&config)?;
            println!(
                "{}",
                Cast::new(provider)
                    .receipt(tx_hash, field, confirmations, cast_async, to_json)
                    .await?
            );
        }
        Subcommands::Run(cmd) => cmd.run().await?,
        Subcommands::SendTx(cmd) => cmd.run().await?,
        Subcommands::Tx { tx_hash, field, to_json, rpc } => {
            let config = Config::from(&rpc);
            let provider = utils::get_provider(&config)?;
            println!("{}", Cast::new(&provider).transaction(tx_hash, field, to_json).await?)
        }

        // 4Byte
        Subcommands::FourByte { selector } => {
            let selector = stdin::unwrap_line(selector)?;
            let sigs = decode_function_selector(&selector).await?;
            if sigs.is_empty() {
                eyre::bail!("No matching function signatures found for selector `{selector}`");
            }
            for sig in sigs {
                println!("{sig}");
            }
        }
        Subcommands::FourByteDecode { calldata } => {
            let calldata = stdin::unwrap_line(calldata)?;
            let sigs = decode_calldata(&calldata).await?;
            sigs.iter().enumerate().for_each(|(i, sig)| println!("{}) \"{sig}\"", i + 1));

            let sig = match sigs.len() {
                0 => eyre::bail!("No signatures found"),
                1 => sigs.get(0).unwrap(),
                _ => {
                    let i: usize = prompt!("Select a function signature by number: ")?;
                    sigs.get(i - 1).ok_or_else(|| eyre::eyre!("Invalid signature index"))?
                }
            };

            let tokens = SimpleCast::abi_decode(sig, &calldata, true)?;
            for token in format_tokens(&tokens) {
                println!("{token}");
            }
        }
        Subcommands::FourByteEvent { topic } => {
            let topic = stdin::unwrap_line(topic)?;
            let sigs = decode_event_topic(&topic).await?;
            if sigs.is_empty() {
                eyre::bail!("No matching event signatures found for topic `{topic}`");
            }
            for sig in sigs {
                println!("{sig}");
            }
        }
        Subcommands::UploadSignature { signatures } => {
            let signatures = stdin::unwrap_vec(signatures)?;
            let ParsedSignatures { signatures, abis } = parse_signatures(signatures);
            if !abis.is_empty() {
                import_selectors(SelectorImportData::Abi(abis)).await?.describe();
            }
            if !signatures.is_empty() {
                import_selectors(SelectorImportData::Raw(signatures)).await?.describe();
            }
        }

        // ENS
        Subcommands::Namehash { name } => {
            let name = stdin::unwrap_line(name)?;
            println!("{}", SimpleCast::namehash(&name)?);
        }
        Subcommands::LookupAddress { who, rpc, verify } => {
            let config = Config::from(&rpc);
            let provider = utils::get_provider(&config)?;

            let who = stdin::unwrap_line(who)?;
            let name = provider.lookup_address(who).await?;
            if verify {
                let address = provider.resolve_name(&name).await?;
                eyre::ensure!(
                    address == who,
                    "Forward lookup verification failed: got `{name:?}`, expected `{who:?}`"
                );
            }
            println!("{name}");
        }
        Subcommands::ResolveName { who, rpc, verify } => {
            let config = Config::from(&rpc);
            let provider = utils::get_provider(&config)?;

            let who = stdin::unwrap_line(who)?;
            let address = provider.resolve_name(&who).await?;
            if verify {
                let name = provider.lookup_address(address).await?;
                assert_eq!(
                    name, who,
                    "forward lookup verification failed. got {name}, expected {who}"
                );
            }
            println!("{}", SimpleCast::to_checksum_address(&address));
        }

        // Misc
        Subcommands::Keccak { data } => {
            let bytes = match data {
                Some(data) => data.into_bytes(),
                None => stdin::read_bytes(false)?,
            };
            match String::from_utf8(bytes) {
                Ok(s) => {
                    let s = SimpleCast::keccak(&s)?;
                    println!("{s}");
                }
                Err(e) => {
                    let hash = keccak256(e.as_bytes());
                    let s = hex::encode(hash);
                    println!("0x{s}");
                }
            };
        }
        Subcommands::SigEvent { event_string } => {
            let event_string = stdin::unwrap_line(event_string)?;
            let parsed_event = get_event(&event_string)?;
            println!("{:?}", parsed_event.signature());
        }
        Subcommands::LeftShift { value, bits, base_in, base_out } => {
            println!("{}", SimpleCast::left_shift(&value, &bits, base_in, &base_out)?);
        }
        Subcommands::RightShift { value, bits, base_in, base_out } => {
            println!("{}", SimpleCast::right_shift(&value, &bits, base_in, &base_out)?);
        }
        Subcommands::EtherscanSource { address, directory, etherscan } => {
            let config = Config::from(&etherscan);
            let chain = config.chain_id.unwrap_or_default();
            let api_key = config.get_etherscan_api_key(Some(chain)).unwrap_or_default();
            let chain = chain.named()?;
            match directory {
                Some(dir) => {
                    SimpleCast::expand_etherscan_source_to_directory(chain, address, api_key, dir)
                        .await?
                }
                None => {
                    println!("{}", SimpleCast::etherscan_source(chain, address, api_key).await?);
                }
            }
        }
        Subcommands::Create2(cmd) => {
            cmd.run()?;
        }
        Subcommands::Wallet { command } => command.run().await?,
        Subcommands::Completions { shell } => {
            generate(shell, &mut Opts::command(), "cast", &mut std::io::stdout())
        }
        Subcommands::GenerateFigSpec => clap_complete::generate(
            clap_complete_fig::Fig,
            &mut Opts::command(),
            "cast",
            &mut std::io::stdout(),
        ),
    };
    Ok(())
}<|MERGE_RESOLUTION|>--- conflicted
+++ resolved
@@ -251,17 +251,10 @@
             let provider = utils::get_provider(&config)?;
             println!("{}", provider.client_version().await?);
         }
-<<<<<<< HEAD
-        Subcommands::Code { block, who, rpc_url, disassemble } => {
-            let rpc_url = try_consume_config_rpc_url(rpc_url)?;
-            let provider = try_get_http_provider(rpc_url)?;
+        Subcommands::Code { block, who, disassemble, rpc } => {
+            let config = Config::from(&rpc);
+            let provider = utils::get_provider(&config)?;
             println!("{}", Cast::new(provider).code(who, block, disassemble).await?);
-=======
-        Subcommands::Code { block, who, rpc } => {
-            let config = Config::from(&rpc);
-            let provider = utils::get_provider(&config)?;
-            println!("{}", Cast::new(provider).code(who, block).await?);
->>>>>>> ed9298df
         }
         Subcommands::ComputeAddress { address, nonce, rpc } => {
             let config = Config::from(&rpc);
