--- conflicted
+++ resolved
@@ -295,17 +295,7 @@
             println!("{}", serde_json::to_string(&value)?);
         }
         Subcommands::Rpc(cmd) => cmd.run()?.await?,
-<<<<<<< HEAD
         Subcommands::Storage(cmd) => cmd.run().await?,
-=======
-        Subcommands::Storage { address, slot, rpc_url, block } => {
-            let rpc_url = try_consume_config_rpc_url(rpc_url)?;
-
-            let provider = try_get_http_provider(rpc_url)?;
-            let value = provider.get_storage_at(address, slot, block).await?;
-            println!("{value:?}");
-        }
->>>>>>> b65d58d8
 
         // Calls & transactions
         Subcommands::Call(cmd) => cmd.run().await?,
