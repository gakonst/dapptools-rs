--- conflicted
+++ resolved
@@ -555,11 +555,7 @@
             let selector = contract.abi().functions().last().unwrap().short_signature();
             println!("0x{}", hex::encode(selector));
         }
-<<<<<<< HEAD
-        Subcommands::FindBlock(cmd) => cmd.run()?,
-=======
         Subcommands::FindBlock(cmd) => cmd.run()?.await?,
->>>>>>> abe1d703
         Subcommands::Wallet { command } => match command {
             WalletSubcommands::New { path, password, unsafe_password } => {
                 let mut rng = thread_rng();
