--- conflicted
+++ resolved
@@ -252,7 +252,6 @@
     }
 }
 
-<<<<<<< HEAD
 /// Gives out a provider with a `100ms` interval poll if it's a localhost URL (most likely an anvil
 /// node) and with the default, `7s` if otherwise.
 pub fn get_http_provider(url: &str) -> Provider<Http> {
@@ -293,7 +292,8 @@
         format_units(gas_price, 9)?.trim_end_matches('0').trim_end_matches('.')
     );
     Ok(())
-=======
+}
+
 /// Useful extensions to [`std::process::Command`].
 pub trait CommandUtils {
     /// Returns the command's output if execution is successful, otherwise, throws an error.
@@ -318,7 +318,6 @@
         let stdout = String::from_utf8_lossy(&output.stdout);
         Ok(stdout.trim().into())
     }
->>>>>>> 9203cac7
 }
 
 #[cfg(test)]
