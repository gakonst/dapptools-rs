<<<<<<< HEAD
use crate::cmd::{build::BuildArgs, compile, manual_compile, Cmd};
=======
use crate::{
    cmd::{build::BuildArgs, compile, manual_compile, Cmd},
    opts::forge::EvmOpts,
};
use clap::Parser;
>>>>>>> 0a9e63c5
use ethers::abi::Abi;
use forge::ContractRunner;
use foundry_utils::IntoFunction;
use std::{collections::BTreeMap, path::PathBuf};
use ui::{TUIExitReason, Tui, Ui};

use ethers::solc::{
    artifacts::{Optimizer, Settings},
    MinimalCombinedArtifacts, Project, ProjectPathsConfig, SolcConfig,
};

use evm_adapters::Evm;

use ansi_term::Colour;
use ethers::{
    prelude::{artifacts::ContractBytecode, Artifact},
    solc::artifacts::{CompactContractSome, ContractBytecodeSome},
};
use evm_adapters::sputnik::helpers::vm;
use forge::EvmOpts;

#[derive(Debug, Clone, Parser)]
pub struct RunArgs {
    #[clap(help = "the path to the contract to run")]
    pub path: PathBuf,

    #[clap(flatten)]
    pub evm_opts: EvmOpts,

    #[clap(flatten)]
    opts: BuildArgs,

    #[clap(
        long,
        short,
        help = "the contract you want to call and deploy, only necessary if there are more than 1 contract (Interfaces do not count) definitions on the script"
    )]
    pub target_contract: Option<String>,

    #[clap(
        long,
        short,
        help = "the function you want to call on the script contract, defaults to run()"
    )]
    pub sig: Option<String>,
}

impl Cmd for RunArgs {
    type Output = ();
    fn run(self) -> eyre::Result<Self::Output> {
        // Keeping it like this for simplicity.
        #[cfg(not(feature = "sputnik-evm"))]
        unimplemented!("`run` does not work with EVMs other than Sputnik yet");

        let mut evm_opts = self.evm_opts.clone();
        if evm_opts.debug {
            evm_opts.verbosity = 3;
        }

        let func = IntoFunction::into(self.sig.as_deref().unwrap_or("run()"));
        let BuildOutput { project, contract, highlevel_known_contracts, sources } = self.build()?;

        let known_contracts = highlevel_known_contracts
            .iter()
            .map(|(name, c)| {
                (
                    name.clone(),
                    (
                        c.abi.clone(),
                        c.deployed_bytecode.clone().into_bytes().expect("not bytecode").to_vec(),
                    ),
                )
            })
            .collect::<BTreeMap<String, (Abi, Vec<u8>)>>();

        let CompactContractSome { abi, bin, .. } = contract;
        // this should never fail if compilation was successful
        let bytecode = bin.into_bytes().unwrap();

        // 2. instantiate the EVM w forked backend if needed / pre-funded account(s)
        let mut cfg = crate::utils::sputnik_cfg(self.opts.compiler.evm_version);
        let vicinity = self.evm_opts.vicinity()?;
        let evm = crate::utils::sputnik_helpers::evm(&evm_opts, &mut cfg, &vicinity)?;

        // 3. deploy the contract
        // let (addr, _, _, logs) = evm.deploy(self.evm_opts.sender, bytecode.clone(),
        // 0u32.into())?;

        // 4. set up the runner
        let runner =
            ContractRunner::new(self.evm_opts.clone(), &abi, bytecode, Some(self.evm_opts.sender));

        // 5. run the test function & potentially the setup
        let needs_setup = abi.functions().any(|func| func.name == "setUp");
        let result = runner.run_test(&func, needs_setup, Some(&known_contracts))?;

        if self.evm_opts.debug {
            // 6. Boot up debugger
            let source_code: BTreeMap<u32, String> = sources
                .iter()
                .map(|(id, path)| {
                    if let Some(resolved) =
                        project.paths.resolve_library_import(&PathBuf::from(path))
                    {
                        (
                            *id,
                            std::fs::read_to_string(resolved).expect(&*format!(
                                "Something went wrong reading the source file: {:?}",
                                path
                            )),
                        )
                    } else {
                        (
                            *id,
                            std::fs::read_to_string(path).expect(&*format!(
                                "Something went wrong reading the source file: {:?}",
                                path
                            )),
                        )
                    }
                })
                .collect();

            let calls = evm.debug_calls();
            println!("debugging");
            let index = if needs_setup && calls.len() > 1 { 1 } else { 0 };
            let mut flattened = Vec::new();
            calls[index].flatten(0, &mut flattened);
            flattened = flattened[1..].to_vec();
            let tui = Tui::new(
                flattened,
                0,
                result.identified_contracts.expect("debug but not verbosity"),
                highlevel_known_contracts,
                source_code,
            )?;
            match tui.start().expect("Failed to start tui") {
                TUIExitReason::CharExit => return Ok(()),
            }
        } else if evm_opts.verbosity > 2 {
            // support traces
            if let (Some(traces), Some(identified_contracts)) =
                (&result.traces, &result.identified_contracts)
            {
                if !result.success && evm_opts.verbosity == 3 || evm_opts.verbosity > 3 {
                    let mut ident = identified_contracts.clone();
                    if evm_opts.verbosity > 4 || !result.success {
                        // print setup calls as well
                        traces.iter().for_each(|trace| {
                            trace.pretty_print(0, &known_contracts, &mut ident, &vm(), "");
                        });
                    } else if !traces.is_empty() {
                        traces.last().expect("no last but not empty").pretty_print(
                            0,
                            &known_contracts,
                            &mut ident,
                            &vm(),
                            "",
                        );
                    }
                }

                println!();
            }
        } else {
            // 6. print the result nicely
            if result.success {
                println!("{}", Colour::Green.paint("Script ran successfully."));
            } else {
                println!("{}", Colour::Red.paint("Script failed."));
            }

            println!("Gas Used: {}", result.gas_used);
            println!("== Logs == ");
            result.logs.iter().for_each(|log| println!("{}", log));
        }

        Ok(())
    }
}

pub struct BuildOutput {
    pub project: Project<MinimalCombinedArtifacts>,
    pub contract: CompactContractSome,
    pub highlevel_known_contracts: BTreeMap<String, ContractBytecodeSome>,
    pub sources: BTreeMap<u32, String>,
}

impl RunArgs {
    fn target_project(&self) -> eyre::Result<Project<MinimalCombinedArtifacts>> {
        let paths = ProjectPathsConfig::builder().root(&self.path).sources(&self.path).build()?;

        let optimizer = Optimizer {
            enabled: Some(self.opts.compiler.optimize),
            runs: Some(self.opts.compiler.optimize_runs as usize),
        };

        let solc_settings = Settings {
            optimizer,
            evm_version: Some(self.opts.compiler.evm_version),
            ..Default::default()
        };
        let solc_cfg = SolcConfig::builder().settings(solc_settings).build()?;

        // setup the compiler
        let mut builder = Project::builder()
            .paths(paths)
            .allowed_path(&self.path)
            .solc_config(solc_cfg)
            // we do not want to generate any compilation artifacts in the script run mode
            .no_artifacts()
            // no cache
            .ephemeral();
        if self.opts.no_auto_detect {
            builder = builder.no_auto_detect();
        }
        Ok(builder.build()?)
    }

    /// Compiles the file with auto-detection and compiler params.
    pub fn build(&self) -> eyre::Result<BuildOutput> {
        let root = dunce::canonicalize(&self.path)?;
        let (project, output) = if let Ok(mut project) = self.opts.project() {
            // TODO: caching causes no output until https://github.com/gakonst/ethers-rs/issues/727
            // is fixed
            project.cached = false;
            project.no_artifacts = true;
            // target contract may not be in the compilation path, add it and manually compile
            match manual_compile(&project, vec![root.clone()]) {
                Ok(output) => (project, output),
                Err(e) => {
                    println!("No extra contracts compiled {:?}", e);
                    let mut target_project = self.target_project()?;
                    target_project.cached = false;
                    target_project.no_artifacts = true;
                    let res = compile(&target_project)?;
                    (target_project, res)
                }
            }
        } else {
            let mut target_project = self.target_project()?;
            target_project.cached = false;
            target_project.no_artifacts = true;
            let res = compile(&target_project)?;
            (target_project, res)
        };
        println!("success.");

        // get the contracts
        let (sources, contracts) = output.output().split();

        // get the specific contract
        let contract_bytecode = if let Some(contract_name) = self.target_contract.clone() {
            let contract_bytecode: ContractBytecode = contracts
                .0
                .get(root.to_str().expect("OsString from path"))
                .ok_or_else(|| {
                    eyre::Error::msg(
                        "contract path not found; This is likely a bug, please report it",
                    )
                })?
                .get(&contract_name)
                .ok_or_else(|| {
                    eyre::Error::msg("contract not found, did you type the name wrong?")
                })?
                .clone()
                .into();
            contract_bytecode.unwrap()
        } else {
            let contract = contracts
                .0
                .get(root.to_str().expect("OsString from path"))
                .ok_or_else(|| {
                    eyre::Error::msg(
                        "contract path not found; This is likely a bug, please report it",
                    )
                })?
                .clone()
                .into_iter()
                .filter_map(|(name, c)| {
                    let c: ContractBytecode = c.into();
                    ContractBytecodeSome::try_from(c).ok().map(|c| (name, c))
                })
                .find(|(_, c)| c.bytecode.object.is_non_empty_bytecode())
                .ok_or_else(|| eyre::Error::msg("no contract found"))?;
            contract.1
        };

        let contract = contract_bytecode.into_compact_contract().unwrap();

        let mut highlevel_known_contracts = BTreeMap::new();

        // build the entire highlevel_known_contracts based on all compiled contracts
        contracts.0.into_iter().for_each(|(src, mapping)| {
            mapping.into_iter().for_each(|(name, c)| {
                let cb: ContractBytecode = c.into();
                if let Ok(cbs) = ContractBytecodeSome::try_from(cb) {
                    if highlevel_known_contracts.contains_key(&name) {
                        highlevel_known_contracts.insert(src.to_string() + ":" + &name, cbs);
                    } else {
                        highlevel_known_contracts.insert(name, cbs);
                    }
                }
            });
        });

        Ok(BuildOutput {
            project,
            contract,
            highlevel_known_contracts,
            sources: sources.into_ids().collect(),
        })
    }
}<|MERGE_RESOLUTION|>--- conflicted
+++ resolved
@@ -1,12 +1,4 @@
-<<<<<<< HEAD
 use crate::cmd::{build::BuildArgs, compile, manual_compile, Cmd};
-=======
-use crate::{
-    cmd::{build::BuildArgs, compile, manual_compile, Cmd},
-    opts::forge::EvmOpts,
-};
-use clap::Parser;
->>>>>>> 0a9e63c5
 use ethers::abi::Abi;
 use forge::ContractRunner;
 use foundry_utils::IntoFunction;
