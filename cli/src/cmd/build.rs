//! build command

use ethers::solc::{
    artifacts::{Optimizer, Settings},
    remappings::Remapping,
    MinimalCombinedArtifacts, Project, ProjectCompileOutput, ProjectPathsConfig, SolcConfig,
};
use std::{
    collections::BTreeMap,
    path::{Path, PathBuf},
    str::FromStr,
};

use crate::{cmd::Cmd, opts::forge::CompilerArgs, utils};

use clap::Parser;
#[cfg(feature = "evmodin-evm")]
use evmodin::util::mocked_host::MockedHost;
<<<<<<< HEAD

use structopt::StructOpt;
=======
#[cfg(feature = "sputnik-evm")]
use sputnik::backend::MemoryVicinity;
>>>>>>> 0a9e63c5

#[derive(Debug, Clone, Parser)]
pub struct BuildArgs {
    #[clap(
        help = "the project's root path. By default, this is the root directory of the current Git repository or the current working directory if it is not part of a Git repository",
        long
    )]
    pub root: Option<PathBuf>,

    #[clap(
        help = "the directory relative to the root under which the smart contracts are",
        long,
        short
    )]
    #[clap(env = "DAPP_SRC")]
    pub contracts: Option<PathBuf>,

    #[clap(help = "the remappings", long, short)]
    pub remappings: Vec<ethers::solc::remappings::Remapping>,
    #[clap(long = "remappings-env", env = "DAPP_REMAPPINGS")]
    pub remappings_env: Option<String>,

    #[clap(help = "the paths where your libraries are installed", long)]
    pub lib_paths: Vec<PathBuf>,

    #[clap(help = "path to where the contract artifacts are stored", long = "out", short)]
    pub out_path: Option<PathBuf>,

    #[clap(flatten)]
    pub compiler: CompilerArgs,

    #[clap(help = "ignore warnings with specific error codes", long)]
    pub ignored_error_codes: Vec<u64>,

    #[clap(
        help = "if set to true, skips auto-detecting solc and uses what is in the user's $PATH ",
        long
    )]
    pub no_auto_detect: bool,

    #[clap(
        help = "force recompilation of the project, deletes the cache and artifacts folders",
        long
    )]
    pub force: bool,

    #[clap(
        help = "uses hardhat style project layout. This a convenience flag and is the same as `--contracts contracts --lib-paths node_modules`",
        long,
        conflicts_with = "contracts",
        alias = "hh"
    )]
    pub hardhat: bool,

    #[clap(help = "add linked libraries", long)]
    pub libraries: Vec<String>,
}

impl Cmd for BuildArgs {
    type Output = ProjectCompileOutput<MinimalCombinedArtifacts>;
    fn run(self) -> eyre::Result<Self::Output> {
        let project = self.project()?;
        super::compile(&project)
    }
}

impl BuildArgs {
    /// Determines the source directory within the given root
    fn contracts_path(&self, root: impl AsRef<Path>) -> PathBuf {
        let root = root.as_ref();
        if let Some(ref contracts) = self.contracts {
            root.join(contracts)
        } else if self.hardhat {
            root.join("contracts")
        } else {
            // no contract source directory was provided, determine the source directory
            ProjectPathsConfig::find_source_dir(&root)
        }
    }

    /// Determines the artifacts directory within the given root
    fn artifacts_path(&self, root: impl AsRef<Path>) -> PathBuf {
        let root = root.as_ref();
        if let Some(ref artifacts) = self.out_path {
            root.join(artifacts)
        } else if self.hardhat {
            root.join("artifacts")
        } else {
            // no artifacts source directory was provided, determine the artifacts directory
            ProjectPathsConfig::find_artifacts_dir(&root)
        }
    }

    /// Determines the libraries
    fn libs(&self, root: impl AsRef<Path>) -> Vec<PathBuf> {
        let root = root.as_ref();
        if self.lib_paths.is_empty() {
            if self.hardhat {
                vec![root.join("node_modules")]
            } else {
                // no libs directories provided
                ProjectPathsConfig::find_libs(&root)
            }
        } else {
            let mut libs = self.lib_paths.clone();
            if self.hardhat && !self.lib_paths.iter().any(|lib| lib.ends_with("node_modules")) {
                // if --hardhat was set, ensure it is present in the lib set
                libs.push(root.join("node_modules"));
            }
            libs
        }
    }

    /// Converts all build arguments to the corresponding project config
    ///
    /// Defaults to DAppTools-style repo layout, but can be customized.
    pub fn project(&self) -> eyre::Result<Project> {
        // 1. Set the root dir
        let root = self.root.clone().unwrap_or_else(|| {
            utils::find_git_root_path().unwrap_or_else(|_| std::env::current_dir().unwrap())
        });
        let root = dunce::canonicalize(&root)?;

        // 2. Set the contracts dir
        let contracts = self.contracts_path(&root);

        // 3. Set the output dir
        let artifacts = self.artifacts_path(&root);

        // 4. Set where the libraries are going to be read from
        // default to the lib path being the `lib/` dir
        let lib_paths = self.libs(&root);

        // get all the remappings corresponding to the lib paths
        let mut remappings: Vec<_> = lib_paths.iter().flat_map(Remapping::find_many).collect();

        // extend them with the once manually provided in the opts
        remappings.extend_from_slice(&self.remappings);

        // extend them with the one via the env vars
        if let Some(ref env) = self.remappings_env {
            remappings.extend(remappings_from_newline(env))
        }

        // extend them with the one via the requirements.txt
        if let Ok(ref remap) = std::fs::read_to_string(root.join("remappings.txt")) {
            remappings.extend(remappings_from_newline(remap))
        }

        // helper function for parsing newline-separated remappings
        fn remappings_from_newline(remappings: &str) -> impl Iterator<Item = Remapping> + '_ {
            remappings.split('\n').filter(|x| !x.is_empty()).map(|x| {
                Remapping::from_str(x)
                    .unwrap_or_else(|_| panic!("could not parse remapping: {}", x))
            })
        }

        // remove any potential duplicates
        remappings.sort_unstable();
        remappings.dedup();

        // build the path
        let mut paths_builder =
            ProjectPathsConfig::builder().root(&root).sources(contracts).artifacts(artifacts);

        if !remappings.is_empty() {
            paths_builder = paths_builder.remappings(remappings);
        }

        let paths = paths_builder.build()?;

        let optimizer = Optimizer {
            enabled: Some(self.compiler.optimize),
            runs: Some(self.compiler.optimize_runs as usize),
        };

        // unflatten the libraries
        let mut libraries = BTreeMap::default();
        for l in self.libraries.iter() {
            let mut items = l.split(':');
            let file = String::from(items.next().expect("could not parse libraries"));
            let lib = String::from(items.next().expect("could not parse libraries"));
            let addr = String::from(items.next().expect("could not parse libraries"));
            libraries.entry(file).or_insert_with(BTreeMap::default).insert(lib, addr);
        }

        // build the project w/ allowed paths = root and all the libs
        let solc_settings = Settings {
            optimizer,
            evm_version: Some(self.compiler.evm_version),
            libraries,
            ..Default::default()
        };
        let mut builder = Project::builder()
            .paths(paths)
            .allowed_path(&root)
            .allowed_paths(lib_paths)
            .solc_config(SolcConfig::builder().settings(solc_settings).build()?);

        if self.no_auto_detect {
            builder = builder.no_auto_detect();
        }

        for error_code in &self.ignored_error_codes {
            builder = builder.ignore_error_code(*error_code);
        }

        let project = builder.build()?;

        // if `--force` is provided, it proceeds to remove the cache
        // and recompile the contracts.
        if self.force {
            project.cleanup()?;
        }

        Ok(project)
    }
<<<<<<< HEAD
=======
}

#[derive(Clone, Debug)]
pub enum EvmType {
    #[cfg(feature = "sputnik-evm")]
    Sputnik,
    #[cfg(feature = "evmodin-evm")]
    EvmOdin,
}

impl FromStr for EvmType {
    type Err = eyre::Error;

    fn from_str(s: &str) -> Result<Self, Self::Err> {
        Ok(match s.to_lowercase().as_str() {
            #[cfg(feature = "sputnik-evm")]
            "sputnik" => EvmType::Sputnik,
            #[cfg(feature = "evmodin-evm")]
            "evmodin" => EvmType::EvmOdin,
            other => eyre::bail!("unknown EVM type {}", other),
        })
    }
}

#[derive(Debug, Clone, Parser)]
pub struct Env {
    #[clap(help = "the block gas limit", long, default_value_t = u64::MAX)]
    pub gas_limit: u64,

    #[clap(help = "the chainid opcode value", long, default_value = "1")]
    pub chain_id: u64,

    #[clap(help = "the tx.gasprice value during EVM execution", long, default_value = "0")]
    pub gas_price: u64,

    #[clap(help = "the base fee in a block", long, default_value = "0")]
    pub block_base_fee_per_gas: u64,

    #[clap(
        help = "the tx.origin value during EVM execution",
        long,
        default_value = "0x0000000000000000000000000000000000000000"
    )]
    pub tx_origin: Address,

    #[clap(
    help = "the block.coinbase value during EVM execution",
    long,
    // TODO: It'd be nice if we could use Address::zero() here.
    default_value = "0x0000000000000000000000000000000000000000"
    )]
    pub block_coinbase: Address,
    #[clap(
        help = "the block.timestamp value during EVM execution",
        long,
        default_value = "0",
        env = "DAPP_TEST_TIMESTAMP"
    )]
    pub block_timestamp: u64,

    #[clap(help = "the block.number value during EVM execution", long, default_value = "0")]
    #[clap(env = "DAPP_TEST_NUMBER")]
    pub block_number: u64,

    #[clap(help = "the block.difficulty value during EVM execution", long, default_value = "0")]
    pub block_difficulty: u64,

    #[clap(help = "the block.gaslimit value during EVM execution", long)]
    pub block_gas_limit: Option<u64>,
    // TODO: Add configuration option for base fee.
}

impl Env {
    #[cfg(feature = "sputnik-evm")]
    pub fn sputnik_state(&self) -> MemoryVicinity {
        MemoryVicinity {
            chain_id: self.chain_id.into(),

            gas_price: self.gas_price.into(),
            origin: self.tx_origin,

            block_coinbase: self.block_coinbase,
            block_number: self.block_number.into(),
            block_timestamp: self.block_timestamp.into(),
            block_difficulty: self.block_difficulty.into(),
            block_base_fee_per_gas: self.block_base_fee_per_gas.into(),
            block_gas_limit: self.block_gas_limit.unwrap_or(self.gas_limit).into(),
            block_hashes: Vec::new(),
        }
    }

    #[cfg(feature = "evmodin-evm")]
    pub fn evmodin_state(&self) -> MockedHost {
        let mut host = MockedHost::default();

        host.tx_context.chain_id = self.chain_id.into();
        host.tx_context.tx_gas_price = self.gas_price.into();
        host.tx_context.tx_origin = self.tx_origin;
        host.tx_context.block_coinbase = self.block_coinbase;
        host.tx_context.block_number = self.block_number;
        host.tx_context.block_timestamp = self.block_timestamp;
        host.tx_context.block_difficulty = self.block_difficulty.into();
        host.tx_context.block_gas_limit = self.block_gas_limit.unwrap_or(self.gas_limit);

        host
    }
>>>>>>> 0a9e63c5
}<|MERGE_RESOLUTION|>--- conflicted
+++ resolved
@@ -16,13 +16,8 @@
 use clap::Parser;
 #[cfg(feature = "evmodin-evm")]
 use evmodin::util::mocked_host::MockedHost;
-<<<<<<< HEAD
 
 use structopt::StructOpt;
-=======
-#[cfg(feature = "sputnik-evm")]
-use sputnik::backend::MemoryVicinity;
->>>>>>> 0a9e63c5
 
 #[derive(Debug, Clone, Parser)]
 pub struct BuildArgs {
@@ -240,113 +235,4 @@
 
         Ok(project)
     }
-<<<<<<< HEAD
-=======
-}
-
-#[derive(Clone, Debug)]
-pub enum EvmType {
-    #[cfg(feature = "sputnik-evm")]
-    Sputnik,
-    #[cfg(feature = "evmodin-evm")]
-    EvmOdin,
-}
-
-impl FromStr for EvmType {
-    type Err = eyre::Error;
-
-    fn from_str(s: &str) -> Result<Self, Self::Err> {
-        Ok(match s.to_lowercase().as_str() {
-            #[cfg(feature = "sputnik-evm")]
-            "sputnik" => EvmType::Sputnik,
-            #[cfg(feature = "evmodin-evm")]
-            "evmodin" => EvmType::EvmOdin,
-            other => eyre::bail!("unknown EVM type {}", other),
-        })
-    }
-}
-
-#[derive(Debug, Clone, Parser)]
-pub struct Env {
-    #[clap(help = "the block gas limit", long, default_value_t = u64::MAX)]
-    pub gas_limit: u64,
-
-    #[clap(help = "the chainid opcode value", long, default_value = "1")]
-    pub chain_id: u64,
-
-    #[clap(help = "the tx.gasprice value during EVM execution", long, default_value = "0")]
-    pub gas_price: u64,
-
-    #[clap(help = "the base fee in a block", long, default_value = "0")]
-    pub block_base_fee_per_gas: u64,
-
-    #[clap(
-        help = "the tx.origin value during EVM execution",
-        long,
-        default_value = "0x0000000000000000000000000000000000000000"
-    )]
-    pub tx_origin: Address,
-
-    #[clap(
-    help = "the block.coinbase value during EVM execution",
-    long,
-    // TODO: It'd be nice if we could use Address::zero() here.
-    default_value = "0x0000000000000000000000000000000000000000"
-    )]
-    pub block_coinbase: Address,
-    #[clap(
-        help = "the block.timestamp value during EVM execution",
-        long,
-        default_value = "0",
-        env = "DAPP_TEST_TIMESTAMP"
-    )]
-    pub block_timestamp: u64,
-
-    #[clap(help = "the block.number value during EVM execution", long, default_value = "0")]
-    #[clap(env = "DAPP_TEST_NUMBER")]
-    pub block_number: u64,
-
-    #[clap(help = "the block.difficulty value during EVM execution", long, default_value = "0")]
-    pub block_difficulty: u64,
-
-    #[clap(help = "the block.gaslimit value during EVM execution", long)]
-    pub block_gas_limit: Option<u64>,
-    // TODO: Add configuration option for base fee.
-}
-
-impl Env {
-    #[cfg(feature = "sputnik-evm")]
-    pub fn sputnik_state(&self) -> MemoryVicinity {
-        MemoryVicinity {
-            chain_id: self.chain_id.into(),
-
-            gas_price: self.gas_price.into(),
-            origin: self.tx_origin,
-
-            block_coinbase: self.block_coinbase,
-            block_number: self.block_number.into(),
-            block_timestamp: self.block_timestamp.into(),
-            block_difficulty: self.block_difficulty.into(),
-            block_base_fee_per_gas: self.block_base_fee_per_gas.into(),
-            block_gas_limit: self.block_gas_limit.unwrap_or(self.gas_limit).into(),
-            block_hashes: Vec::new(),
-        }
-    }
-
-    #[cfg(feature = "evmodin-evm")]
-    pub fn evmodin_state(&self) -> MockedHost {
-        let mut host = MockedHost::default();
-
-        host.tx_context.chain_id = self.chain_id.into();
-        host.tx_context.tx_gas_price = self.gas_price.into();
-        host.tx_context.tx_origin = self.tx_origin;
-        host.tx_context.block_coinbase = self.block_coinbase;
-        host.tx_context.block_number = self.block_number;
-        host.tx_context.block_timestamp = self.block_timestamp;
-        host.tx_context.block_difficulty = self.block_difficulty.into();
-        host.tx_context.block_gas_limit = self.block_gas_limit.unwrap_or(self.gas_limit);
-
-        host
-    }
->>>>>>> 0a9e63c5
 }