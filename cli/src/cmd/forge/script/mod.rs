--- conflicted
+++ resolved
@@ -186,7 +186,6 @@
         Ok(decoder)
     }
 
-<<<<<<< HEAD
     pub fn get_returns(
         &self,
         script_config: &ScriptConfig,
@@ -223,10 +222,7 @@
         Ok(returns)
     }
 
-    pub fn show_traces(
-=======
     pub async fn show_traces(
->>>>>>> f2b88826
         &self,
         script_config: &ScriptConfig,
         decoder: &CallTraceDecoder,
