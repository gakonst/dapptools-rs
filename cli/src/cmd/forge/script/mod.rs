//! script command
use crate::{
    cmd::forge::build::{BuildArgs, ProjectPathsArgs},
    opts::MultiWallet,
    utils::{get_contract_name, parse_ether_value},
};
<<<<<<< HEAD
use cast::executor::inspector::cheatcodes::BroadcastableTransaction;
=======
use cast::{decode, executor::inspector::DEFAULT_CREATE2_DEPLOYER};
>>>>>>> 4e11d1ff
use clap::{Parser, ValueHint};
use dialoguer::Confirm;
use ethers::{
    abi::{Abi, Function},
    prelude::{
        artifacts::{ContractBytecodeSome, Libraries},
        ArtifactId, Bytes, Project,
    },
    types::{
        transaction::eip2718::TypedTransaction, Address, Log, NameOrAddress, TransactionRequest,
        U256,
    },
};
use eyre::ContextCompat;
use forge::{
    debug::DebugArena,
    decode::decode_console_logs,
    executor::{opts::EvmOpts, Backend},
    trace::{
        identifier::{EtherscanIdentifier, LocalTraceIdentifier, SignaturesIdentifier},
        CallTraceArena, CallTraceDecoder, CallTraceDecoderBuilder, TraceKind,
    },
};
use foundry_common::{evm::EvmArgs, ContractsByArtifact, CONTRACT_MAX_SIZE};
use foundry_config::Config;
use foundry_utils::{encode_args, format_token, IntoFunction};
use serde::{Deserialize, Serialize};
use std::{
    collections::{BTreeMap, HashMap, VecDeque},
    path::PathBuf,
};
use yansi::Paint;

mod build;
use build::{filter_sources_and_artifacts, BuildOutput};

mod runner;
use runner::ScriptRunner;

mod broadcast;
use ui::{TUIExitReason, Tui, Ui};

mod cmd;
mod executor;
mod multi;
mod providers;
mod receipts;
mod sequence;
use crate::cmd::retry::RetryArgs;
pub use sequence::TransactionWithMetadata;

// Loads project's figment and merges the build cli arguments into it
foundry_config::impl_figment_convert!(ScriptArgs, opts, evm_opts);

#[derive(Debug, Clone, Parser, Default)]
pub struct ScriptArgs {
    /// The contract you want to run. Either the file path or contract name.
    ///
    /// If multiple contracts exist in the same file you must specify the target contract with
    /// --target-contract.
    #[clap(value_hint = ValueHint::FilePath, value_name = "PATH")]
    pub path: String,

    /// Arguments to pass to the script function.
    #[clap(value_name = "ARGS")]
    pub args: Vec<String>,

    /// The name of the contract you want to run.
    #[clap(long, visible_alias = "tc", value_name = "CONTRACT_NAME")]
    pub target_contract: Option<String>,

    /// The signature of the function you want to call in the contract, or raw calldata.
    #[clap(long, short, default_value = "run()", value_name = "SIGNATURE")]
    pub sig: String,

    #[clap(
        long,
        help = "Use legacy transactions instead of EIP1559 ones. this is auto-enabled for common networks without EIP1559."
    )]
    pub legacy: bool,

    #[clap(long, help = "Broadcasts the transactions.")]
    pub broadcast: bool,

    #[clap(long, help = "Skips on-chain simulation")]
    pub skip_simulation: bool,

    #[clap(
        long,
        short,
        default_value = "130",
        value_name = "GAS_ESTIMATE_MULTIPLIER",
        help = "Relative percentage to multiply gas estimates by"
    )]
    pub gas_estimate_multiplier: u64,

    #[clap(flatten, next_help_heading = "BUILD OPTIONS")]
    pub opts: BuildArgs,

    #[clap(flatten)]
    pub wallets: MultiWallet,

    #[clap(flatten, next_help_heading = "EVM OPTIONS")]
    pub evm_opts: EvmArgs,

    /// Resumes submitting transactions that failed or timed-out previously.
    ///
    /// It DOES NOT simulate the script again and it expects nonces to have remained the same.
    ///
    /// Example: If transaction N has a nonce of 22, then the account should have a nonce of 22,
    /// otherwise it fails.
    #[clap(long)]
    pub resume: bool,

    #[clap(long, help = "Open the script in the debugger. Takes precedence over broadcast.")]
    pub debug: bool,

    #[clap(
        long,
        help = "Makes sure a transaction is sent, only after its previous one has been confirmed and succeeded."
    )]
    pub slow: bool,

    #[clap(long, env = "ETHERSCAN_API_KEY", value_name = "KEY")]
    pub etherscan_api_key: Option<String>,

    #[clap(
        long,
        help = "If it finds a matching broadcast log, it tries to verify every contract found in the receipts.",
        requires = "etherscan-api-key"
    )]
    pub verify: bool,

    #[clap(long, help = "Output results in JSON format.")]
    pub json: bool,

    #[clap(
        long,
        help = "Gas price for legacy transactions, or max fee per gas for EIP1559 transactions.",
        env = "ETH_GAS_PRICE",
        parse(try_from_str = parse_ether_value),
        value_name = "PRICE"
    )]
    pub with_gas_price: Option<U256>,

    #[clap(flatten, help = "Allows to use retry arguments for contract verification")]
    pub retry: RetryArgs,
}

// === impl ScriptArgs ===

impl ScriptArgs {
    pub fn decode_traces(
        &self,
        script_config: &ScriptConfig,
        result: &mut ScriptResult,
        known_contracts: &ContractsByArtifact,
    ) -> eyre::Result<CallTraceDecoder> {
        let etherscan_identifier = EtherscanIdentifier::new(
            &script_config.config,
            script_config.evm_opts.get_remote_chain_id(),
        )?;

        let local_identifier = LocalTraceIdentifier::new(known_contracts);
        let mut decoder =
            CallTraceDecoderBuilder::new().with_labels(result.labeled_addresses.clone()).build();

        decoder.add_signature_identifier(SignaturesIdentifier::new(Config::foundry_cache_dir())?);

        for (_, trace) in &mut result.traces {
            decoder.identify(trace, &local_identifier);
            decoder.identify(trace, &etherscan_identifier);
        }
        Ok(decoder)
    }

    pub fn get_returns(
        &self,
        script_config: &ScriptConfig,
        returned: &bytes::Bytes,
    ) -> eyre::Result<HashMap<String, NestedValue>> {
        let func = script_config.called_function.as_ref().expect("There should be a function.");
        let mut returns = HashMap::new();

        match func.decode_output(returned) {
            Ok(decoded) => {
                for (index, (token, output)) in decoded.iter().zip(&func.outputs).enumerate() {
                    let internal_type = output.internal_type.as_deref().unwrap_or("unknown");

                    let label = if !output.name.is_empty() {
                        output.name.to_string()
                    } else {
                        index.to_string()
                    };

                    returns.insert(
                        label,
                        NestedValue {
                            internal_type: internal_type.to_string(),
                            value: format_token(token),
                        },
                    );
                }
            }
            Err(_) => {
                println!("{:x?}", (&returned));
            }
        }

        Ok(returns)
    }

    pub async fn show_traces(
        &self,
        script_config: &ScriptConfig,
        decoder: &CallTraceDecoder,
        result: &mut ScriptResult,
    ) -> eyre::Result<()> {
        let verbosity = script_config.evm_opts.verbosity;
        let func = script_config.called_function.as_ref().expect("There should be a function.");

        if !result.success || verbosity > 3 {
            if result.traces.is_empty() {
                eyre::bail!("Unexpected error: No traces despite verbosity level. Please report this as a bug: https://github.com/foundry-rs/foundry/issues/new?assignees=&labels=T-bug&template=BUG-FORM.yml");
            }

            println!("Traces:");
            for (kind, trace) in &mut result.traces {
                let should_include = match kind {
                    TraceKind::Setup => verbosity >= 5,
                    TraceKind::Execution => verbosity > 3,
                    _ => false,
                } || !result.success;

                if should_include {
                    decoder.decode(trace).await;
                    println!("{trace}");
                }
            }
            println!();
        }

        if result.success {
            println!("{}", Paint::green("Script ran successfully."));
        }

        if script_config.evm_opts.fork_url.is_none() {
            println!("Gas used: {}", result.gas_used);
        }

        if result.success && !result.returned.is_empty() {
            println!("\n== Return ==");
            match func.decode_output(&result.returned) {
                Ok(decoded) => {
                    for (index, (token, output)) in decoded.iter().zip(&func.outputs).enumerate() {
                        let internal_type = output.internal_type.as_deref().unwrap_or("unknown");

                        let label = if !output.name.is_empty() {
                            output.name.to_string()
                        } else {
                            index.to_string()
                        };
                        println!("{}: {} {}", label.trim_end(), internal_type, format_token(token));
                    }
                }
                Err(_) => {
                    println!("{:x?}", (&result.returned));
                }
            }
        }

        let console_logs = decode_console_logs(&result.logs);
        if !console_logs.is_empty() {
            println!("\n== Logs ==");
            for log in console_logs {
                println!("  {}", log);
            }
        }

        if !result.success {
            let revert_msg = decode::decode_revert(&result.returned[..], None, None)
                .map(|err| format!("{}\n", err))
                .unwrap_or_else(|_| "Script failed.\n".to_string());

            eyre::bail!("{}", Paint::red(revert_msg));
        }

        Ok(())
    }

    pub fn show_json(
        &self,
        script_config: &ScriptConfig,
        result: &ScriptResult,
    ) -> eyre::Result<()> {
        let returns = self.get_returns(script_config, &result.returned)?;

        let console_logs = decode_console_logs(&result.logs);
        let output = JsonResult { logs: console_logs, gas_used: result.gas_used, returns };
        let j = serde_json::to_string(&output)?;
        println!("{}", j);

        Ok(())
    }

    /// It finds the deployer from the running script and uses it to predeploy libraries.
    ///
    /// If there are multiple candidate addresses, it skips everything and lets `--sender` deploy
    /// them instead.
    fn maybe_new_sender(
        &self,
        evm_opts: &EvmOpts,
        transactions: Option<&VecDeque<BroadcastableTransaction>>,
        predeploy_libraries: &[Bytes],
    ) -> eyre::Result<Option<Address>> {
        let mut new_sender = None;

        if let Some(txs) = transactions {
            if !predeploy_libraries.is_empty() {
                for tx in txs.iter() {
                    match &tx.transaction {
                        TypedTransaction::Legacy(tx) => {
                            if tx.to.is_none() {
                                let sender = tx.from.expect("no sender");
                                if let Some(ns) = new_sender {
                                    if sender != ns {
                                        println!("You have more than one deployer who could predeploy libraries. Using `--sender` instead.");
                                        return Ok(None)
                                    }
                                } else if sender != evm_opts.sender {
                                    new_sender = Some(sender);
                                }
                            }
                        }
                        _ => unreachable!(),
                    }
                }
            }
        }
        Ok(new_sender)
    }

    /// Helper for building the transactions for any libraries that need to be deployed ahead of
    /// linking
    fn create_deploy_transactions(
        &self,
        from: Address,
        nonce: U256,
        data: &[Bytes],
    ) -> VecDeque<BroadcastableTransaction> {
        data.iter()
            .enumerate()
            .map(|(i, bytes)| BroadcastableTransaction {
                rpc: None,
                transaction: TypedTransaction::Legacy(TransactionRequest {
                    from: Some(from),
                    data: Some(bytes.clone()),
                    nonce: Some(nonce + i),
                    ..Default::default()
                }),
            })
            .collect()
    }

    fn run_debugger(
        &self,
        decoder: &CallTraceDecoder,
        sources: BTreeMap<u32, String>,
        result: ScriptResult,
        project: Project,
        highlevel_known_contracts: BTreeMap<ArtifactId, ContractBytecodeSome>,
    ) -> eyre::Result<()> {
        let (sources, artifacts) =
            filter_sources_and_artifacts(&self.path, sources, highlevel_known_contracts, project)?;
        let flattened = result
            .debug
            .and_then(|arena| arena.last().map(|arena| arena.flatten(0)))
            .expect("We should have collected debug information");
        let identified_contracts = decoder
            .contracts
            .iter()
            .map(|(addr, identifier)| (*addr, get_contract_name(identifier).to_string()))
            .collect();

        let tui = Tui::new(flattened, 0, identified_contracts, artifacts, sources)?;
        match tui.start().expect("Failed to start tui") {
            TUIExitReason::CharExit => Ok(()),
        }
    }

    pub fn get_method_and_calldata(&self, abi: &Abi) -> eyre::Result<(Function, Bytes)> {
        let (func, data) = match self.sig.strip_prefix("0x") {
            Some(calldata) => (
                abi.functions()
                    .find(|&func| {
                        func.short_signature().to_vec() == hex::decode(calldata).unwrap()[..4]
                    })
                    .expect("Function selector not found in the ABI"),
                hex::decode(calldata).unwrap().into(),
            ),
            _ => {
                let func = IntoFunction::into(self.sig.clone());
                (
                    abi.functions()
                        .find(|&abi_func| abi_func.short_signature() == func.short_signature())
                        .wrap_err(format!(
                            "Function `{}` is not implemented in your script.",
                            self.sig
                        ))?,
                    encode_args(&func, &self.args)?.into(),
                )
            }
        };
        Ok((func.clone(), data))
    }

    /// Checks if the transaction is a deployment with a size above the `CONTRACT_MAX_SIZE`.
    ///
    /// If `self.broadcast` is enabled, it asks confirmation of the user. Otherwise, it just warns
    /// the user.
    fn check_contract_sizes(
        &self,
        transactions: Option<&VecDeque<TypedTransaction>>,
        known_contracts: &BTreeMap<ArtifactId, ContractBytecodeSome>,
    ) -> eyre::Result<()> {
        for (data, to) in transactions.iter().flat_map(|txes| {
            txes.iter().filter_map(|tx| {
                tx.data().filter(|data| data.len() > CONTRACT_MAX_SIZE).map(|data| (data, tx.to()))
            })
        }) {
            let mut offset = 0;

            // Find if it's a CREATE or CREATE2. Otherwise, skip transaction.
            if let Some(NameOrAddress::Address(to)) = to {
                if *to == DEFAULT_CREATE2_DEPLOYER {
                    // Size of the salt prefix.
                    offset = 32;
                }
            } else if to.is_some() {
                continue
            }

            // Find artifact with a deployment code same as the data.
            if let Some((artifact, bytecode)) =
                known_contracts.iter().find(|(_, bytecode)| {
                    bytecode
                        .bytecode
                        .object
                        .as_bytes()
                        .expect("Code should have been linked before.") ==
                        &data[offset..]
                })
            {
                // Find the deployed code size of the artifact.
                if let Some(deployed_bytecode) = &bytecode.deployed_bytecode.bytecode {
                    let deployment_size = deployed_bytecode.object.bytes_len();

                    if deployment_size > CONTRACT_MAX_SIZE {
                        println!(
                            "{}",
                            Paint::red(format!(
                                "`{}` is above the contract size limit ({} vs {}).",
                                artifact.name, deployment_size, CONTRACT_MAX_SIZE
                            ))
                        );

                        if self.broadcast &&
                            !Confirm::new()
                                .with_prompt("Do you wish to continue?".to_string())
                                .interact()?
                        {
                            eyre::bail!("User canceled the script.");
                        }
                    }
                }
            }
        }
        Ok(())
    }
}

pub struct ScriptResult {
    pub success: bool,
    pub logs: Vec<Log>,
    pub traces: Vec<(TraceKind, CallTraceArena)>,
    pub debug: Option<Vec<DebugArena>>,
    pub gas_used: u64,
    pub labeled_addresses: BTreeMap<Address, String>,
    pub transactions: Option<VecDeque<BroadcastableTransaction>>,
    pub returned: bytes::Bytes,
    pub address: Option<Address>,
}

#[derive(Serialize, Deserialize)]
pub struct JsonResult {
    pub logs: Vec<String>,
    pub gas_used: u64,
    pub returns: HashMap<String, NestedValue>,
}

#[derive(Serialize, Deserialize, Clone)]
pub struct NestedValue {
    pub internal_type: String,
    pub value: String,
}

#[derive(Clone)]
pub struct ScriptConfig {
    pub config: foundry_config::Config,
    pub evm_opts: EvmOpts,
    pub sender_nonce: U256,
    pub backend: HashMap<String, Backend>,
    pub called_function: Option<Function>,
}

/// Data struct to help `ScriptSequence` verify contracts on `etherscan`.
#[derive(Clone)]
pub struct VerifyBundle {
    pub num_of_optimizations: Option<usize>,
    pub known_contracts: ContractsByArtifact,
    pub etherscan_key: Option<String>,
    pub project_paths: ProjectPathsArgs,
    pub retry: RetryArgs,
}

impl VerifyBundle {
    pub fn new(
        project: &Project,
        config: &Config,
        known_contracts: ContractsByArtifact,
        retry: RetryArgs,
    ) -> Self {
        let num_of_optimizations =
            if config.optimizer { Some(config.optimizer_runs) } else { None };

        let config_path = config.get_config_path();

        let project_paths = ProjectPathsArgs {
            root: Some(project.paths.root.clone()),
            contracts: Some(project.paths.sources.clone()),
            remappings: project.paths.remappings.clone(),
            remappings_env: None,
            cache_path: Some(project.paths.cache.clone()),
            lib_paths: project.paths.libraries.clone(),
            hardhat: config.profile == Config::HARDHAT_PROFILE,
            config_path: if config_path.exists() { Some(config_path) } else { None },
        };

        VerifyBundle {
            num_of_optimizations,
            known_contracts,
            etherscan_key: config.etherscan_api_key.clone(),
            project_paths,
            retry,
        }
    }
}<|MERGE_RESOLUTION|>--- conflicted
+++ resolved
@@ -4,11 +4,10 @@
     opts::MultiWallet,
     utils::{get_contract_name, parse_ether_value},
 };
-<<<<<<< HEAD
-use cast::executor::inspector::cheatcodes::BroadcastableTransaction;
-=======
-use cast::{decode, executor::inspector::DEFAULT_CREATE2_DEPLOYER};
->>>>>>> 4e11d1ff
+use cast::{
+    decode,
+    executor::inspector::{cheatcodes::BroadcastableTransaction, DEFAULT_CREATE2_DEPLOYER},
+};
 use clap::{Parser, ValueHint};
 use dialoguer::Confirm;
 use ethers::{
@@ -431,12 +430,15 @@
     /// the user.
     fn check_contract_sizes(
         &self,
-        transactions: Option<&VecDeque<TypedTransaction>>,
+        transactions: Option<&VecDeque<BroadcastableTransaction>>,
         known_contracts: &BTreeMap<ArtifactId, ContractBytecodeSome>,
     ) -> eyre::Result<()> {
         for (data, to) in transactions.iter().flat_map(|txes| {
             txes.iter().filter_map(|tx| {
-                tx.data().filter(|data| data.len() > CONTRACT_MAX_SIZE).map(|data| (data, tx.to()))
+                tx.transaction
+                    .data()
+                    .filter(|data| data.len() > CONTRACT_MAX_SIZE)
+                    .map(|data| (data, tx.transaction.to()))
             })
         }) {
             let mut offset = 0;
