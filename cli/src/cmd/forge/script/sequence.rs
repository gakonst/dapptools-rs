--- conflicted
+++ resolved
@@ -10,7 +10,7 @@
     solc::info::ContractInfo,
     types::transaction::eip2718::TypedTransaction,
 };
-use eyre::ContextCompat;
+use eyre::{Context, ContextCompat};
 use forge::trace::CallTraceDecoder;
 use foundry_common::fs;
 use foundry_config::Config;
@@ -37,13 +37,10 @@
     pub path: PathBuf,
     pub returns: HashMap<String, NestedValue>,
     pub timestamp: u64,
-<<<<<<< HEAD
     pub chain: u64,
     #[serde(skip)]
     pub multi: bool,
-=======
     pub commit: Option<String>,
->>>>>>> 4e11d1ff
 }
 
 impl ScriptSequence {
@@ -52,15 +49,11 @@
         returns: HashMap<String, NestedValue>,
         sig: &str,
         target: &ArtifactId,
-        log_folder: &Path,
+        config: &Config,
         chain_id: u64,
     ) -> eyre::Result<Self> {
-<<<<<<< HEAD
-        let path = ScriptSequence::get_path(log_folder, sig, target, chain_id)?;
-=======
         let path = ScriptSequence::get_path(&config.broadcast, sig, target, chain_id)?;
         let commit = get_commit_hash(&config.__root.0);
->>>>>>> 4e11d1ff
 
         Ok(ScriptSequence {
             transactions,
@@ -73,12 +66,9 @@
                 .expect("Wrong system time.")
                 .as_secs(),
             libraries: vec![],
-<<<<<<< HEAD
             chain: chain_id,
             multi: false,
-=======
             commit,
->>>>>>> 4e11d1ff
         })
     }
 
@@ -168,15 +158,9 @@
 
     /// Given the broadcast log, it matches transactions with receipts, and tries to verify any
     /// created contract on etherscan.
-<<<<<<< HEAD
     pub async fn verify_contracts(&mut self, verify: VerifyBundle) -> eyre::Result<()> {
         trace!(?self.chain, "verifying {} contracts", verify.known_contracts.len());
-        if let Some(etherscan_key) = &verify.etherscan_key {
-=======
-    pub async fn verify_contracts(&mut self, verify: VerifyBundle, chain: u64) -> eyre::Result<()> {
-        trace!(?chain, "verifying {} contracts", verify.known_contracts.len());
         if verify.etherscan_key.is_some() {
->>>>>>> 4e11d1ff
             let mut future_verifications = vec![];
             let mut unverifiable_contracts = vec![];
 
@@ -196,56 +180,14 @@
                 if let (Some(address), Some(data)) =
                     (receipt.contract_address, tx.typed_tx().data())
                 {
-<<<<<<< HEAD
-                    for (artifact, (_contract, bytecode)) in &verify.known_contracts {
-                        // If it's a CREATE2, the tx.data comes with a 32-byte salt in the beginning
-                        // of the transaction
-                        if data.0.split_at(create2_offset).1.starts_with(bytecode) {
-                            let constructor_args =
-                                data.0.split_at(create2_offset + bytecode.len()).1.to_vec();
-
-                            let contract = ContractInfo {
-                                path: Some(
-                                    artifact
-                                        .source
-                                        .to_str()
-                                        .expect("There should be an artifact.")
-                                        .to_string(),
-                                ),
-                                name: artifact.name.clone(),
-                            };
-
-                            // We strip the build metadadata information, since it can lead to
-                            // etherscan not identifying it correctly. eg:
-                            // `v0.8.10+commit.fc410830.Linux.gcc` != `v0.8.10+commit.fc410830`
-                            let version = Version::new(
-                                artifact.version.major,
-                                artifact.version.minor,
-                                artifact.version.patch,
-                            );
-
-                            let verify = verify::VerifyArgs {
-                                address: contract_address,
-                                contract,
-                                compiler_version: Some(version.to_string()),
-                                constructor_args: Some(hex::encode(&constructor_args)),
-                                num_of_optimizations: verify.num_of_optimizations,
-                                chain: self.chain.into(),
-                                etherscan_key: etherscan_key.clone(),
-                                project_paths: verify.project_paths.clone(),
-                                flatten: false,
-                                force: false,
-                                watch: true,
-                                retry: verify.retry.clone(),
-                                libraries: self.libraries.clone(),
-                            };
-
-                            future_verifications.push(verify.run());
-                        }
-                    }
-=======
-                    match get_verify_args(address, offset, &data.0, &verify, chain, &self.libraries)
-                    {
+                    match get_verify_args(
+                        address,
+                        offset,
+                        &data.0,
+                        &verify,
+                        self.chain,
+                        &self.libraries,
+                    ) {
                         Some(verify) => future_verifications.push(verify.run()),
                         None => unverifiable_contracts.push(address),
                     };
@@ -253,11 +195,17 @@
 
                 // Verify potential contracts created during the transaction execution
                 for AdditionalContract { address, init_code, .. } in &tx.additional_contracts {
-                    match get_verify_args(*address, 0, init_code, &verify, chain, &self.libraries) {
+                    match get_verify_args(
+                        *address,
+                        0,
+                        init_code,
+                        &verify,
+                        self.chain,
+                        &self.libraries,
+                    ) {
                         Some(verify) => future_verifications.push(verify.run()),
                         None => unverifiable_contracts.push(*address),
                     };
->>>>>>> 4e11d1ff
                 }
             }
 
@@ -390,7 +338,7 @@
     pub init_code: Vec<u8>,
 }
 
-#[derive(Deserialize, Serialize, Clone, Default)]
+#[derive(Debug, Deserialize, Serialize, Clone, Default)]
 #[serde(rename_all = "camelCase")]
 pub struct TransactionWithMetadata {
     pub hash: Option<TxHash>,
@@ -432,32 +380,26 @@
         result: &ScriptResult,
         local_contracts: &BTreeMap<Address, (String, &Abi)>,
         decoder: &CallTraceDecoder,
-<<<<<<< HEAD
-    ) -> Self {
-        let mut metadata = Self { transaction, rpc, ..Default::default() };
-=======
         additional_contracts: Vec<AdditionalContract>,
     ) -> eyre::Result<Self> {
-        let mut metadata = Self { transaction, ..Default::default() };
->>>>>>> 4e11d1ff
+        let mut metadata = Self { transaction, rpc, ..Default::default() };
 
         // Specify if any contract was directly created with this transaction
         if let Some(NameOrAddress::Address(to)) = metadata.transaction.to().cloned() {
             if to == DEFAULT_CREATE2_DEPLOYER {
                 metadata.set_create(true, Address::from_slice(&result.returned), local_contracts)
             } else {
-                metadata.set_call(to, local_contracts, decoder).expect("to be able to decode");
+                metadata
+                    .set_call(to, local_contracts, decoder)
+                    .wrap_err("Could not decode transaction type.")?;
             }
         } else if metadata.transaction.to().is_none() {
             metadata.set_create(
                 false,
-                result.address.expect("There should be a contract address."),
+                result.address.wrap_err("There should be a contract address from CREATE.")?,
                 local_contracts,
             );
         }
-<<<<<<< HEAD
-        metadata
-=======
 
         // Add the additional contracts created in this transaction, so we can verify them later.
         if let Some(tx_address) = metadata.contract_address {
@@ -475,7 +417,6 @@
         }
 
         Ok(metadata)
->>>>>>> 4e11d1ff
     }
 
     fn set_create(
