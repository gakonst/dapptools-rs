--- conflicted
+++ resolved
@@ -14,15 +14,9 @@
     update_progress,
 };
 use ethers::{
-<<<<<<< HEAD
-    prelude::{Signer, SignerMiddleware, TxHash},
-    providers::Middleware,
-=======
     prelude::{Provider, Signer, SignerMiddleware, TxHash},
     providers::{JsonRpcClient, Middleware},
->>>>>>> 4e11d1ff
     types::transaction::eip2718::TypedTransaction,
-    utils::format_units,
 };
 use eyre::{ContextCompat, WrapErr};
 use foundry_common::{get_http_provider, RetryProvider};
@@ -33,6 +27,7 @@
     cmp::min,
     collections::{hash_map::Entry, HashSet},
     fmt,
+    sync::Arc,
 };
 
 impl ScriptArgs {
@@ -41,13 +36,9 @@
         &self,
         deployment_sequence: &mut ScriptSequence,
     ) -> eyre::Result<()> {
-<<<<<<< HEAD
         // TODO(joshie)
         let fork_url = deployment_sequence.typed_transactions().first().unwrap().0.clone();
-        let provider = get_http_provider(&fork_url, true);
-=======
-        let provider = Arc::new(get_http_provider(fork_url));
->>>>>>> 4e11d1ff
+        let provider = Arc::new(get_http_provider(&fork_url));
         let already_broadcasted = deployment_sequence.receipts.len();
 
         if already_broadcasted < deployment_sequence.transactions.len() {
@@ -226,18 +217,25 @@
         verify: VerifyBundle,
     ) -> eyre::Result<()> {
         if let Some(txs) = result.transactions {
-<<<<<<< HEAD
-            // TODO(joshie): validate rpc
-            let only_fork_rpcs = txs.len() == txs.iter().filter(|tx| tx.rpc.is_some()).count();
+            // TODO(joshie): validate rpc.
+            let num_fork_rpcs = txs.iter().filter(|tx| tx.rpc.is_some()).count();
+            let only_fork_rpcs = txs.len() == num_fork_rpcs;
 
             if script_config.evm_opts.fork_url.is_some() || only_fork_rpcs {
-                let gas_filled_txs = self
-                    .execute_transactions(txs, &mut script_config, decoder, &verify.known_contracts)
-=======
-            if let Some(fork_url) = script_config.evm_opts.fork_url.clone() {
+                // TODO?
+                // let fork_url = script_config.evm_opts.fork_url.clone().unwrap_or_default();
+
                 let gas_filled_txs = if self.skip_simulation {
+                    // TOOD(joshie):??
+                    if num_fork_rpcs != 0 {
+                        eyre::bail!(
+                            "You cannot skip simulation if you're using multichain deployments."
+                        );
+                    }
                     println!("\nSKIPPING ON CHAIN SIMULATION.");
-                    txs.into_iter().map(TransactionWithMetadata::from_typed_transaction).collect()
+                    txs.into_iter()
+                        .map(|tx| TransactionWithMetadata::from_typed_transaction(tx.transaction))
+                        .collect()
                 } else {
                     self.execute_transactions(
                         txs,
@@ -245,28 +243,20 @@
                         decoder,
                         &verify.known_contracts,
                     )
->>>>>>> 4e11d1ff
                     .await
                     .map_err(|_| {
                         eyre::eyre!(
                             "Transaction failed when running the on-chain simulation. Check the trace above for more information."
                         )
-<<<<<<< HEAD
-                    })?;
-=======
                     })?
                 };
-
-                let provider = Arc::new(get_http_provider(&fork_url));
-                let chain = provider.get_chainid().await?.as_u64();
->>>>>>> 4e11d1ff
 
                 let returns = self.get_returns(&script_config, &result.returned)?;
                 let mut deployments = self
                     .handle_chain_requirements(
                         gas_filled_txs,
                         target,
-                        &script_config.config,
+                        &mut script_config.config,
                         returns,
                     )
                     .await?;
@@ -308,30 +298,20 @@
     /// and/or gas calculations).
     async fn handle_chain_requirements(
         &self,
-<<<<<<< HEAD
         transactions: VecDeque<TransactionWithMetadata>,
         target: &ArtifactId,
-        config: &Config,
+        config: &mut Config,
         returns: HashMap<String, NestedValue>,
     ) -> eyre::Result<Vec<ScriptSequence>> {
         let arg_url = self.evm_opts.fork_url.clone().unwrap_or_default();
-=======
-        txes: VecDeque<TransactionWithMetadata>,
-        provider: Arc<RetryProvider>,
-        chain: u64,
-    ) -> eyre::Result<VecDeque<TransactionWithMetadata>> {
-        let mut is_legacy = self.legacy;
-        if let Chain::Named(chain) = Chain::from(chain) {
-            is_legacy |= chain.is_legacy();
-        };
->>>>>>> 4e11d1ff
 
         // TODO(joshie)
         let last_rpc = transactions.back().unwrap().rpc.clone();
         let is_multi = transactions.iter().any(|tx| tx.rpc != last_rpc);
 
-        let log_folder =
-            if is_multi { config.broadcast.join("multi") } else { config.broadcast.to_path_buf() };
+        if is_multi {
+            config.broadcast = config.broadcast.join("multi");
+        };
 
         // TODO(joshie): make it accessible outside for broadcasting stage.
         let mut addresses = HashSet::new();
@@ -370,15 +350,13 @@
             if !self.skip_simulation {
                 let typed_tx = tx.typed_tx_mut();
 
-<<<<<<< HEAD
-            if has_different_gas_calc(provider_info.chain) {
-                typed_tx.set_gas(provider_info.provider.estimate_gas(typed_tx).await?);
-            }
-=======
-                if has_different_gas_calc(chain) {
-                    self.estimate_gas(typed_tx, &provider).await?;
-                }
->>>>>>> 4e11d1ff
+                // if has_different_gas_calc(provider_info.chain) {
+                //     typed_tx.set_gas(provider_info.provider.estimate_gas(typed_tx).await?);
+                // }
+
+                if has_different_gas_calc(provider_info.chain) {
+                    self.estimate_gas(typed_tx, &provider_info.provider).await?;
+                }
 
                 total_gas += *typed_tx.gas().expect("gas is set");
             }
@@ -411,7 +389,7 @@
                 returns.clone(),
                 &self.sig,
                 target,
-                &log_folder,
+                &config,
                 provider_info.chain,
             )?;
             sequence.set_multi(is_multi);
@@ -421,62 +399,38 @@
             new_txes = VecDeque::new();
         }
 
-<<<<<<< HEAD
         // TODO(joshie) per chain
-        // We don't store it in the transactions, since we want the most updated value. Right before
-        // broadcasting.
-        // let per_gas = if let Some(gas_price) = self.with_gas_price {
-        //     gas_price
-        // } else {
-        //     match new_txes.front().unwrap().typed_tx() {
-        //         TypedTransaction::Legacy(_) | TypedTransaction::Eip2930(_) => {
-        //             provider.get_gas_price().await?
+        // if !self.skip_simulation {
+        //     // We don't store it in the transactions, since we want the most updated value.
+        //     // Right before broadcasting.
+        //     let per_gas = if let Some(gas_price) = self.with_gas_price {
+        //         gas_price
+        //     } else {
+        //         match new_txes.front().unwrap().typed_tx() {
+        //             TypedTransaction::Legacy(_) | TypedTransaction::Eip2930(_) => {
+        //                 provider_info.provider.get_gas_price().await?
+        //             }
+        //             TypedTransaction::Eip1559(_) => {
+        //                 provider_info.provider.estimate_eip1559_fees(None).await?.0
+        //             }
         //         }
-        //         TypedTransaction::Eip1559(_) => provider.estimate_eip1559_fees(None).await?.0,
-        //     }
-        // };
-        let per_gas = U256::from(0);
-
-        println!("\n==========================");
-        println!("\nEstimated total gas used for script: {}", total_gas);
-        println!(
-            "\nEstimated amount required: {} ETH",
-            format_units(total_gas.saturating_mul(per_gas), 18)
-                .unwrap_or_else(|_| "[Could not calculate]".to_string())
-                .trim_end_matches('0')
-        );
-        println!("\n==========================");
+        //     };
+
+        //     println!("\n==========================");
+        //     println!("\nEstimated total gas used for script: {}", total_gas);
+        //     println!(
+        //         "\nEstimated amount required: {} ETH",
+        //         format_units(total_gas.saturating_mul(per_gas), 18)
+        //             .unwrap_or_else(|_| "[Could not calculate]".to_string())
+        //             .trim_end_matches('0')
+        //     );
+        //     println!("\n==========================");
+        // }
         Ok(deployments)
-=======
-        if !self.skip_simulation {
-            // We don't store it in the transactions, since we want the most updated value. Right
-            // before broadcasting.
-            let per_gas = if let Some(gas_price) = self.with_gas_price {
-                gas_price
-            } else {
-                match new_txes.front().unwrap().typed_tx() {
-                    TypedTransaction::Legacy(_) | TypedTransaction::Eip2930(_) => {
-                        provider.get_gas_price().await?
-                    }
-                    TypedTransaction::Eip1559(_) => provider.estimate_eip1559_fees(None).await?.0,
-                }
-            };
-
-            println!("\n==========================");
-            println!("\nEstimated total gas used for script: {}", total_gas);
-            println!(
-                "\nEstimated amount required: {} ETH",
-                format_units(total_gas.saturating_mul(per_gas), 18)
-                    .unwrap_or_else(|_| "[Could not calculate]".to_string())
-                    .trim_end_matches('0')
-            );
-            println!("\n==========================");
-        }
-        Ok(new_txes)
->>>>>>> 4e11d1ff
-    }
-    /// Uses the signer to submit a transaction to the network. If it fails, it tries to retrieve
-    /// the transaction hash that can be used on a later run with `--resume`.
+    }
+
+    /// Uses the signer to submit a transaction to the network. If it fails, it tries to
+    /// retrieve the transaction hash that can be used on a later run with `--resume`.
     async fn broadcast<T, U>(
         &self,
         signer: &SignerMiddleware<T, U>,
@@ -488,17 +442,19 @@
     {
         tracing::debug!("sending transaction: {:?}", legacy_or_1559);
 
-        // Chains which use `eth_estimateGas` are being sent sequentially and require their gas to
-        // be re-estimated right before broadcasting.
+        // Chains which use `eth_estimateGas` are being sent sequentially and require their gas
+        // to be re-estimated right before broadcasting.
         if has_different_gas_calc(signer.signer().chain_id()) || self.skip_simulation {
-            // if already set, some RPC endpoints might simply return the gas value that is already
-            // set in the request and omit the estimate altogether, so we remove it here
+            // if already set, some RPC endpoints might simply return the gas value that is
+            // already set in the request and omit the estimate altogether, so
+            // we remove it here
             let _ = legacy_or_1559.gas_mut().take();
 
             self.estimate_gas(&mut legacy_or_1559, signer.provider()).await?;
         }
 
-        // Signing manually so we skip `fill_transaction` and its `eth_createAccessList` request.
+        // Signing manually so we skip `fill_transaction` and its `eth_createAccessList`
+        // request.
         let signature = signer
             .sign_transaction(
                 &legacy_or_1559,
