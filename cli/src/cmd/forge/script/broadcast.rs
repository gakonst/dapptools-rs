--- conflicted
+++ resolved
@@ -138,13 +138,8 @@
                     "##\nSending transactions [{} - {}].",
                     batch_number * batch_size,
                     batch_number * batch_size + min(batch_size, batch.len()) - 1
-<<<<<<< HEAD
-                );
+                ))?;
                 for (tx, kind, is_fixed_gas_limit) in batch.into_iter() {
-=======
-                ))?;
-                for (tx, kind) in batch.into_iter() {
->>>>>>> d1c84e3e
                     let tx_hash = self.send_transaction(
                         provider.clone(),
                         tx,
@@ -224,12 +219,8 @@
         kind: SendTransactionKind<'_>,
         sequential_broadcast: bool,
         fork_url: &str,
-<<<<<<< HEAD
         is_fixed_gas_limit: bool,
-    ) -> eyre::Result<TxHash> {
-=======
     ) -> Result<TxHash> {
->>>>>>> d1c84e3e
         let from = tx.from().expect("no sender");
 
         if sequential_broadcast {
