use super::{
    sequence::{ScriptSequence, TransactionWithMetadata},
    *,
};
use crate::{
    cmd::{forge::script::receipts::wait_for_receipts, has_batch_support, has_different_gas_calc},
    init_progress,
    opts::WalletType,
    update_progress,
};
use ethers::{
<<<<<<< HEAD
    prelude::{Http, Provider, RetryClient, Signer, SignerMiddleware, TxHash},
    providers::{JsonRpcClient, Middleware},
    types::transaction::eip2718::TypedTransaction,
    utils::format_units,
};
use eyre::{ContextCompat, WrapErr};
=======
    prelude::{Signer, SignerMiddleware, TxHash},
    providers::Middleware,
    types::transaction::eip2718::TypedTransaction,
    utils::format_units,
};
use eyre::ContextCompat;
use foundry_common::{get_http_provider, RetryProvider};
>>>>>>> 5d6d065c
use foundry_config::Chain;
use futures::StreamExt;
use indicatif::{ProgressBar, ProgressStyle};
use std::{cmp::min, fmt, sync::Arc};

impl ScriptArgs {
    /// Sends the transactions which haven't been broadcasted yet.
    pub async fn send_transactions(
        &self,
        deployment_sequence: &mut ScriptSequence,
        fork_url: &str,
    ) -> eyre::Result<()> {
        let provider = Arc::new(get_http_provider(fork_url));
        let already_broadcasted = deployment_sequence.receipts.len();

        if already_broadcasted < deployment_sequence.transactions.len() {
            let required_addresses = deployment_sequence
                .typed_transactions()
                .into_iter()
                .skip(already_broadcasted)
                .map(|tx| *tx.from().expect("No sender for onchain transaction!"))
                .collect();

            let local_wallets = self.wallets.find_all(provider.clone(), required_addresses).await?;
            let chain = local_wallets.values().last().wrap_err("Error accessing local wallet when trying to send onchain transaction, did you set a private key, mnemonic or keystore?")?.chain_id();

            // We only wait for a transaction receipt before sending the next transaction, if there
            // is more than one signer. There would be no way of assuring their order
            // otherwise. Or if the chain does not support batched transactions (eg. Arbitrum).
            let sequential_broadcast =
                local_wallets.len() != 1 || self.slow || !has_batch_support(chain);

            // Make a one-time gas price estimation
            let (gas_price, eip1559_fees) = {
                match deployment_sequence.transactions.front().unwrap().typed_tx() {
                    TypedTransaction::Legacy(_) | TypedTransaction::Eip2930(_) => {
                        (provider.get_gas_price().await.ok(), None)
                    }
                    TypedTransaction::Eip1559(_) => {
                        (None, provider.estimate_eip1559_fees(None).await.ok())
                    }
                }
            };

            // Iterate through transactions, matching the `from` field with the associated
            // wallet. Then send the transaction. Panics if we find a unknown `from`
            let sequence = deployment_sequence
                .typed_transactions()
                .into_iter()
                .skip(already_broadcasted)
                .map(|tx| {
                    let from = *tx.from().expect("No sender for onchain transaction!");
                    let signer = local_wallets.get(&from).expect("`find_all` returned incomplete.");

                    let mut tx = tx.clone();

                    tx.set_chain_id(chain);

                    if let Some(gas_price) = self.with_gas_price {
                        tx.set_gas_price(gas_price);
                    } else {
                        // fill gas price
                        match tx {
                            TypedTransaction::Eip2930(_) | TypedTransaction::Legacy(_) => {
                                tx.set_gas_price(gas_price.expect("Could not get gas_price."));
                            }
                            TypedTransaction::Eip1559(ref mut inner) => {
                                let eip1559_fees =
                                    eip1559_fees.expect("Could not get eip1559 fee estimation.");
                                inner.max_fee_per_gas = Some(eip1559_fees.0);
                                inner.max_priority_fee_per_gas = Some(eip1559_fees.1);
                            }
                        }
                    }

                    (tx, signer)
                })
                .collect::<Vec<_>>();

            let pb = init_progress!(deployment_sequence.transactions, "txes");

            // We send transactions and wait for receipts in batches of 100, since some networks
            // cannot handle more than that.
            let batch_size = 100;
            let mut index = 0;

            for (batch_number, batch) in sequence.chunks(batch_size).map(|f| f.to_vec()).enumerate()
            {
                let mut pending_transactions = vec![];

                println!(
                    "##\nSending transactions [{} - {}].",
                    batch_number * batch_size,
                    batch_number * batch_size + min(batch_size, batch.len()) - 1
                );
                for (tx, signer) in batch.into_iter() {
                    let tx_hash = self.send_transaction(tx, signer, sequential_broadcast, fork_url);

                    if sequential_broadcast {
                        let tx_hash = tx_hash.await?;
                        deployment_sequence.add_pending(index, tx_hash);

                        update_progress!(pb, (index + already_broadcasted));
                        index += 1;

                        wait_for_receipts(vec![tx_hash], deployment_sequence, provider.clone())
                            .await?;
                    } else {
                        pending_transactions.push(tx_hash);
                    }
                }

                if !pending_transactions.is_empty() {
                    let mut buffer = futures::stream::iter(pending_transactions).buffered(7);

                    let mut tx_hashes = vec![];

                    while let Some(tx_hash) = buffer.next().await {
                        let tx_hash = tx_hash?;
                        deployment_sequence.add_pending(index, tx_hash);
                        tx_hashes.push(tx_hash);

                        update_progress!(pb, (index + already_broadcasted));
                        index += 1;
                    }

                    // Checkpoint save
                    deployment_sequence.save()?;

                    if !sequential_broadcast {
                        println!("##\nWaiting for receipts.");
                        wait_for_receipts(tx_hashes, deployment_sequence, provider.clone()).await?;
                    }
                }

                // Checkpoint save
                deployment_sequence.save()?;
            }
        }

        println!("\n\n==========================");
        println!(
            "\nONCHAIN EXECUTION COMPLETE & SUCCESSFUL. Transaction receipts written to {:?}",
            deployment_sequence.path
        );
        Ok(())
    }

    pub async fn send_transaction(
        &self,
        tx: TypedTransaction,
        signer: &WalletType,
        sequential_broadcast: bool,
        fork_url: &str,
    ) -> Result<TxHash, BroadcastError> {
        let from = tx.from().expect("no sender");

        if sequential_broadcast {
            let nonce = foundry_utils::next_nonce(*from, fork_url, None).await.map_err(|_| {
                BroadcastError::Simple("Not able to query the EOA nonce.".to_string())
            })?;

            let tx_nonce = tx.nonce().expect("no nonce");

            if nonce != *tx_nonce {
                return Err(BroadcastError::Simple(
                    "EOA nonce changed unexpectedly while sending transactions.".to_string(),
                ))
            }
        }

        match signer {
            WalletType::Local(signer) => self.broadcast(signer, tx).await,
            WalletType::Ledger(signer) => self.broadcast(signer, tx).await,
            WalletType::Trezor(signer) => self.broadcast(signer, tx).await,
        }
    }

    /// Executes the passed transactions in sequence, and if no error has occurred, broadcasts
    /// them.
    pub async fn handle_broadcastable_transactions(
        &self,
        target: &ArtifactId,
        result: ScriptResult,
        libraries: Libraries,
        decoder: &mut CallTraceDecoder,
        mut script_config: ScriptConfig,
        verify: VerifyBundle,
    ) -> eyre::Result<()> {
        if let Some(txs) = result.transactions {
            if let Some(fork_url) = script_config.evm_opts.fork_url.clone() {
                let gas_filled_txs = if self.skip_simulation {
                    println!("\nSKIPPING ON CHAIN SIMULATION.");
                    txs.into_iter().map(TransactionWithMetadata::from_typed_transaction).collect()
                } else {
                    self.execute_transactions(
                        txs,
                        &mut script_config,
                        decoder,
                        &verify.known_contracts,
                    )
                    .await
                    .map_err(|_| {
                        eyre::eyre!(
                            "One or more transactions failed when simulating the
                    on-chain version. Check the trace by re-running with `-vvv`"
                        )
                    })?
                };

                let provider = Arc::new(get_http_provider(&fork_url));
                let chain = provider.get_chainid().await?.as_u64();

                let returns = self.get_returns(&script_config, &result.returned)?;

                let mut deployment_sequence = ScriptSequence::new(
                    self.handle_chain_requirements(gas_filled_txs, provider, chain).await?,
                    returns,
                    &self.sig,
                    target,
                    &script_config.config,
                    chain,
                )?;

                deployment_sequence.add_libraries(libraries);

                if self.broadcast {
                    self.send_transactions(&mut deployment_sequence, &fork_url).await?;
                    if self.verify {
                        deployment_sequence.verify_contracts(verify, chain).await?;
                    }
                } else {
                    println!("\nSIMULATION COMPLETE. To broadcast these transactions, add --broadcast and wallet configuration(s) to the previous command. See forge script --help for more.");
                }
            } else {
                println!("\nIf you wish to simulate on-chain transactions pass a RPC URL.");
            }
        } else if self.broadcast {
            eyre::bail!("No onchain transactions generated in script");
        }
        Ok(())
    }

    /// Modify each transaction according to the specific chain requirements (transaction type
    /// and/or gas calculations).
    async fn handle_chain_requirements(
        &self,
        txes: VecDeque<TransactionWithMetadata>,
        provider: Arc<RetryProvider>,
        chain: u64,
    ) -> eyre::Result<VecDeque<TransactionWithMetadata>> {
        let mut is_legacy = self.legacy;
        if let Chain::Named(chain) = Chain::from(chain) {
            is_legacy |= chain.is_legacy();
        };

        let mut new_txes = VecDeque::new();
        let mut total_gas = U256::zero();
        for mut tx in txes.into_iter() {
            tx.change_type(is_legacy);

            if !self.skip_simulation {
                let typed_tx = tx.typed_tx_mut();

                if has_different_gas_calc(chain) {
                    self.estimate_gas(typed_tx, &provider).await?;
                }

                total_gas += *typed_tx.gas().expect("gas is set");
            }

            new_txes.push_back(tx);
        }

        if !self.skip_simulation {
            // We don't store it in the transactions, since we want the most updated value. Right
            // before broadcasting.
            let per_gas = if let Some(gas_price) = self.with_gas_price {
                gas_price
            } else {
                match new_txes.front().unwrap().typed_tx() {
                    TypedTransaction::Legacy(_) | TypedTransaction::Eip2930(_) => {
                        provider.get_gas_price().await?
                    }
                    TypedTransaction::Eip1559(_) => provider.estimate_eip1559_fees(None).await?.0,
                }
            };

            println!("\n==========================");
            println!("\nEstimated total gas used for script: {}", total_gas);
            println!(
                "\nEstimated amount required: {} ETH",
                format_units(total_gas.saturating_mul(per_gas), 18)
                    .unwrap_or_else(|_| "[Could not calculate]".to_string())
                    .trim_end_matches('0')
            );
            println!("\n==========================");
        }
        Ok(new_txes)
    }
    /// Uses the signer to submit a transaction to the network. If it fails, it tries to retrieve
    /// the transaction hash that can be used on a later run with `--resume`.
    async fn broadcast<T, U>(
        &self,
        signer: &SignerMiddleware<T, U>,
        mut legacy_or_1559: TypedTransaction,
    ) -> Result<TxHash, BroadcastError>
    where
        T: Middleware,
        U: Signer,
    {
        tracing::debug!("sending transaction: {:?}", legacy_or_1559);

        // Chains which use `eth_estimateGas` are being sent sequentially and require their gas to
        // be re-estimated right before broadcasting.
        if has_different_gas_calc(signer.signer().chain_id()) || self.skip_simulation {
            // if already set, some RPC endpoints might simply return the gas value that is already
            // set in the request and omit the estimate altogether, so we remove it here
            let _ = legacy_or_1559.gas_mut().take();

            self.estimate_gas(&mut legacy_or_1559, signer.provider()).await?;
        }

        // Signing manually so we skip `fill_transaction` and its `eth_createAccessList` request.
        let signature = signer
            .sign_transaction(
                &legacy_or_1559,
                *legacy_or_1559.from().expect("Tx should have a `from`."),
            )
            .await
            .map_err(|err| BroadcastError::Simple(err.to_string()))?;

        // Submit the raw transaction
        let pending = signer
            .provider()
            .send_raw_transaction(legacy_or_1559.rlp_signed(&signature))
            .await
            .map_err(|err| BroadcastError::Simple(err.to_string()))?;

        Ok(pending.tx_hash())
    }

    async fn estimate_gas<T>(
        &self,
        tx: &mut TypedTransaction,
        provider: &Provider<T>,
    ) -> Result<(), BroadcastError>
    where
        T: JsonRpcClient,
    {
        tx.set_gas(
            provider
                .estimate_gas(tx)
                .await
                .wrap_err_with(|| format!("Failed to estimate gas for tx: {}", tx.sighash()))
                .map_err(|err| BroadcastError::Simple(err.to_string()))? *
                self.gas_estimate_multiplier /
                100,
        );
        Ok(())
    }
}

#[derive(thiserror::Error, Debug, Clone)]
pub enum BroadcastError {
    Simple(String),
    ErrorWithTxHash(String, TxHash),
}

impl fmt::Display for BroadcastError {
    fn fmt(&self, f: &mut fmt::Formatter<'_>) -> fmt::Result {
        match self {
            BroadcastError::Simple(err) => write!(f, "{err}"),
            BroadcastError::ErrorWithTxHash(err, tx_hash) => {
                write!(f, "\nFailed to wait for transaction {tx_hash:?}:\n{err}")
            }
        }
    }
}<|MERGE_RESOLUTION|>--- conflicted
+++ resolved
@@ -9,22 +9,13 @@
     update_progress,
 };
 use ethers::{
-<<<<<<< HEAD
-    prelude::{Http, Provider, RetryClient, Signer, SignerMiddleware, TxHash},
+    prelude::{Provider, Signer, SignerMiddleware, TxHash},
     providers::{JsonRpcClient, Middleware},
     types::transaction::eip2718::TypedTransaction,
     utils::format_units,
 };
 use eyre::{ContextCompat, WrapErr};
-=======
-    prelude::{Signer, SignerMiddleware, TxHash},
-    providers::Middleware,
-    types::transaction::eip2718::TypedTransaction,
-    utils::format_units,
-};
-use eyre::ContextCompat;
 use foundry_common::{get_http_provider, RetryProvider};
->>>>>>> 5d6d065c
 use foundry_config::Chain;
 use futures::StreamExt;
 use indicatif::{ProgressBar, ProgressStyle};
