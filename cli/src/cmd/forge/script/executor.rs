use super::*;
use crate::{
    cmd::{forge::script::sequence::TransactionWithMetadata, needs_setup},
    utils,
};
use cast::executor::inspector::CheatsConfig;
use ethers::{
    solc::artifacts::CompactContractBytecode,
    types::{transaction::eip2718::TypedTransaction, Address, U256},
};
use forge::{
    executor::{Backend, ExecutorBuilder},
    trace::CallTraceDecoder,
};
use std::collections::VecDeque;

impl ScriptArgs {
    /// Locally deploys and executes the contract method that will collect all broadcastable
    /// transactions.
    pub async fn execute(
        &self,
        script_config: &mut ScriptConfig,
        contract: CompactContractBytecode,
        sender: Address,
        predeploy_libraries: &[ethers::types::Bytes],
    ) -> eyre::Result<ScriptResult> {
        let CompactContractBytecode { abi, bytecode, .. } = contract;

        let abi = abi.expect("no ABI for contract");
        let bytecode = bytecode.expect("no bytecode for contract").object.into_bytes().unwrap();

        let mut runner = self.prepare_runner(script_config, sender).await;
        let (address, mut result) = runner.setup(
            predeploy_libraries,
            bytecode,
            needs_setup(&abi),
            script_config.sender_nonce,
            self.broadcast,
            script_config.evm_opts.fork_url.is_none(),
        )?;

        let (func, calldata) = self.get_method_and_calldata(&abi)?;
        script_config.called_function = Some(func);

        let script_result = runner.script(address, calldata)?;

        result.success &= script_result.success;
        result.gas = script_result.gas;
        result.logs.extend(script_result.logs);
        result.traces.extend(script_result.traces);
        result.debug = script_result.debug;
        result.labeled_addresses.extend(script_result.labeled_addresses);
        result.returned = script_result.returned;

        match (&mut result.transactions, script_result.transactions) {
            (Some(txs), Some(new_txs)) => {
                txs.extend(new_txs);
            }
            (None, Some(new_txs)) => {
                result.transactions = Some(new_txs);
            }
            _ => {}
        }

        Ok(result)
    }

    /// Executes a list of transactions locally and persists their state. Returns the transactions
    /// and any CREATE2 contract addresses created.
    pub async fn execute_transactions(
        &self,
        transactions: VecDeque<TypedTransaction>,
        script_config: &ScriptConfig,
        decoder: &mut CallTraceDecoder,
        contracts: &BTreeMap<ArtifactId, (Abi, Vec<u8>)>,
    ) -> eyre::Result<VecDeque<TransactionWithMetadata>> {
        let mut runner = self.prepare_runner(script_config, script_config.evm_opts.sender).await;
        let mut failed = false;

        if script_config.evm_opts.verbosity > 3 {
            println!("==========================");
            println!("Simulated On-chain Traces:\n");
        }

        let address_to_abi: BTreeMap<Address, (String, &Abi)> = decoder
            .contracts
            .iter()
            .filter_map(|(addr, contract_name)| {
                if let Some((_, (abi, _))) =
                    contracts.iter().find(|(artifact, _)| artifact.name == *contract_name)
                {
                    return Some((*addr, (contract_name.clone(), abi)))
                }
                None
            })
            .collect();

        let mut final_txs = VecDeque::new();
        for tx in transactions {
            match tx {
                TypedTransaction::Legacy(mut tx) => {
                    let mut result = runner
                        .simulate(
                            tx.from.expect(
                                "Transaction doesn't have a `from` address at execution time",
                            ),
                            tx.to.clone(),
                            tx.data.clone(),
                            tx.value,
                        )
                        .expect("Internal EVM error");

                    // We inflate the gas used by the transaction by x1.3 since the estimation
                    // might be off
                    tx.gas = Some(U256::from(result.gas * 13 / 10));

                    if !result.success {
                        failed = true;
                    }

                    if script_config.evm_opts.verbosity > 3 {
                        for (_kind, trace) in &mut result.traces {
                            decoder.decode(trace).await;
                            println!("{}", trace);
                        }
                    }

                    final_txs.push_back(TransactionWithMetadata::new(
                        tx.into(),
                        &result,
                        &address_to_abi,
                        decoder,
                    )?);
                }
                _ => unreachable!(),
            }
        }

        if failed {
            eyre::bail!("Simulated execution failed")
        } else {
            Ok(final_txs)
        }
    }

    /// Creates the Runner that drives script execution
    async fn prepare_runner(&self, script_config: &ScriptConfig, sender: Address) -> ScriptRunner {
        let env = script_config.evm_opts.evm_env().await;

        // the db backend that serves all the data
        let db = Backend::spawn(script_config.evm_opts.get_fork(env.clone()));

        let executor = ExecutorBuilder::default()
            .with_cheatcodes(CheatsConfig::new(&script_config.config, &script_config.evm_opts))
            .with_config(env)
<<<<<<< HEAD
            .with_spec(utils::evm_spec(&script_config.config.evm_version))
            .set_tracing(script_config.evm_opts.verbosity >= 3)
            .with_gas_limit(script_config.evm_opts.gas_limit());

        if self.debug {
            builder = builder.with_tracing().with_debugger();
        }

        ScriptRunner::new(builder.build(db), script_config.evm_opts.initial_balance, sender)
=======
            .with_spec(crate::utils::evm_spec(&script_config.config.evm_version))
            .with_gas_limit(script_config.evm_opts.gas_limit())
            .set_tracing(script_config.evm_opts.verbosity >= 3 || self.debug)
            .set_debugger(self.debug)
            .build(db);

        ScriptRunner::new(executor, script_config.evm_opts.initial_balance, sender)
>>>>>>> 24d5ca0a
    }
}<|MERGE_RESOLUTION|>--- conflicted
+++ resolved
@@ -153,24 +153,12 @@
         let executor = ExecutorBuilder::default()
             .with_cheatcodes(CheatsConfig::new(&script_config.config, &script_config.evm_opts))
             .with_config(env)
-<<<<<<< HEAD
             .with_spec(utils::evm_spec(&script_config.config.evm_version))
-            .set_tracing(script_config.evm_opts.verbosity >= 3)
-            .with_gas_limit(script_config.evm_opts.gas_limit());
-
-        if self.debug {
-            builder = builder.with_tracing().with_debugger();
-        }
-
-        ScriptRunner::new(builder.build(db), script_config.evm_opts.initial_balance, sender)
-=======
-            .with_spec(crate::utils::evm_spec(&script_config.config.evm_version))
             .with_gas_limit(script_config.evm_opts.gas_limit())
             .set_tracing(script_config.evm_opts.verbosity >= 3 || self.debug)
             .set_debugger(self.debug)
             .build(db);
 
         ScriptRunner::new(executor, script_config.evm_opts.initial_balance, sender)
->>>>>>> 24d5ca0a
     }
 }