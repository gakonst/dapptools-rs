use super::*;
use crate::{
    cmd::{
        forge::script::{runner::SimulationStage, sequence::TransactionWithMetadata},
        needs_setup,
    },
    utils,
};
use ethers::{
    solc::artifacts::CompactContractBytecode,
    types::{transaction::eip2718::TypedTransaction, Address, U256},
};
use forge::{
    executor::{inspector::CheatsConfig, Backend, ExecutorBuilder},
    trace::CallTraceDecoder,
};
use std::collections::VecDeque;
use tracing::trace;

impl ScriptArgs {
    /// Locally deploys and executes the contract method that will collect all broadcastable
    /// transactions.
    pub async fn execute(
        &self,
        script_config: &mut ScriptConfig,
        contract: CompactContractBytecode,
        sender: Address,
        predeploy_libraries: &[ethers::types::Bytes],
    ) -> eyre::Result<ScriptResult> {
        trace!("start executing script");
        let CompactContractBytecode { abi, bytecode, .. } = contract;

        let abi = abi.expect("no ABI for contract");
        let bytecode = bytecode.expect("no bytecode for contract").object.into_bytes().unwrap();

        let mut runner = self.prepare_runner(script_config, sender, SimulationStage::Local).await;
        let (address, mut result) = runner.setup(
            predeploy_libraries,
            bytecode,
            needs_setup(&abi),
            script_config.sender_nonce,
            self.broadcast,
            script_config.evm_opts.fork_url.is_none(),
        )?;

        let (func, calldata) = self.get_method_and_calldata(&abi)?;
        script_config.called_function = Some(func);

        let script_result = runner.script(address, calldata)?;

        result.success &= script_result.success;
        result.gas = script_result.gas;
        result.logs.extend(script_result.logs);
        result.traces.extend(script_result.traces);
        result.debug = script_result.debug;
        result.labeled_addresses.extend(script_result.labeled_addresses);
        result.returned = script_result.returned;

        match (&mut result.transactions, script_result.transactions) {
            (Some(txs), Some(new_txs)) => {
                txs.extend(new_txs);
            }
            (None, Some(new_txs)) => {
                result.transactions = Some(new_txs);
            }
            _ => {}
        }

        Ok(result)
    }

    /// Executes a list of transactions locally and persists their state. Returns the transactions
    /// and any CREATE2 contract addresses created.
    pub async fn execute_transactions(
        &self,
        transactions: VecDeque<TypedTransaction>,
        script_config: &mut ScriptConfig,
        decoder: &mut CallTraceDecoder,
        contracts: &BTreeMap<ArtifactId, (Abi, Vec<u8>)>,
    ) -> eyre::Result<VecDeque<TransactionWithMetadata>> {
        let mut runner = self
            .prepare_runner(script_config, script_config.evm_opts.sender, SimulationStage::OnChain)
            .await;
        let mut failed = false;

        if script_config.evm_opts.verbosity > 3 {
            println!("==========================");
            println!("Simulated On-chain Traces:\n");
        }

        let address_to_abi: BTreeMap<Address, (String, &Abi)> = decoder
            .contracts
            .iter()
            .filter_map(|(addr, contract_id)| {
                let contract_name = utils::get_contract_name(contract_id);
                if let Some((_, (abi, _))) =
                    contracts.iter().find(|(artifact, _)| artifact.name == contract_name)
                {
                    return Some((*addr, (contract_name.to_string(), abi)))
                }
                None
            })
            .collect();

        let mut final_txs = VecDeque::new();
        for tx in transactions {
            match tx {
                TypedTransaction::Legacy(mut tx) => {
                    let mut result = runner
                        .simulate(
                            tx.from.expect(
                                "Transaction doesn't have a `from` address at execution time",
                            ),
                            tx.to.clone(),
                            tx.data.clone(),
                            tx.value,
                        )
                        .expect("Internal EVM error");

                    // Simulate mining the transaction if the user passes `--slow`.
                    if self.slow {
                        runner.executor.env_mut().block.number += U256::one();
                    }

                    // We inflate the gas used by the transaction by x1.3 since the estimation
                    // might be off
                    tx.gas = Some(U256::from(result.gas * 13 / 10));

                    if !result.success {
                        failed = true;
                    }

                    if script_config.evm_opts.verbosity > 3 {
                        for (_kind, trace) in &mut result.traces {
                            decoder.decode(trace).await;
                            println!("{}", trace);
                        }
                    }

                    final_txs.push_back(TransactionWithMetadata::new(
                        tx.into(),
                        &result,
                        &address_to_abi,
                        decoder,
                    )?);
                }
                _ => unreachable!(),
            }
        }

        if failed {
            eyre::bail!("Simulated execution failed")
        } else {
            Ok(final_txs)
        }
    }

    /// Creates the Runner that drives script execution
    async fn prepare_runner(
        &self,
<<<<<<< HEAD
        script_config: &ScriptConfig,
        sender: Address,
        stage: SimulationStage,
=======
        script_config: &mut ScriptConfig,
        sender: Address,
>>>>>>> dfe7b0de
    ) -> ScriptRunner {
        trace!("preparing script runner");
        let env = script_config.evm_opts.evm_env().await;

        // The db backend that serves all the data.
        let db = script_config.backend.clone().unwrap_or_else(|| {
            let backend =
                Backend::spawn(script_config.evm_opts.get_fork(&script_config.config, env.clone()));
            script_config.backend = Some(backend.clone());
            backend
        });

        let mut builder = ExecutorBuilder::default()
            .with_config(env)
            .with_spec(utils::evm_spec(&script_config.config.evm_version))
            .with_gas_limit(script_config.evm_opts.gas_limit())
            .set_tracing(script_config.evm_opts.verbosity >= 3 || self.debug);

        if let SimulationStage::Local = stage {
            builder = builder
                .set_debugger(self.debug)
                .with_cheatcodes(CheatsConfig::new(&script_config.config, &script_config.evm_opts));
        }

        ScriptRunner::new(builder.build(db), script_config.evm_opts.initial_balance, sender)
    }
}<|MERGE_RESOLUTION|>--- conflicted
+++ resolved
@@ -158,14 +158,9 @@
     /// Creates the Runner that drives script execution
     async fn prepare_runner(
         &self,
-<<<<<<< HEAD
-        script_config: &ScriptConfig,
+        script_config: &mut ScriptConfig,
         sender: Address,
         stage: SimulationStage,
-=======
-        script_config: &mut ScriptConfig,
-        sender: Address,
->>>>>>> dfe7b0de
     ) -> ScriptRunner {
         trace!("preparing script runner");
         let env = script_config.evm_opts.evm_env().await;
