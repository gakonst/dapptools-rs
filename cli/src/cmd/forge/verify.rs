--- conflicted
+++ resolved
@@ -209,16 +209,9 @@
             eyre::bail!("Contract {:?} does not exist.", contract_path);
         }
 
-<<<<<<< HEAD
-        if !contract_path.starts_with(project.sources_path()) {
-            eyre::bail!("Contract {:?} is outside of project source directory", contract_path);
-        }
-
         let config = Config::load();
         let compiler_version = self.compiler_version(&config)?;
 
-=======
->>>>>>> a68f7fa5
         let (source, contract_name, code_format) = if self.flatten {
             self.flattened_source(&project, &contract_path, &compiler_version)?
         } else {
