use crate::{
    cmd::{
        forge::build::{self, CoreBuildArgs},
        Cmd,
    },
    opts::forge::CompilerArgs,
};
use clap::Parser;
use comfy_table::Table;
use ethers::{
    prelude::{
        artifacts::output_selection::{
            BytecodeOutputSelection, ContractOutputSelection, DeployedBytecodeOutputSelection,
            EvmOutputSelection, EwasmOutputSelection,
        },
        info::ContractInfo,
    },
<<<<<<< HEAD
    solc::{artifacts::StorageLayout, utils::canonicalize},
=======
    solc::{artifacts::LosslessAbi, utils::canonicalize},
>>>>>>> 1da2b65c
};
use foundry_common::compile;
use serde_json::{to_value, Value};
use std::{fmt, str::FromStr};

#[derive(Debug, Clone, Parser)]
pub struct InspectArgs {
    #[clap(
        help = "The identifier of the contract to inspect in the form `(<path>:)?<contractname>`.",
        value_name = "CONTRACT"
    )]
    pub contract: ContractInfo,

    #[clap(
        value_name = "FIELD",
        help = r#"The contract artifact field to inspect.

possible_values = ["abi", "b/bytes/bytecode", "deployedBytecode/deployed_bytecode/deployed-bytecode/deployedbytecode/deployed", "assembly/asm", "asmOptimized/assemblyOptimized/assemblyoptimized/assembly_optimized/asmopt/assembly-optimized/asmo/asm-optimized/asmoptimized/asm_optimized",
"methods/methodidentifiers/methodIdentifiers/method_identifiers/method-identifiers/mi", "gasEstimates/gas/gas_estimates/gas-estimates/gasestimates",
"storageLayout/storage_layout/storage-layout/storagelayout/storage", "devdoc/dev-doc/devDoc",
"ir", "ir-optimized/irOptimized/iroptimized/iro/iropt", "metadata/meta", "userdoc/userDoc/user-doc", "ewasm/e-wasm", "events/ev"]"#
    )]
    pub field: ContractArtifactFields,

    #[clap(long, help = "Pretty print the selected field, if supported.")]
    pub pretty: bool,

    /// All build arguments are supported
    #[clap(flatten)]
    build: build::CoreBuildArgs,
}

impl Cmd for InspectArgs {
    type Output = ();
    fn run(self) -> eyre::Result<Self::Output> {
        let InspectArgs { mut contract, field, build, pretty } = self;

        // Map field to ContractOutputSelection
        let mut cos = build.compiler.extra_output;
        if !field.is_default() && !cos.iter().any(|selected| field.eq(selected)) {
            cos.push(field.into());
        }

        // Run Optimized?
        let optimized = if let ContractArtifactFields::AssemblyOptimized = field {
            true
        } else {
            build.compiler.optimize
        };

        // Build modified Args
        let modified_build_args = CoreBuildArgs {
            compiler: CompilerArgs { extra_output: cos, optimize: optimized, ..build.compiler },
            ..build
        };

        // Build the project
        let project = modified_build_args.project()?;
        let outcome = if let Some(ref mut contract_path) = contract.path {
            let target_path = canonicalize(&*contract_path)?;
            *contract_path = target_path.to_string_lossy().to_string();
            compile::compile_files(&project, vec![target_path], true)
        } else {
            compile::suppress_compile(&project)
        }?;

        // Find the artifact
        let found_artifact = outcome.find_contract(&contract);

        // Unwrap the inner artifact
        let artifact = found_artifact.ok_or_else(|| {
            eyre::eyre!("Could not find artifact `{contract}` in the compiled artifacts")
        })?;

        // Match on ContractArtifactFields and Pretty Print
        match field {
            ContractArtifactFields::Abi => {
                println!("{}", serde_json::to_string_pretty(&to_value(&artifact.abi)?)?);
            }
            ContractArtifactFields::Bytecode => {
                let tval: Value = to_value(&artifact.bytecode)?;
                println!(
                    "{}",
                    tval.get("object").unwrap_or(&tval).clone().as_str().ok_or_else(
                        || eyre::eyre!("Failed to extract artifact bytecode as a string")
                    )?
                );
            }
            ContractArtifactFields::DeployedBytecode => {
                let tval: Value = to_value(&artifact.deployed_bytecode)?;
                println!(
                    "{}",
                    tval.get("object").unwrap_or(&tval).clone().as_str().ok_or_else(
                        || eyre::eyre!("Failed to extract artifact deployed bytecode as a string")
                    )?
                );
            }
            ContractArtifactFields::Assembly | ContractArtifactFields::AssemblyOptimized => {
                println!(
                    "{}",
                    to_value(&artifact.assembly)?.as_str().ok_or_else(|| eyre::eyre!(
                        "Failed to extract artifact assembly as a string"
                    ))?
                );
            }
            ContractArtifactFields::MethodIdentifiers => {
                println!(
                    "{}",
                    serde_json::to_string_pretty(&to_value(&artifact.method_identifiers)?)?
                );
            }
            ContractArtifactFields::GasEstimates => {
                println!("{}", serde_json::to_string_pretty(&to_value(&artifact.gas_estimates)?)?);
            }
            ContractArtifactFields::StorageLayout => {
                print_storage_layout(&artifact.storage_layout, pretty)?;
            }
            ContractArtifactFields::DevDoc => {
                println!("{}", serde_json::to_string_pretty(&to_value(&artifact.devdoc)?)?);
            }
            ContractArtifactFields::Ir => {
                println!(
                    "{}",
                    to_value(&artifact.ir)?
                        .as_str()
                        .ok_or_else(|| eyre::eyre!("Failed to extract artifact ir as a string"))?
                );
            }
            ContractArtifactFields::IrOptimized => {
                println!(
                    "{}",
                    to_value(&artifact.ir_optimized)?.as_str().ok_or_else(|| eyre::eyre!(
                        "Failed to extract artifact optimized ir as a string"
                    ))?
                );
            }
            ContractArtifactFields::Metadata => {
                println!("{}", serde_json::to_string_pretty(&to_value(&artifact.metadata)?)?);
            }
            ContractArtifactFields::UserDoc => {
                println!("{}", serde_json::to_string_pretty(&to_value(&artifact.userdoc)?)?);
            }
            ContractArtifactFields::Ewasm => {
                println!(
                    "{}",
                    to_value(&artifact.ewasm)?.as_str().ok_or_else(|| eyre::eyre!(
                        "Failed to extract artifact ewasm as a string"
                    ))?
                );
            }
            ContractArtifactFields::Events => {
                let mut out = serde_json::Map::new();
                if let Some(LosslessAbi { abi, .. }) = artifact.abi.as_ref() {
                    let events: Vec<_> = abi.events.iter().flat_map(|(_, events)| events).collect();
                    // print the signature of all events including anonymous
                    for ev in events.iter() {
                        let types =
                            ev.inputs.iter().map(|p| p.kind.to_string()).collect::<Vec<_>>();
                        out.insert(
                            format!("{}({})", ev.name, types.join(",")),
                            format!("{:?}", ev.signature()).into(),
                        );
                    }
                }
                println!("{}", serde_json::to_string_pretty(&out)?);
            }
        };

        Ok(())
    }
}

pub fn print_storage_layout(
    storage_layout: &Option<StorageLayout>,
    pretty: bool,
) -> eyre::Result<()> {
    if storage_layout.is_none() {
        eyre::bail!("Could not get storage layout")
    }
    if !pretty {
        println!("{}", serde_json::to_string_pretty(&to_value(storage_layout)?)?);
        return Ok(())
    }

    let storage_layout = storage_layout.as_ref().unwrap();
    let mut table = Table::new();
    table.set_header(vec!["Name", "Type", "Slot", "Offset", "Bytes", "Contract"]);

    for slot in &storage_layout.storage {
        let storage_type = storage_layout.types.get(&slot.storage_type);
        table.add_row(vec![
            slot.label.clone(),
            storage_type.as_ref().map_or("?".to_string(), |t| t.label.clone()),
            slot.slot.clone(),
            slot.offset.to_string(),
            storage_type.as_ref().map_or("?".to_string(), |t| t.number_of_bytes.clone()),
            slot.contract.clone(),
        ]);
    }

    println!("{}", table);

    Ok(())
}

/// Contract level output selection
#[derive(Clone, Copy, Debug, PartialEq, Eq, Hash, PartialOrd, Ord)]
pub enum ContractArtifactFields {
    Abi,
    Bytecode,
    DeployedBytecode,
    Assembly,
    AssemblyOptimized,
    MethodIdentifiers,
    GasEstimates,
    StorageLayout,
    DevDoc,
    Ir,
    IrOptimized,
    Metadata,
    UserDoc,
    Ewasm,
    Events,
}

// === impl ContractArtifactFields ===

impl ContractArtifactFields {
    /// Returns true if this field is generated by default
    pub fn is_default(&self) -> bool {
        matches!(self, ContractArtifactFields::Bytecode | ContractArtifactFields::DeployedBytecode)
    }
}

impl From<ContractArtifactFields> for ContractOutputSelection {
    fn from(field: ContractArtifactFields) -> Self {
        match field {
            ContractArtifactFields::Abi => ContractOutputSelection::Abi,
            ContractArtifactFields::Bytecode => ContractOutputSelection::Evm(
                EvmOutputSelection::ByteCode(BytecodeOutputSelection::All),
            ),
            ContractArtifactFields::DeployedBytecode => ContractOutputSelection::Evm(
                EvmOutputSelection::DeployedByteCode(DeployedBytecodeOutputSelection::All),
            ),
            ContractArtifactFields::Assembly | ContractArtifactFields::AssemblyOptimized => {
                ContractOutputSelection::Evm(EvmOutputSelection::Assembly)
            }
            ContractArtifactFields::MethodIdentifiers => {
                ContractOutputSelection::Evm(EvmOutputSelection::MethodIdentifiers)
            }
            ContractArtifactFields::GasEstimates => {
                ContractOutputSelection::Evm(EvmOutputSelection::GasEstimates)
            }
            ContractArtifactFields::StorageLayout => ContractOutputSelection::StorageLayout,
            ContractArtifactFields::DevDoc => ContractOutputSelection::DevDoc,
            ContractArtifactFields::Ir => ContractOutputSelection::Ir,
            ContractArtifactFields::IrOptimized => ContractOutputSelection::IrOptimized,
            ContractArtifactFields::Metadata => ContractOutputSelection::Metadata,
            ContractArtifactFields::UserDoc => ContractOutputSelection::UserDoc,
            ContractArtifactFields::Ewasm => {
                ContractOutputSelection::Ewasm(EwasmOutputSelection::All)
            }
            ContractArtifactFields::Events => ContractOutputSelection::Abi,
        }
    }
}

impl PartialEq<ContractOutputSelection> for ContractArtifactFields {
    fn eq(&self, other: &ContractOutputSelection) -> bool {
        self.to_string() == other.to_string()
    }
}

impl fmt::Display for ContractArtifactFields {
    fn fmt(&self, f: &mut fmt::Formatter<'_>) -> fmt::Result {
        match self {
            ContractArtifactFields::Abi => f.write_str("abi"),
            ContractArtifactFields::Bytecode => f.write_str("bytecode"),
            ContractArtifactFields::DeployedBytecode => f.write_str("deployedBytecode"),
            ContractArtifactFields::Assembly => f.write_str("assembly"),
            ContractArtifactFields::AssemblyOptimized => f.write_str("assemblyOptimized"),
            ContractArtifactFields::MethodIdentifiers => f.write_str("methodIdentifiers"),
            ContractArtifactFields::GasEstimates => f.write_str("gasEstimates"),
            ContractArtifactFields::StorageLayout => f.write_str("storageLayout"),
            ContractArtifactFields::DevDoc => f.write_str("devdoc"),
            ContractArtifactFields::Ir => f.write_str("ir"),
            ContractArtifactFields::IrOptimized => f.write_str("irOptimized"),
            ContractArtifactFields::Metadata => f.write_str("metadata"),
            ContractArtifactFields::UserDoc => f.write_str("userdoc"),
            ContractArtifactFields::Ewasm => f.write_str("ewasm"),
            ContractArtifactFields::Events => f.write_str("events"),
        }
    }
}

impl FromStr for ContractArtifactFields {
    type Err = String;

    fn from_str(s: &str) -> Result<Self, Self::Err> {
        match s {
            "abi" => Ok(ContractArtifactFields::Abi),
            "b" | "bytes" | "bytecode" => Ok(ContractArtifactFields::Bytecode),
            "deployedBytecode" | "deployed_bytecode" | "deployed-bytecode" | "deployed" |
            "deployedbytecode" => Ok(ContractArtifactFields::DeployedBytecode),
            "assembly" | "asm" => Ok(ContractArtifactFields::Assembly),
            "asmOptimized" | "assemblyOptimized" | "assemblyoptimized" | "assembly_optimized" |
            "asmopt" | "assembly-optimized" | "asmo" | "asm-optimized" | "asmoptimized" |
            "asm_optimized" => Ok(ContractArtifactFields::AssemblyOptimized),
            "methods" | "methodidentifiers" | "methodIdentifiers" | "method_identifiers" |
            "method-identifiers" | "mi" => Ok(ContractArtifactFields::MethodIdentifiers),
            "gasEstimates" | "gas" | "gas_estimates" | "gas-estimates" | "gasestimates" => {
                Ok(ContractArtifactFields::GasEstimates)
            }
            "storageLayout" | "storage_layout" | "storage-layout" | "storagelayout" | "storage" => {
                Ok(ContractArtifactFields::StorageLayout)
            }
            "devdoc" | "dev-doc" | "devDoc" => Ok(ContractArtifactFields::DevDoc),
            "ir" | "iR" | "IR" => Ok(ContractArtifactFields::Ir),
            "ir-optimized" | "irOptimized" | "iroptimized" | "iro" | "iropt" => {
                Ok(ContractArtifactFields::IrOptimized)
            }
            "metadata" | "meta" => Ok(ContractArtifactFields::Metadata),
            "userdoc" | "userDoc" | "user-doc" => Ok(ContractArtifactFields::UserDoc),
            "ewasm" | "e-wasm" => Ok(ContractArtifactFields::Ewasm),
            "events" | "ev" => Ok(ContractArtifactFields::Events),
            _ => Err(format!("Unknown field: {s}")),
        }
    }
}<|MERGE_RESOLUTION|>--- conflicted
+++ resolved
@@ -15,11 +15,10 @@
         },
         info::ContractInfo,
     },
-<<<<<<< HEAD
-    solc::{artifacts::StorageLayout, utils::canonicalize},
-=======
-    solc::{artifacts::LosslessAbi, utils::canonicalize},
->>>>>>> 1da2b65c
+    solc::{
+        artifacts::{LosslessAbi, StorageLayout},
+        utils::canonicalize,
+    },
 };
 use foundry_common::compile;
 use serde_json::{to_value, Value};
