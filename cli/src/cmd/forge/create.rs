//! Create command
use super::verify;
use crate::{
    cmd::{forge::build::CoreBuildArgs, utils, RetryArgs},
    compile,
    opts::{EthereumOpts, TransactionOpts, WalletType},
    utils::get_http_provider,
};
use clap::{Parser, ValueHint};
use ethers::{
    abi::{Abi, Constructor, Token},
    prelude::{artifacts::BytecodeObject, ContractFactory, Middleware},
<<<<<<< HEAD
    solc::{info::ContractInfo, utils::RuntimeOrHandle},
    types::{transaction::eip2718::TypedTransaction, Chain},
=======
    solc::info::ContractInfo,
    types::{transaction::eip2718::TypedTransaction, Chain, U256},
>>>>>>> d000eecf
};
use eyre::Context;
use foundry_config::Config;
use foundry_utils::parse_tokens;
use rustc_hex::ToHex;
use serde_json::json;
use std::{fs, path::PathBuf, sync::Arc};

pub const RETRY_VERIFY_ON_CREATE: RetryArgs = RetryArgs { retries: 15, delay: Some(3) };

#[derive(Debug, Clone, Parser)]
pub struct CreateArgs {
    #[clap(
        help = "The contract identifier in the form `<path>:<contractname>`.",
        value_name = "CONTRACT"
    )]
    contract: ContractInfo,

    #[clap(
        long,
        multiple_values = true,
        help = "The constructor arguments.",
        name = "constructor_args",
        conflicts_with = "constructor_args_path",
        value_name = "ARGS"
    )]
    constructor_args: Vec<String>,

    #[clap(
        long,
        help = "The path to a file containing the constructor arguments.",
        value_hint = ValueHint::FilePath,
        name = "constructor_args_path",
        conflicts_with = "constructor_args",
        value_name = "FILE"
    )]
    constructor_args_path: Option<PathBuf>,

<<<<<<< HEAD
=======
    #[clap(
        long,
        help_heading = "TRANSACTION OPTIONS",
        help = "Send a legacy transaction instead of an EIP1559 transaction.",
        long_help = r#"Send a legacy transaction instead of an EIP1559 transaction.

This is automatically enabled for common networks without EIP1559."#
    )]
    legacy: bool,

    #[clap(
        long = "gas-price",
        help_heading = "TRANSACTION OPTIONS",
        help = "Gas price for legacy transactions, or max fee per gas for EIP1559 transactions.",
        env = "ETH_GAS_PRICE",
        parse(try_from_str = parse_ether_value),
        value_name = "PRICE"
    )]
    gas_price: Option<U256>,

    #[clap(
        long,
        help_heading = "TRANSACTION OPTIONS",
        help = "Nonce for the transaction.",
        parse(try_from_str = parse_u256),
        value_name = "NONCE"
    )]
    nonce: Option<U256>,

    #[clap(
    long = "gas-limit",
        help_heading = "TRANSACTION OPTIONS",
        help = "Gas limit for the transaction.",
        env = "ETH_GAS_LIMIT",
        parse(try_from_str = parse_u256),
        value_name = "GAS_LIMIT"
    )]
    gas_limit: Option<U256>,

    #[clap(
        long = "priority-fee",
        help_heading = "TRANSACTION OPTIONS",
        help = "Gas priority fee for EIP1559 transactions.",
        env = "ETH_GAS_PRIORITY_FEE", parse(try_from_str = parse_ether_value),
        value_name = "PRICE"
    )]
    priority_fee: Option<U256>,
    #[clap(
        long,
        help_heading = "TRANSACTION OPTIONS",
        help = "Ether to send in the transaction.",
        long_help = r#"Ether to send in the transaction, either specified in wei, or as a string with a unit type.

Examples: 1ether, 10gwei, 0.01ether"#,
        parse(try_from_str = parse_ether_value),
        value_name = "VALUE"
    )]
    value: Option<U256>,

>>>>>>> d000eecf
    #[clap(flatten, next_help_heading = "BUILD OPTIONS")]
    opts: CoreBuildArgs,

    #[clap(flatten, next_help_heading = "TRANSACTION OPTIONS")]
    tx: TransactionOpts,

    #[clap(flatten, next_help_heading = "ETHEREUM OPTIONS")]
    eth: EthereumOpts,

    #[clap(
        long = "json",
        help_heading = "DISPLAY OPTIONS",
        help = "Print the deployment information as JSON."
    )]
    json: bool,

    #[clap(long, help = "Verify contract after creation.")]
    verify: bool,
}

impl CreateArgs {
    /// Executes the command to create a contract
    pub async fn run(mut self) -> eyre::Result<()> {
        // Find Project & Compile
        let project = self.opts.project()?;
        let mut output = if self.json || self.opts.silent {
            // Suppress compile stdout messages when printing json output or when silent
            compile::suppress_compile(&project)
        } else {
            compile::compile(&project, false, false)
        }?
        .output();

        if let Some(ref mut path) = self.contract.path {
            // paths are absolute in the project's output
            *path = format!("{}", project.root().join(&path).display());
        }

        let (abi, bin, _) = utils::remove_contract(&mut output, &self.contract)?;

        let bin = match bin.object {
            BytecodeObject::Bytecode(_) => bin.object,
            _ => {
                let link_refs = bin
                    .link_references
                    .iter()
                    .flat_map(|(path, names)| {
                        names.keys().map(move |name| format!("\t{}: {}", name, path))
                    })
                    .collect::<Vec<String>>()
                    .join("\n");
                eyre::bail!("Dynamic linking not supported in `create` command - deploy the following library contracts first, then provide the address to link at compile time\n{}", link_refs)
            }
        };

        // Add arguments to constructor
        let config = Config::from(&self.eth);
        let provider = get_http_provider(
            &config.eth_rpc_url.unwrap_or_else(|| "http://localhost:8545".to_string()),
            false,
        );
        let params = match abi.constructor {
            Some(ref v) => {
                let constructor_args =
                    if let Some(ref constructor_args_path) = self.constructor_args_path {
                        if !std::path::Path::new(&constructor_args_path).exists() {
                            eyre::bail!("constructor args path not found");
                        }
                        let file = fs::read_to_string(constructor_args_path)?;
                        file.split(' ').map(|s| s.to_string()).collect::<Vec<String>>()
                    } else {
                        self.constructor_args.clone()
                    };
                self.parse_constructor_args(v, &constructor_args)?
            }
            None => vec![],
        };

        // Deploy with signer
        let chain_id = provider.get_chainid().await?;
        match self.eth.signer_with(chain_id, provider).await? {
            Some(signer) => match signer {
                WalletType::Ledger(signer) => self.deploy(abi, bin, params, signer).await?,
                WalletType::Local(signer) => self.deploy(abi, bin, params, signer).await?,
                WalletType::Trezor(signer) => self.deploy(abi, bin, params, signer).await?,
            },
            None => eyre::bail!("could not find artifact"),
        };

        Ok(())
    }

    async fn deploy<M: Middleware + 'static>(
        self,
        abi: Abi,
        bin: BytecodeObject,
        args: Vec<Token>,
        provider: M,
    ) -> eyre::Result<()> {
        let chain = provider.get_chainid().await?.as_u64();
        let deployer_address =
            provider.default_sender().expect("no sender address set for provider");
        let bin = bin.into_bytes().unwrap_or_else(|| {
            panic!("no bytecode found in bin object for {}", self.contract.name)
        });
        let provider = Arc::new(provider);
        let factory = ContractFactory::new(abi.clone(), bin.clone(), provider.clone());

        let is_args_empty = args.is_empty();
        let deployer =
            factory.deploy_tokens(args.clone()).context("Failed to deploy contract").map_err(|e| {
                if is_args_empty {
                    e.wrap_err("No arguments provided for contract constructor. Consider --constructor-args or --constructor-args-path")
                } else {
                    e
                }
            })?;
        let is_legacy = self.tx.legacy ||
            Chain::try_from(chain).map(|x| Chain::is_legacy(&x)).unwrap_or_default();
        let mut deployer = if is_legacy { deployer.legacy() } else { deployer };

        // set tx value if specified
        if let Some(value) = self.tx.value {
            deployer.tx.set_value(value);
        }

        // fill tx first because if you target a lower gas than current base, eth_estimateGas
        // will fail and create will fail
        provider.fill_transaction(&mut deployer.tx, None).await?;

        // set gas price if specified
        if let Some(gas_price) = self.tx.gas_price {
            deployer.tx.set_gas_price(gas_price);
        }

        // set gas limit if specified
        if let Some(gas_limit) = self.tx.gas_limit {
            deployer.tx.set_gas(gas_limit);
        }

        // set nonce if specified
        if let Some(nonce) = self.tx.nonce {
            deployer.tx.set_nonce(nonce);
        }

        // set priority fee if specified
        if let Some(priority_fee) = self.tx.priority_gas_price {
            if is_legacy {
                panic!("there is no priority fee for legacy txs");
            }
            deployer.tx = match deployer.tx {
                TypedTransaction::Eip1559(eip1559_tx_request) => TypedTransaction::Eip1559(
                    eip1559_tx_request.max_priority_fee_per_gas(priority_fee),
                ),
                _ => deployer.tx,
            };
        }

        let (deployed_contract, receipt) = deployer.send_with_receipt().await?;
        let address = deployed_contract.address();
        if self.json {
            let output = json!({
                "deployer": deployer_address,
                "deployedTo": address,
                "transactionHash": receipt.transaction_hash
            });
            println!("{output}");
        } else {
            println!("Deployer: {deployer_address:?}");
            println!("Deployed to: {:?}", address);
            println!("Transaction hash: {:?}", receipt.transaction_hash);
        };

        if !self.verify {
            return Ok(())
        }

        println!("Starting contract verification...");
        let constructor_args = if !args.is_empty() {
            // we're passing an empty vec to the `encode_input` of the constructor because we only
            // need the constructor arguments and the encoded input is `code + args`
            let code = Vec::new();
            let encoded_args = abi
                .constructor()
                .ok_or(eyre::eyre!("could not find constructor"))?
                .encode_input(code, &args)?
                .to_hex::<String>();
            Some(encoded_args)
        } else {
            None
        };
        let num_of_optimizations =
            if self.opts.compiler.optimize { self.opts.compiler.optimizer_runs } else { None };
        let verify = verify::VerifyArgs {
            address,
            contract: self.contract,
            compiler_version: None,
            constructor_args,
            num_of_optimizations,
            chain: chain.into(),
            etherscan_key: self
                .eth
                .etherscan_api_key
                .ok_or(eyre::eyre!("ETHERSCAN_API_KEY must be set"))?,
            project_paths: self.opts.project_paths,
            flatten: false,
            force: false,
            watch: true,
            retry: RETRY_VERIFY_ON_CREATE,
            libraries: vec![],
        };
        println!("Waiting for etherscan to detect contract deployment...");
        verify.run().await
    }

    fn parse_constructor_args(
        &self,
        constructor: &Constructor,
        constructor_args: &[String],
    ) -> eyre::Result<Vec<Token>> {
        let params = constructor
            .inputs
            .iter()
            .zip(constructor_args)
            .map(|(input, arg)| (&input.kind, arg.as_str()))
            .collect::<Vec<_>>();

        parse_tokens(params, true)
    }
}<|MERGE_RESOLUTION|>--- conflicted
+++ resolved
@@ -10,13 +10,8 @@
 use ethers::{
     abi::{Abi, Constructor, Token},
     prelude::{artifacts::BytecodeObject, ContractFactory, Middleware},
-<<<<<<< HEAD
-    solc::{info::ContractInfo, utils::RuntimeOrHandle},
+    solc::info::ContractInfo,
     types::{transaction::eip2718::TypedTransaction, Chain},
-=======
-    solc::info::ContractInfo,
-    types::{transaction::eip2718::TypedTransaction, Chain, U256},
->>>>>>> d000eecf
 };
 use eyre::Context;
 use foundry_config::Config;
@@ -55,68 +50,6 @@
     )]
     constructor_args_path: Option<PathBuf>,
 
-<<<<<<< HEAD
-=======
-    #[clap(
-        long,
-        help_heading = "TRANSACTION OPTIONS",
-        help = "Send a legacy transaction instead of an EIP1559 transaction.",
-        long_help = r#"Send a legacy transaction instead of an EIP1559 transaction.
-
-This is automatically enabled for common networks without EIP1559."#
-    )]
-    legacy: bool,
-
-    #[clap(
-        long = "gas-price",
-        help_heading = "TRANSACTION OPTIONS",
-        help = "Gas price for legacy transactions, or max fee per gas for EIP1559 transactions.",
-        env = "ETH_GAS_PRICE",
-        parse(try_from_str = parse_ether_value),
-        value_name = "PRICE"
-    )]
-    gas_price: Option<U256>,
-
-    #[clap(
-        long,
-        help_heading = "TRANSACTION OPTIONS",
-        help = "Nonce for the transaction.",
-        parse(try_from_str = parse_u256),
-        value_name = "NONCE"
-    )]
-    nonce: Option<U256>,
-
-    #[clap(
-    long = "gas-limit",
-        help_heading = "TRANSACTION OPTIONS",
-        help = "Gas limit for the transaction.",
-        env = "ETH_GAS_LIMIT",
-        parse(try_from_str = parse_u256),
-        value_name = "GAS_LIMIT"
-    )]
-    gas_limit: Option<U256>,
-
-    #[clap(
-        long = "priority-fee",
-        help_heading = "TRANSACTION OPTIONS",
-        help = "Gas priority fee for EIP1559 transactions.",
-        env = "ETH_GAS_PRIORITY_FEE", parse(try_from_str = parse_ether_value),
-        value_name = "PRICE"
-    )]
-    priority_fee: Option<U256>,
-    #[clap(
-        long,
-        help_heading = "TRANSACTION OPTIONS",
-        help = "Ether to send in the transaction.",
-        long_help = r#"Ether to send in the transaction, either specified in wei, or as a string with a unit type.
-
-Examples: 1ether, 10gwei, 0.01ether"#,
-        parse(try_from_str = parse_ether_value),
-        value_name = "VALUE"
-    )]
-    value: Option<U256>,
-
->>>>>>> d000eecf
     #[clap(flatten, next_help_heading = "BUILD OPTIONS")]
     opts: CoreBuildArgs,
 
