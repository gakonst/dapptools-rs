//! Create command
use super::verify;
use crate::{
    cmd::{forge::build::CoreBuildArgs, utils, LoadConfig, RetryArgs},
    compile,
    opts::{EthereumOpts, TransactionOpts, WalletType},
};
use cast::SimpleCast;
use clap::{Parser, ValueHint};
use ethers::{
    abi::{Abi, Constructor, Token},
    prelude::{artifacts::BytecodeObject, ContractFactory, Middleware},
    solc::{
        info::ContractInfo,
        utils::{canonicalized, read_json_file},
    },
    types::{transaction::eip2718::TypedTransaction, Chain},
};
use eyre::Context;
use foundry_common::{fs, get_http_provider};
use foundry_utils::parse_tokens;
use rustc_hex::ToHex;
use serde_json::json;
use std::{path::PathBuf, sync::Arc};
use tracing::log::trace;

pub const RETRY_VERIFY_ON_CREATE: RetryArgs = RetryArgs { retries: 15, delay: Some(3) };

#[derive(Debug, Clone, Parser)]
pub struct CreateArgs {
    #[clap(
        help = "The contract identifier in the form `<path>:<contractname>`.",
        value_name = "CONTRACT"
    )]
    contract: ContractInfo,

    #[clap(
        long,
        multiple_values = true,
        help = "The constructor arguments.",
        name = "constructor_args",
        conflicts_with = "constructor_args_path",
        value_name = "ARGS"
    )]
    constructor_args: Vec<String>,

    #[clap(
        long,
        help = "The path to a file containing the constructor arguments.",
        value_hint = ValueHint::FilePath,
        name = "constructor_args_path",
        conflicts_with = "constructor_args",
        value_name = "FILE"
    )]
    constructor_args_path: Option<PathBuf>,

    #[clap(flatten, next_help_heading = "BUILD OPTIONS")]
    opts: CoreBuildArgs,

    #[clap(flatten, next_help_heading = "TRANSACTION OPTIONS")]
    tx: TransactionOpts,

    #[clap(flatten, next_help_heading = "ETHEREUM OPTIONS")]
    eth: EthereumOpts,

    #[clap(
        long = "json",
        help_heading = "DISPLAY OPTIONS",
        help = "Print the deployment information as JSON."
    )]
    json: bool,

    #[clap(long, help = "Verify contract after creation.")]
    verify: bool,
<<<<<<< HEAD

    #[clap(
        long = "verification-provider",
        help = "Contract verification provider to use `sourcify` or `etherscan` [Default: etherscan]",
        default_value = "etherscan"
    )]
    verification_provider: verify::VerificationProvider,
}
=======
>>>>>>> 03999730

    #[clap(
        long,
        help = "Send via `eth_sendTransaction` using the `--from` argument or `$ETH_FROM` as sender",
        requires = "from"
    )]
    unlocked: bool,
}

impl CreateArgs {
    /// Executes the command to create a contract
    pub async fn run(mut self) -> eyre::Result<()> {
        // Find Project & Compile
        let project = self.opts.project()?;
        let mut output = if self.json || self.opts.silent {
            // Suppress compile stdout messages when printing json output or when silent
            compile::suppress_compile(&project)
        } else {
            compile::compile(&project, false, false)
        }?;

        if let Some(ref mut path) = self.contract.path {
            // paths are absolute in the project's output
            *path = canonicalized(project.root().join(&path)).to_string_lossy().to_string();
        }

        let (abi, bin, _) = utils::remove_contract(&mut output, &self.contract)?;

        let bin = match bin.object {
            BytecodeObject::Bytecode(_) => bin.object,
            _ => {
                let link_refs = bin
                    .link_references
                    .iter()
                    .flat_map(|(path, names)| {
                        names.keys().map(move |name| format!("\t{}: {}", name, path))
                    })
                    .collect::<Vec<String>>()
                    .join("\n");
                eyre::bail!("Dynamic linking not supported in `create` command - deploy the following library contracts first, then provide the address to link at compile time\n{}", link_refs)
            }
        };

        // Add arguments to constructor
        let config = self.eth.load_config_emit_warnings();
        let provider = Arc::new(get_http_provider(
            config.eth_rpc_url.as_deref().unwrap_or("http://localhost:8545"),
        ));
        let params = match abi.constructor {
            Some(ref v) => {
                let constructor_args =
                    if let Some(ref constructor_args_path) = self.constructor_args_path {
                        if !constructor_args_path.exists() {
                            eyre::bail!(
                                "Constructor args file \"{}\" not found",
                                constructor_args_path.display()
                            );
                        }
                        if constructor_args_path.extension() == Some(std::ffi::OsStr::new("json")) {
                            match read_json_file(constructor_args_path) {
                                Ok(args) => args,
                                Err(err) => eyre::bail!(
                                    "Constructor args file \"{}\" must encode a json array: \"{}\"",
                                    constructor_args_path.display(),
                                    err
                                ),
                            }
                        } else {
                            let file = fs::read_to_string(constructor_args_path)?;
                            file.split_whitespace().map(str::to_string).collect::<Vec<String>>()
                        }
                    } else {
                        self.constructor_args.clone()
                    };
                self.parse_constructor_args(v, &constructor_args)?
            }
            None => vec![],
        };

        if self.unlocked {
            let sender = self.eth.wallet.from.expect("is required");
            trace!("creating with unlocked account={:?}", sender);
            // use unlocked provider
            let provider =
                Arc::try_unwrap(provider).expect("Only one ref; qed.").with_sender(sender);
            self.deploy(abi, bin, params, provider).await?;
            return Ok(())
        }

        // Deploy with signer
        let chain_id = provider.get_chainid().await?;
        match self.eth.signer_with(chain_id, provider).await? {
            Some(signer) => match signer {
                WalletType::Ledger(signer) => self.deploy(abi, bin, params, signer).await?,
                WalletType::Local(signer) => self.deploy(abi, bin, params, signer).await?,
                WalletType::Trezor(signer) => self.deploy(abi, bin, params, signer).await?,
            },
            None => eyre::bail!("could not find artifact"),
        };

        Ok(())
    }

    async fn deploy<M: Middleware + 'static>(
        self,
        abi: Abi,
        bin: BytecodeObject,
        args: Vec<Token>,
        provider: M,
    ) -> eyre::Result<()> {
        let chain = provider.get_chainid().await?.as_u64();
        let deployer_address =
            provider.default_sender().expect("no sender address set for provider");
        let bin = bin.into_bytes().unwrap_or_else(|| {
            panic!("no bytecode found in bin object for {}", self.contract.name)
        });
        let provider = Arc::new(provider);
        let factory = ContractFactory::new(abi.clone(), bin.clone(), provider.clone());

        let is_args_empty = args.is_empty();
        let deployer =
            factory.deploy_tokens(args.clone()).context("Failed to deploy contract").map_err(|e| {
                if is_args_empty {
                    e.wrap_err("No arguments provided for contract constructor. Consider --constructor-args or --constructor-args-path")
                } else {
                    e
                }
            })?;
        let is_legacy = self.tx.legacy ||
            Chain::try_from(chain).map(|x| Chain::is_legacy(&x)).unwrap_or_default();
        let mut deployer = if is_legacy { deployer.legacy() } else { deployer };

        // set tx value if specified
        if let Some(value) = self.tx.value {
            deployer.tx.set_value(value);
        }

        // fill tx first because if you target a lower gas than current base, eth_estimateGas
        // will fail and create will fail
        provider.fill_transaction(&mut deployer.tx, None).await?;

        // set gas price if specified
        if let Some(gas_price) = self.tx.gas_price {
            deployer.tx.set_gas_price(gas_price);
        }

        // set gas limit if specified
        if let Some(gas_limit) = self.tx.gas_limit {
            deployer.tx.set_gas(gas_limit);
        }

        // set nonce if specified
        if let Some(nonce) = self.tx.nonce {
            deployer.tx.set_nonce(nonce);
        }

        // set priority fee if specified
        if let Some(priority_fee) = self.tx.priority_gas_price {
            if is_legacy {
                panic!("there is no priority fee for legacy txs");
            }
            deployer.tx = match deployer.tx {
                TypedTransaction::Eip1559(eip1559_tx_request) => TypedTransaction::Eip1559(
                    eip1559_tx_request.max_priority_fee_per_gas(priority_fee),
                ),
                _ => deployer.tx,
            };
        }

        let (deployed_contract, receipt) = deployer.send_with_receipt().await?;

        let address = deployed_contract.address();
        if self.json {
            let output = json!({
                "deployer": SimpleCast::checksum_address(&deployer_address)?,
                "deployedTo": SimpleCast::checksum_address(&address)?,
                "transactionHash": receipt.transaction_hash
            });
            println!("{output}");
        } else {
            println!("Deployer: {}", SimpleCast::checksum_address(&deployer_address)?);
            println!("Deployed to: {}", SimpleCast::checksum_address(&address)?);
            println!("Transaction hash: {:?}", receipt.transaction_hash);
        };

        if !self.verify {
            return Ok(())
        }

        println!("Starting contract verification...");
        let constructor_args = if !args.is_empty() {
            // we're passing an empty vec to the `encode_input` of the constructor because we only
            // need the constructor arguments and the encoded input is `code + args`
            let code = Vec::new();
            let encoded_args = abi
                .constructor()
                .ok_or(eyre::eyre!("could not find constructor"))?
                .encode_input(code, &args)?
                .to_hex::<String>();
            Some(encoded_args)
        } else {
            None
        };
        let num_of_optimizations =
            if self.opts.compiler.optimize { self.opts.compiler.optimizer_runs } else { None };
        let verify = verify::VerifyArgs {
            address,
            contract: self.contract,
            compiler_version: None,
            constructor_args,
            num_of_optimizations,
            chain: chain.into(),
            etherscan_key: self
                .eth
                .etherscan_api_key
                .ok_or(eyre::eyre!("ETHERSCAN_API_KEY must be set"))?,
            project_paths: self.opts.project_paths,
            flatten: false,
            force: false,
            watch: true,
            retry: RETRY_VERIFY_ON_CREATE,
            libraries: vec![],
<<<<<<< HEAD
            verifier: self.verification_provider,
=======
            root: None,
>>>>>>> 03999730
        };
        println!("Waiting for etherscan to detect contract deployment...");
        verify.run().await
    }

    fn parse_constructor_args(
        &self,
        constructor: &Constructor,
        constructor_args: &[String],
    ) -> eyre::Result<Vec<Token>> {
        let params = constructor
            .inputs
            .iter()
            .zip(constructor_args)
            .map(|(input, arg)| (&input.kind, arg.as_str()))
            .collect::<Vec<_>>();

        parse_tokens(params, true)
    }
}<|MERGE_RESOLUTION|>--- conflicted
+++ resolved
@@ -72,7 +72,13 @@
 
     #[clap(long, help = "Verify contract after creation.")]
     verify: bool,
-<<<<<<< HEAD
+
+    #[clap(
+        long,
+        help = "Send via `eth_sendTransaction` using the `--from` argument or `$ETH_FROM` as sender",
+        requires = "from"
+    )]
+    unlocked: bool,
 
     #[clap(
         long = "verification-provider",
@@ -80,16 +86,6 @@
         default_value = "etherscan"
     )]
     verification_provider: verify::VerificationProvider,
-}
-=======
->>>>>>> 03999730
-
-    #[clap(
-        long,
-        help = "Send via `eth_sendTransaction` using the `--from` argument or `$ETH_FROM` as sender",
-        requires = "from"
-    )]
-    unlocked: bool,
 }
 
 impl CreateArgs {
@@ -305,11 +301,8 @@
             watch: true,
             retry: RETRY_VERIFY_ON_CREATE,
             libraries: vec![],
-<<<<<<< HEAD
+            root: None,
             verifier: self.verification_provider,
-=======
-            root: None,
->>>>>>> 03999730
         };
         println!("Waiting for etherscan to detect contract deployment...");
         verify.run().await
