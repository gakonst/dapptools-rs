--- conflicted
+++ resolved
@@ -317,7 +317,6 @@
     pub gas_used: u64,
 }
 
-<<<<<<< HEAD
 impl From<RawCallResult> for TraceResult {
     fn from(result: RawCallResult) -> Self {
         let RawCallResult { gas_used, traces, reverted, debug, .. } = result;
@@ -363,10 +362,7 @@
     }
 }
 
-/// labels the traces, conditonally prints them or opens the debugger
-=======
 /// labels the traces, conditionally prints them or opens the debugger
->>>>>>> 6ab87700
 pub async fn handle_traces(
     mut result: TraceResult,
     config: &Config,
