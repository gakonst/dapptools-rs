--- conflicted
+++ resolved
@@ -3,12 +3,8 @@
 use clap::Parser;
 use ethers::{
     abi::{Abi, Address},
-<<<<<<< HEAD
     core::types::Chain,
-    prelude::{ArtifactId, NameOrAddress, TransactionReceipt, TxHash},
-=======
     prelude::{artifacts::Libraries, ArtifactId, NameOrAddress, TransactionReceipt, TxHash},
->>>>>>> 3fc14912
     solc::{
         artifacts::{
             CompactBytecode, CompactContractBytecode, CompactDeployedBytecode, ContractBytecodeSome,
@@ -481,8 +477,8 @@
 
 /// True if the network calculates gas costs differently.
 pub fn has_different_gas_calc(chain: u64) -> bool {
-    match Chain::try_from(chain).expect("Chain does not exist.") {
-        Chain::Arbitrum | Chain::ArbitrumTestnet => true,
-        _ => false,
-    }
+    matches!(
+        Chain::try_from(chain).expect("Chain does not exist."),
+        Chain::Arbitrum | Chain::ArbitrumTestnet
+    )
 }