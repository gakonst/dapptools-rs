use crate::{
    cmd::utils::{handle_traces, TraceResult},
    init_progress,
    opts::RpcOpts,
    update_progress, utils,
};

use clap::Parser;
use ethers::{prelude::Middleware, solc::EvmVersion, types::H160};
use eyre::WrapErr;
use forge::{
    executor::{inspector::cheatcodes::util::configure_tx_env, opts::EvmOpts},
    revm::primitives::U256 as rU256,
    utils::h256_to_b256,
};
use foundry_config::{find_project_root_path, Config};
use foundry_evm::{executor::EvmError, trace::TracingExecutor};
use tracing::trace;

const ARBITRUM_SENDER: H160 = H160([
    0x00, 0x00, 0x00, 0x00, 0x00, 0x00, 0x00, 0x00, 0x00, 0x00, 0x00, 0x00, 0x00, 0x00, 0x00, 0x00,
    0x00, 0x0a, 0x4b, 0x05,
]);

/// CLI arguments for `cast run`.
#[derive(Debug, Clone, Parser)]
pub struct RunArgs {
    /// The transaction hash.
    tx_hash: String,

    /// Opens the transaction in the debugger.
    #[clap(long, short)]
    debug: bool,

    /// Print out opcode traces.
    #[clap(long, short)]
    trace_printer: bool,

    /// Executes the transaction only with the state from the previous block.
    ///
    /// May result in different results than the live execution!
    #[clap(long, short)]
    quick: bool,

    /// Prints the full address of the contract.
    #[clap(long, short)]
    verbose: bool,

    /// Label addresses in the trace.
    ///
    /// Example: 0xd8dA6BF26964aF9D7eEd9e03E53415D37aA96045:vitalik.eth
    #[clap(long, short)]
    label: Vec<String>,

    #[clap(flatten)]
    rpc: RpcOpts,

    /// The evm version to use.
    ///
    /// Overrides the version specified in the config.
    #[clap(long, short)]
    evm_version: Option<EvmVersion>,
    /// Sets the number of assumed available compute units per second for this provider
    ///
    /// default value: 330
    ///
    /// See also, https://github.com/alchemyplatform/alchemy-docs/blob/master/documentation/compute-units.md#rate-limits-cups
    #[clap(long, alias = "cups", value_name = "CUPS")]
    pub compute_units_per_second: Option<u64>,

    /// Disables rate limiting for this node's provider.
    ///
    /// default value: false
    ///
    /// See also, https://github.com/alchemyplatform/alchemy-docs/blob/master/documentation/compute-units.md#rate-limits-cups
    #[clap(long, value_name = "NO_RATE_LIMITS", visible_alias = "no-rpc-rate-limit")]
    pub no_rate_limit: bool,
}

impl RunArgs {
    /// Executes the transaction by replaying it
    ///
    /// This replays the entire block the transaction was mined in unless `quick` is set to true
    ///
    /// Note: This executes the transaction(s) as is: Cheatcodes are disabled
    pub async fn run(self) -> eyre::Result<()> {
        let figment =
            Config::figment_with_root(find_project_root_path(None).unwrap()).merge(self.rpc);
<<<<<<< HEAD
        let evm_opts = figment.extract::<EvmOpts>()?;
        let mut config = Config::from_provider(figment).sanitized();

        let provider = utils::get_provider(&config)?;
=======
        let mut evm_opts = figment.extract::<EvmOpts>()?;
        let config = Config::from_provider(figment).sanitized();

        let compute_units_per_second =
            if self.no_rate_limit { Some(u64::MAX) } else { self.compute_units_per_second };

        let provider = utils::get_provider_builder(&config)?
            .compute_units_per_second_opt(compute_units_per_second)
            .build()?;
>>>>>>> 66721346

        let tx_hash = self.tx_hash.parse().wrap_err("invalid tx hash")?;
        let tx = provider
            .get_transaction(tx_hash)
            .await?
            .ok_or_else(|| eyre::eyre!("tx not found: {:?}", tx_hash))?;

        let tx_block_number = tx
            .block_number
            .ok_or_else(|| eyre::eyre!("tx may still be pending: {:?}", tx_hash))?
            .as_u64();

        config.fork_block_number = Some(tx_block_number - 1);

        let (mut env, fork, chain) = TracingExecutor::get_fork_material(&config, evm_opts).await?;

        let mut executor =
            TracingExecutor::new(env.clone(), fork, self.evm_version, self.debug).await;

        env.block.number = rU256::from(tx_block_number);

        let block = provider.get_block_with_txs(tx_block_number).await?;
        if let Some(ref block) = block {
            env.block.timestamp = block.timestamp.into();
            env.block.coinbase = block.author.unwrap_or_default().into();
            env.block.difficulty = block.difficulty.into();
            env.block.prevrandao = block.mix_hash.map(h256_to_b256);
            env.block.basefee = block.base_fee_per_gas.unwrap_or_default().into();
            env.block.gas_limit = block.gas_limit.into();
        }

        // Set the state to the moment right before the transaction
        if !self.quick {
            println!("Executing previous transactions from the block.");

            if let Some(block) = block {
                let pb = init_progress!(block.transactions, "tx");
                pb.set_position(0);

                for (index, tx) in block.transactions.into_iter().enumerate() {
                    // arbitrum L1 transaction at the start of every block that has gas price 0
                    // and gas limit 0 which causes reverts, so we skip it
                    if tx.from == ARBITRUM_SENDER {
                        update_progress!(pb, index);
                        continue;
                    }
                    if tx.hash().eq(&tx_hash) {
                        break;
                    }

                    configure_tx_env(&mut env, &tx);

                    if let Some(to) = tx.to {
                        trace!(tx=?tx.hash,?to, "executing previous call transaction");
                        executor.commit_tx_with_env(env.clone()).wrap_err_with(|| {
                            format!("Failed to execute transaction: {:?}", tx.hash())
                        })?;
                    } else {
                        trace!(tx=?tx.hash, "executing previous create transaction");
                        if let Err(error) = executor.deploy_with_env(env.clone(), None) {
                            match error {
                                // Reverted transactions should be skipped
                                EvmError::Execution(_) => (),
                                error => {
                                    return Err(error).wrap_err_with(|| {
                                        format!("Failed to deploy transaction: {:?}", tx.hash())
                                    })
                                }
                            }
                        }
                    }

                    update_progress!(pb, index);
                }
            }
        }

        // Execute our transaction
        let result = {
            executor.set_trace_printer(self.trace_printer);

            configure_tx_env(&mut env, &tx);

            if let Some(to) = tx.to {
                trace!(tx=?tx.hash,to=?to, "executing call transaction");
<<<<<<< HEAD
                TraceResult::from(executor.commit_tx_with_env(env)?)
=======
                let RawCallResult {
                    reverted,
                    gas_used: gas,
                    traces,
                    debug: run_debug,
                    exit_reason: _,
                    ..
                } = executor.commit_tx_with_env(env)?;

                RunResult {
                    success: !reverted,
                    traces: vec![(TraceKind::Execution, traces.unwrap_or_default())],
                    debug: run_debug.unwrap_or_default(),
                    gas_used: gas,
                }
>>>>>>> 66721346
            } else {
                trace!(tx=?tx.hash, "executing create transaction");
                match executor.deploy_with_env(env, None) {
                    Ok(res) => TraceResult::from(res),
                    Err(err) => TraceResult::try_from(err)?,
                }
            }
        };

        handle_traces(result, &config, chain, self.label, self.verbose, self.debug).await?;

        Ok(())
    }
}<|MERGE_RESOLUTION|>--- conflicted
+++ resolved
@@ -86,14 +86,8 @@
     pub async fn run(self) -> eyre::Result<()> {
         let figment =
             Config::figment_with_root(find_project_root_path(None).unwrap()).merge(self.rpc);
-<<<<<<< HEAD
         let evm_opts = figment.extract::<EvmOpts>()?;
         let mut config = Config::from_provider(figment).sanitized();
-
-        let provider = utils::get_provider(&config)?;
-=======
-        let mut evm_opts = figment.extract::<EvmOpts>()?;
-        let config = Config::from_provider(figment).sanitized();
 
         let compute_units_per_second =
             if self.no_rate_limit { Some(u64::MAX) } else { self.compute_units_per_second };
@@ -101,7 +95,6 @@
         let provider = utils::get_provider_builder(&config)?
             .compute_units_per_second_opt(compute_units_per_second)
             .build()?;
->>>>>>> 66721346
 
         let tx_hash = self.tx_hash.parse().wrap_err("invalid tx hash")?;
         let tx = provider
@@ -187,25 +180,7 @@
 
             if let Some(to) = tx.to {
                 trace!(tx=?tx.hash,to=?to, "executing call transaction");
-<<<<<<< HEAD
                 TraceResult::from(executor.commit_tx_with_env(env)?)
-=======
-                let RawCallResult {
-                    reverted,
-                    gas_used: gas,
-                    traces,
-                    debug: run_debug,
-                    exit_reason: _,
-                    ..
-                } = executor.commit_tx_with_env(env)?;
-
-                RunResult {
-                    success: !reverted,
-                    traces: vec![(TraceKind::Execution, traces.unwrap_or_default())],
-                    debug: run_debug.unwrap_or_default(),
-                    gas_used: gas,
-                }
->>>>>>> 66721346
             } else {
                 trace!(tx=?tx.hash, "executing create transaction");
                 match executor.deploy_with_env(env, None) {
