//! Verify contract source on etherscan

use crate::cmd::build::BuildArgs;
use clap::Parser;
use ethers::{
    abi::Address,
    etherscan::{contract::VerifyContract, Client},
};

/// Command to list remappings
#[derive(Debug, Clone, Parser)]
pub struct VerifyArgs {
    #[structopt(help = "the target contract address")]
    address: Address,

    #[clap(help = "the target contract path")]
    contract: String,

    #[structopt(long, help = "the encoded constructor arguments calldata")]
    args: Option<String>,

    #[structopt(long, help = "the compiler version used during build")]
    compiler_version: String,

    #[structopt(long, help = "the number of optimization runs used")]
    num_of_optimizations: Option<u32>,

    // TODO: Allow choosing network using the provider or chainid as string
    #[structopt(
        long,
        help = "the chain id of the network you are verifying for",
        default_value = "1"
    )]
    chain_id: u64,

    #[structopt(help = "your etherscan api key", env = "ETHERSCAN_API_KEY")]
    etherscan_key: String,

    #[structopt(flatten)]
    opts: BuildArgs,
}

/// Run the verify command to submit the contract's source code for verification on etherscan
pub async fn run(args: &VerifyArgs) -> eyre::Result<()> {
    if args.etherscan_key == "" {
        eyre::bail!("Etherscan API key is required");
    }

    let project = args.opts.project()?;
    let contract = project
        .flatten(&project.root().join(&args.contract))
        .map_err(|err| eyre::eyre!("Failed to flatten contract: {}", err))?;

    let etherscan = Client::new(args.chain_id.try_into()?, &args.etherscan_key)
        .map_err(|err| eyre::eyre!("Failed to create etherscan client: {}", err))?;

    let mut verify_args = VerifyContract::new(args.address, contract, String::new());

<<<<<<< HEAD
    if let Some(optimizations) = args.num_of_optimizations {
        verify_args = verify_args.optimization(true).runs(optimizations);
    }
=======
    let contract = VerifyContract::new(address, source, compiler_version)
        .constructor_arguments(constructor_args)
        .optimization(metadata.settings.inner.optimizer.enabled.unwrap_or_default())
        .runs(metadata.settings.inner.optimizer.runs.unwrap_or_default() as u32);
>>>>>>> 0e3dfab6

    let resp = etherscan
        .submit_contract_verification(&verify_args)
        .await
        .map_err(|err| eyre::eyre!("Failed to submit contract verification: {}", err))?;

    if resp.status == "0" {
        if resp.message == "Contract source code already verified" {
            println!("Contract source code already verified.");
            return Ok(())
        }

        eyre::bail!(
            "Encountered an error verifying this contract:\nResponse: `{}`\nDetails: `{}`",
            resp.message,
            resp.result
        );
    }

    println!(
        r#"Submitted contract for verification:
                Response: `{}`
                GUID: `{}`
                url: {}#code"#,
        resp.message,
        resp.result,
        etherscan.address_url(args.address)
    );
    Ok(())
}<|MERGE_RESOLUTION|>--- conflicted
+++ resolved
@@ -10,33 +10,29 @@
 /// Command to list remappings
 #[derive(Debug, Clone, Parser)]
 pub struct VerifyArgs {
-    #[structopt(help = "the target contract address")]
+    #[clap(help = "the target contract address")]
     address: Address,
 
     #[clap(help = "the target contract path")]
     contract: String,
 
-    #[structopt(long, help = "the encoded constructor arguments calldata")]
+    #[clap(long, help = "the encoded constructor arguments calldata")]
     args: Option<String>,
 
-    #[structopt(long, help = "the compiler version used during build")]
+    #[clap(long, help = "the compiler version used during build")]
     compiler_version: String,
 
-    #[structopt(long, help = "the number of optimization runs used")]
+    #[clap(long, help = "the number of optimization runs used")]
     num_of_optimizations: Option<u32>,
 
     // TODO: Allow choosing network using the provider or chainid as string
-    #[structopt(
-        long,
-        help = "the chain id of the network you are verifying for",
-        default_value = "1"
-    )]
+    #[clap(long, help = "the chain id of the network you are verifying for", default_value = "1")]
     chain_id: u64,
 
-    #[structopt(help = "your etherscan api key", env = "ETHERSCAN_API_KEY")]
+    #[clap(help = "your etherscan api key", env = "ETHERSCAN_API_KEY")]
     etherscan_key: String,
 
-    #[structopt(flatten)]
+    #[clap(flatten)]
     opts: BuildArgs,
 }
 
@@ -56,16 +52,9 @@
 
     let mut verify_args = VerifyContract::new(args.address, contract, String::new());
 
-<<<<<<< HEAD
     if let Some(optimizations) = args.num_of_optimizations {
         verify_args = verify_args.optimization(true).runs(optimizations);
     }
-=======
-    let contract = VerifyContract::new(address, source, compiler_version)
-        .constructor_arguments(constructor_args)
-        .optimization(metadata.settings.inner.optimizer.enabled.unwrap_or_default())
-        .runs(metadata.settings.inner.optimizer.runs.unwrap_or_default() as u32);
->>>>>>> 0e3dfab6
 
     let resp = etherscan
         .submit_contract_verification(&verify_args)
