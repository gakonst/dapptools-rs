--- conflicted
+++ resolved
@@ -125,13 +125,8 @@
 
 impl Dependency {
     /// Returns the name of the dependency, prioritizing the alias if it exists.
-<<<<<<< HEAD
-    pub fn name(&self) -> &String {
-        self.alias.as_ref().unwrap_or(&self.name)
-=======
     pub fn name(&self) -> &str {
         self.alias.as_deref().unwrap_or(self.name.as_str())
->>>>>>> e0afc7ca
     }
 }
 
