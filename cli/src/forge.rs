--- conflicted
+++ resolved
@@ -32,17 +32,7 @@
                 cmd.opts.args.silent,
                 cmd.json,
             ))?;
-<<<<<<< HEAD
-            utils::block_on(cmd.run_script())
-=======
-            utils::block_on(cmd.run_script(Default::default()))?;
-        }
-        Subcommands::Coverage(cmd) => {
-            cmd.run()?;
-        }
-        Subcommands::Bind(cmd) => {
-            cmd.run()?;
->>>>>>> e0afc7ca
+            utils::block_on(cmd.run_script(Default::default()))
         }
         Subcommands::Coverage(cmd) => cmd.run(),
         Subcommands::Bind(cmd) => cmd.run(),
@@ -53,21 +43,9 @@
                 cmd.run().map(|_| ())
             }
         }
-<<<<<<< HEAD
-        Subcommands::Debug(cmd) => utils::block_on(cmd.debug()),
+        Subcommands::Debug(cmd) => utils::block_on(cmd.debug(Default::default())),
         Subcommands::VerifyContract(args) => utils::block_on(args.run()),
         Subcommands::VerifyCheck(args) => utils::block_on(args.run()),
-=======
-        Subcommands::Debug(cmd) => {
-            utils::block_on(cmd.debug(Default::default()))?;
-        }
-        Subcommands::VerifyContract(args) => {
-            utils::block_on(args.run())?;
-        }
-        Subcommands::VerifyCheck(args) => {
-            utils::block_on(args.run())?;
-        }
->>>>>>> e0afc7ca
         Subcommands::Cache(cmd) => match cmd.sub {
             CacheSubcommands::Clean(cmd) => cmd.run(),
             CacheSubcommands::Ls(cmd) => cmd.run(),
@@ -103,44 +81,20 @@
                 cmd.run()
             }
         }
-<<<<<<< HEAD
         Subcommands::Fmt(cmd) => cmd.run(),
         Subcommands::Config(cmd) => cmd.run(),
         Subcommands::Flatten(cmd) => cmd.run(),
         Subcommands::Inspect(cmd) => cmd.run(),
         Subcommands::UploadSelectors(args) => utils::block_on(args.run()),
         Subcommands::Tree(cmd) => cmd.run(),
-        Subcommands::Geiger(cmd) => cmd.run(),
-        Subcommands::Doc(cmd) => cmd.run(),
-=======
-        Subcommands::Fmt(cmd) => {
-            cmd.run()?;
-        }
-        Subcommands::Config(cmd) => {
-            cmd.run()?;
-        }
-        Subcommands::Flatten(cmd) => {
-            cmd.run()?;
-        }
-        Subcommands::Inspect(cmd) => {
-            cmd.run()?;
-        }
-        Subcommands::UploadSelectors(args) => {
-            utils::block_on(args.run())?;
-        }
-        Subcommands::Tree(cmd) => {
-            cmd.run()?;
-        }
         Subcommands::Geiger(cmd) => {
             let check = cmd.check;
             let n = cmd.run()?;
             if check && n > 0 {
                 std::process::exit(n as i32);
             }
+            Ok(())
         }
-        Subcommands::Doc(cmd) => {
-            cmd.run()?;
-        }
->>>>>>> e0afc7ca
+        Subcommands::Doc(cmd) => cmd.run(),
     }
 }