use clap::{IntoApp, Parser};
use clap_complete::generate;
use std::{process::Command, str::FromStr};

use ethers::solc::{Project, ProjectPathsConfig};

use opts::forge::{Dependency, FullContractInfo, Opts, Subcommands};
<<<<<<< HEAD
=======
use std::process::Command;
>>>>>>> c3005bbf

use crate::cmd::Cmd;

pub mod cmd;
mod opts;
mod utils;

fn main() -> eyre::Result<()> {
    color_eyre::install()?;
    utils::subscriber();

    let opts = Opts::parse();
    match opts.sub {
        Subcommands::Test(cmd) => {
            let outcome = cmd.run()?;
            outcome.ensure_ok()?;
        }
        Subcommands::Build(cmd) => {
            cmd.run()?;
        }
        Subcommands::Run(cmd) => {
            cmd.run()?;
        }
        Subcommands::VerifyContract { contract, address, constructor_args } => {
            let FullContractInfo { path, name } = contract;
            let rt = tokio::runtime::Runtime::new().expect("could not start tokio rt");
            rt.block_on(cmd::verify::run(path, name, address, constructor_args))?;
        }
        Subcommands::Create(cmd) => {
            cmd.run()?;
        }
        Subcommands::Update { lib } => {
            let mut cmd = Command::new("git");

            cmd.args(&["submodule", "update", "--remote", "--init", "--recursive"]);

            // if a lib is specified, open it
            if let Some(lib) = lib {
                cmd.args(&["--", lib.display().to_string().as_str()]);
            }

            cmd.spawn()?.wait()?;
        }
        // TODO: Make it work with updates?
        Subcommands::Install { dependencies } => {
            cmd::install(std::env::current_dir()?, dependencies)?;
        }
        Subcommands::Remove { dependencies } => {
            remove(std::env::current_dir()?, dependencies)?;
        }
        Subcommands::Remappings(cmd) => {
            cmd.run()?;
        }
        Subcommands::Init(cmd) => {
            cmd.run()?;
        }
        Subcommands::Completions { shell } => {
            generate(shell, &mut Opts::into_app(), "forge", &mut std::io::stdout())
        }
        Subcommands::Clean { root } => {
            let root = root.unwrap_or_else(|| std::env::current_dir().unwrap());
            let paths = ProjectPathsConfig::builder().root(&root).build()?;
            let project = Project::builder().paths(paths).build()?;
            project.cleanup()?;
        }
        Subcommands::Snapshot(cmd) => {
            cmd.run()?;
        }
<<<<<<< HEAD
        Subcommands::Fmt(cmd) => {
=======
        Subcommands::Config(cmd) => {
            cmd.run()?;
        }
        Subcommands::Flatten(cmd) => {
>>>>>>> c3005bbf
            cmd.run()?;
        }
    }

    Ok(())
}

fn remove(root: impl AsRef<std::path::Path>, dependencies: Vec<Dependency>) -> eyre::Result<()> {
    let libs = std::path::Path::new("lib");
    let git_mod_libs = std::path::Path::new(".git/modules/lib");

    dependencies.iter().try_for_each(|dep| -> eyre::Result<_> {
        let path = libs.join(&dep.name);
        let git_mod_path = git_mod_libs.join(&dep.name);
        println!("Removing {} in {:?}, (url: {}, tag: {:?})", dep.name, path, dep.url, dep.tag);

        // remove submodule entry from .git/config
        Command::new("git")
            .args(&["submodule", "deinit", "-f", &path.display().to_string()])
            .current_dir(&root)
            .spawn()?
            .wait()?;

        // remove the submodule repository from .git/modules directory
        Command::new("rm")
            .args(&["-rf", &git_mod_path.display().to_string()])
            .current_dir(&root)
            .spawn()?
            .wait()?;

        // remove the leftover submodule directory
        Command::new("git")
            .args(&["rm", "-f", &path.display().to_string()])
            .current_dir(&root)
            .spawn()?
            .wait()?;

        // tell git to discard the removal of the submodule
        Command::new("git").args(&["checkout", "--", "."]).current_dir(&root).spawn()?.wait()?;

        Ok(())
    })
}<|MERGE_RESOLUTION|>--- conflicted
+++ resolved
@@ -1,20 +1,15 @@
-use clap::{IntoApp, Parser};
-use clap_complete::generate;
-use std::{process::Command, str::FromStr};
-
-use ethers::solc::{Project, ProjectPathsConfig};
-
-use opts::forge::{Dependency, FullContractInfo, Opts, Subcommands};
-<<<<<<< HEAD
-=======
-use std::process::Command;
->>>>>>> c3005bbf
+pub mod cmd;
+mod opts;
+mod utils;
 
 use crate::cmd::Cmd;
 
-pub mod cmd;
-mod opts;
-mod utils;
+use ethers::solc::{Project, ProjectPathsConfig};
+use opts::forge::{Dependency, FullContractInfo, Opts, Subcommands};
+use std::process::Command;
+
+use clap::{IntoApp, Parser};
+use clap_complete::generate;
 
 fn main() -> eyre::Result<()> {
     color_eyre::install()?;
@@ -77,14 +72,13 @@
         Subcommands::Snapshot(cmd) => {
             cmd.run()?;
         }
-<<<<<<< HEAD
         Subcommands::Fmt(cmd) => {
-=======
+            cmd.run()?;
+        }
         Subcommands::Config(cmd) => {
             cmd.run()?;
         }
         Subcommands::Flatten(cmd) => {
->>>>>>> c3005bbf
             cmd.run()?;
         }
     }
