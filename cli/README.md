--- conflicted
+++ resolved
@@ -279,8 +279,6 @@
 $ forge test --json
 no files changed, compilation skippped.
 {"\"Gm.json\":Gm":{"testNonOwnerCannotGm":{"success":true,"reason":null,"gas_used":3782,"counterexample":null,"logs":[]},"testOwnerCannotGmOnBadBlocks":{"success":true,"reason":null,"gas_used":7771,"counterexample":null,"logs":[]},"testOwnerCanGmOnGoodBlocks":{"success":true,"reason":null,"gas_used":31696,"counterexample":null,"logs":[]}},"\"Greet.json\":Greet":{"testWorksForAllGreetings":{"success":true,"reason":null,"gas_used":null,"counterexample":null,"logs":[]},"testCannotGm":{"success":true,"reason":null,"gas_used":6819,"counterexample":null,"logs":[]},"testCanSetGreeting":{"success":true,"reason":null,"gas_used":31070,"counterexample":null,"logs":[]}}}
-<<<<<<< HEAD
-=======
 ```
 
 ## cast
@@ -346,5 +344,4 @@
     storage                  Show the raw value of a contract's storage slot
     tx                       Show information about the transaction <tx-hash>
     wallet                   Set of wallet management utilities
->>>>>>> 0a9e63c5
 ```