[package]
name = "foundry-cli"
version = "0.2.0"
edition = "2021"
license = "MIT OR Apache-2.0"
readme = "README.md"
repository = "https://github.com/foundry-rs/foundry"
keywords = ["ethereum", "web3"]

[build-dependencies]
vergen = { version = "7.0", default-features = false, features = ["build", "rustc", "git"] }

[dependencies]
# foundry internal
forge-fmt = { path = "../fmt" }
foundry-utils = { path = "../utils" }
forge = { path = "../forge" }
foundry-config = { path = "../config" }
foundry-common = { path = "../common" }
cast = { path = "../cast" }
ui = { path = "../ui" }

# eth
ethers = { git = "https://github.com/gakonst/ethers-rs", default-features = false }
solang-parser = "0.1.11"

# cli
clap = { version = "3.0.10", features = ["derive", "env", "unicode", "wrap_help"] }
clap_complete = "3.0.4"
clap_complete_fig = "3.2.4"
yansi = "0.5.1"
tracing-error = "0.2.0"
tracing-subscriber = { version = "0.3", features = ["registry", "env-filter", "fmt"] }
tracing = "0.1"
console = "0.15.0"
watchexec = "2.0.0"
atty = "0.2.14"
comfy-table = "6.0.0"
reqwest = { version = "0.11.8", default-features = false, features = [
    "json",
    "rustls",
<<<<<<< HEAD
    "rustls-native-certs"
=======
    "rustls-native-certs",
>>>>>>> 28021c1d
] }
dotenv = "0.15.0"
dialoguer = { version = "0.10.2", default-features = false }

# async / parallel
tokio = { version = "1", features = ["macros"] }
futures = "0.3.17"
rayon = "1.5.1"
async-trait = "0.1.53"

# disk / paths
walkdir = "2.3.2"
dunce = "1.0.2"
glob = "0.3.0"
globset = "0.4.8"
path-slash = "0.2.0"
tempfile = "3.3.0"

# misc
eyre = "0.6"
color-eyre = "0.6"
rustc-hex = "2.1.0"
serde_json = "1.0.67"
regex = { version = "1.5.4", default-features = false }
rpassword = "7.0.0"
hex = "0.4.3"
serde = { version = "1.0.133", features = ["derive"] }
itertools = "0.10.3"
proptest = "1.0.0"
semver = "1.0.5"
once_cell = "1.13"
similar = { version = "2.1.0", features = ["inline"] }
strsim = "0.10.0"
bytes = "1.1.0"
strum = { version = "0.24", features = ["derive"] }
thiserror = "1.0.30"
indicatif = "0.17.0-rc.11"
which = "4.2.5"

[dev-dependencies]
anvil = { path = "../anvil" }
foundry-utils = { path = "./../utils", features = ["test"] }
foundry-cli-test-utils = { path = "./test-utils" }
pretty_assertions = "1.0.0"
toml = "0.5"
serial_test = "0.9.0"
criterion = "0.4.0"
svm = { package = "svm-rs", version = "0.2.16", default-features = false, features = ["rustls"] }

[features]
default = ["rustls"]
solc-asm = ["ethers/solc-sha2-asm"]
rustls = ["ethers/rustls"]
openssl = ["ethers/openssl"]

# feature for integration tests that test external projects
external-integration-tests = []

[[bin]]
name = "cast"
path = "src/cast.rs"
doc = false

[[bin]]
name = "forge"
path = "src/forge.rs"
doc = false

[[bench]]
name = "forge_test"
harness = false

[[bench]]
name = "cast"
harness = false<|MERGE_RESOLUTION|>--- conflicted
+++ resolved
@@ -39,11 +39,7 @@
 reqwest = { version = "0.11.8", default-features = false, features = [
     "json",
     "rustls",
-<<<<<<< HEAD
-    "rustls-native-certs"
-=======
     "rustls-native-certs",
->>>>>>> 28021c1d
 ] }
 dotenv = "0.15.0"
 dialoguer = { version = "0.10.2", default-features = false }
