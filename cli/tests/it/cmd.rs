//! Contains various tests for checking forge's commands
use crate::next_port;
use anvil::{spawn, NodeConfig};
use ethers::{
    abi::Address,
    solc::{
        artifacts::{BytecodeHash, Metadata},
        ConfigurableContractArtifact,
    },
};

use foundry_cli_test_utils::{
    ethers_solc::PathStyle,
    forgetest, forgetest_async, forgetest_ignore, forgetest_init,
    util::{pretty_err, read_string, OutputExt, TestCommand, TestProject},
    ScriptOutcome, ScriptTester,
};
use foundry_config::{parse_with_profile, BasicConfig, Chain, Config, SolidityErrorCode};
use regex::Regex;
use std::{env, fs, path::PathBuf, str::FromStr};
use yansi::Paint;

// import forge utils as mod
#[allow(unused)]
#[path = "../../src/utils.rs"]
mod forge_utils;

// tests `--help` is printed to std out
forgetest!(print_help, |_: TestProject, mut cmd: TestCommand| {
    cmd.arg("--help");
    cmd.assert_non_empty_stdout();
});

// checks that `clean` can be invoked even if out and cache don't exist
forgetest!(can_clean_non_existing, |prj: TestProject, mut cmd: TestCommand| {
    cmd.arg("clean");
    cmd.assert_empty_stdout();
    prj.assert_cleaned();
});

// checks that `cache ls` can be invoked and displays the foundry cache
forgetest_ignore!(can_cache_ls, |_: TestProject, mut cmd: TestCommand| {
    let chain = Chain::Named(ethers::prelude::Chain::Mainnet);
    let block1 = 100;
    let block2 = 101;

    let block1_cache_dir = Config::foundry_block_cache_dir(chain, block1).unwrap();
    let block1_file = Config::foundry_block_cache_file(chain, block1).unwrap();
    let block2_cache_dir = Config::foundry_block_cache_dir(chain, block2).unwrap();
    let block2_file = Config::foundry_block_cache_file(chain, block2).unwrap();
    let etherscan_cache_dir = Config::foundry_etherscan_chain_cache_dir(chain).unwrap();
    fs::create_dir_all(block1_cache_dir).unwrap();
    fs::write(block1_file, "{}").unwrap();
    fs::create_dir_all(block2_cache_dir).unwrap();
    fs::write(block2_file, "{}").unwrap();
    fs::create_dir_all(etherscan_cache_dir).unwrap();

    cmd.args(["cache", "ls"]);
    let output_string = String::from_utf8_lossy(&cmd.output().stdout).to_string();
    let output_lines = output_string.split("\n").collect::<Vec<_>>();
    println!("{output_string}");

    assert_eq!(output_lines.len(), 6);
    assert!(output_lines[0].starts_with("-️ mainnet ("));
    assert!(output_lines[1].starts_with("\t-️ Block Explorer ("));
    assert_eq!(output_lines[2], "");
    assert!(output_lines[3].starts_with("\t-️ Block 100 ("));
    assert!(output_lines[4].starts_with("\t-️ Block 101 ("));
    assert_eq!(output_lines[5], "");

    Config::clean_foundry_cache().unwrap();
});

// checks that `cache clean` can be invoked and cleans the foundry cache
// this test is not isolated and modifies ~ so it is ignored
forgetest_ignore!(can_cache_clean, |_: TestProject, mut cmd: TestCommand| {
    let cache_dir = Config::foundry_cache_dir().unwrap();
    let path = cache_dir.as_path();
    fs::create_dir_all(path).unwrap();
    cmd.args(["cache", "clean"]);
    cmd.assert_empty_stdout();

    assert!(!path.exists());
});

// checks that `cache clean --etherscan` can be invoked and only cleans the foundry etherscan cache
// this test is not isolated and modifies ~ so it is ignored
forgetest_ignore!(can_cache_clean_etherscan, |_: TestProject, mut cmd: TestCommand| {
    let cache_dir = Config::foundry_cache_dir().unwrap();
    let etherscan_cache_dir = Config::foundry_etherscan_cache_dir().unwrap();
    let path = cache_dir.as_path();
    let etherscan_path = etherscan_cache_dir.as_path();
    fs::create_dir_all(etherscan_path).unwrap();
    cmd.args(["cache", "clean", "--etherscan"]);
    cmd.assert_empty_stdout();

    assert!(path.exists());
    assert!(!etherscan_path.exists());

    Config::clean_foundry_cache().unwrap();
});

// checks that `cache clean all --etherscan` can be invoked and only cleans the foundry etherscan
// cache. This test is not isolated and modifies ~ so it is ignored
forgetest_ignore!(can_cache_clean_all_etherscan, |_: TestProject, mut cmd: TestCommand| {
    let rpc_cache_dir = Config::foundry_rpc_cache_dir().unwrap();
    let etherscan_cache_dir = Config::foundry_etherscan_cache_dir().unwrap();
    let rpc_path = rpc_cache_dir.as_path();
    let etherscan_path = etherscan_cache_dir.as_path();
    fs::create_dir_all(rpc_path).unwrap();
    fs::create_dir_all(etherscan_path).unwrap();
    cmd.args(["cache", "clean", "all", "--etherscan"]);
    cmd.assert_empty_stdout();

    assert!(rpc_path.exists());
    assert!(!etherscan_path.exists());

    Config::clean_foundry_cache().unwrap();
});

// checks that `cache clean <chain>` can be invoked and cleans the chain cache
// this test is not isolated and modifies ~ so it is ignored
forgetest_ignore!(can_cache_clean_chain, |_: TestProject, mut cmd: TestCommand| {
    let chain = Chain::Named(ethers::prelude::Chain::Mainnet);
    let cache_dir = Config::foundry_chain_cache_dir(chain).unwrap();
    let etherscan_cache_dir = Config::foundry_etherscan_chain_cache_dir(chain).unwrap();
    let path = cache_dir.as_path();
    let etherscan_path = etherscan_cache_dir.as_path();
    fs::create_dir_all(path).unwrap();
    fs::create_dir_all(etherscan_path).unwrap();
    cmd.args(["cache", "clean", "mainnet"]);
    cmd.assert_empty_stdout();

    assert!(!path.exists());
    assert!(!etherscan_path.exists());

    Config::clean_foundry_cache().unwrap();
});

// checks that `cache clean <chain> --blocks 100,101` can be invoked and cleans the chain block
// caches this test is not isolated and modifies ~ so it is ignored
forgetest_ignore!(can_cache_clean_blocks, |_: TestProject, mut cmd: TestCommand| {
    let chain = Chain::Named(ethers::prelude::Chain::Mainnet);
    let block1 = 100;
    let block2 = 101;
    let block3 = 102;
    let block1_cache_dir = Config::foundry_block_cache_dir(chain, block1).unwrap();
    let block2_cache_dir = Config::foundry_block_cache_dir(chain, block2).unwrap();
    let block3_cache_dir = Config::foundry_block_cache_dir(chain, block3).unwrap();
    let etherscan_cache_dir = Config::foundry_etherscan_chain_cache_dir(chain).unwrap();
    let block1_path = block1_cache_dir.as_path();
    let block2_path = block2_cache_dir.as_path();
    let block3_path = block3_cache_dir.as_path();
    let etherscan_path = etherscan_cache_dir.as_path();
    fs::create_dir_all(block1_path).unwrap();
    fs::create_dir_all(block2_path).unwrap();
    fs::create_dir_all(block3_path).unwrap();
    fs::create_dir_all(etherscan_path).unwrap();
    cmd.args(["cache", "clean", "mainnet", "--blocks", "100,101"]);
    cmd.assert_empty_stdout();

    assert!(!block1_path.exists());
    assert!(!block2_path.exists());
    assert!(block3_path.exists());
    assert!(etherscan_path.exists());

    Config::clean_foundry_cache().unwrap();
});

// checks that `cache clean <chain> --etherscan` can be invoked and cleans the etherscan chain cache
// this test is not isolated and modifies ~ so it is ignored
forgetest_ignore!(can_cache_clean_chain_etherscan, |_: TestProject, mut cmd: TestCommand| {
    let cache_dir =
        Config::foundry_chain_cache_dir(Chain::Named(ethers::prelude::Chain::Mainnet)).unwrap();
    let etherscan_cache_dir =
        Config::foundry_etherscan_chain_cache_dir(Chain::Named(ethers::prelude::Chain::Mainnet))
            .unwrap();
    let path = cache_dir.as_path();
    let etherscan_path = etherscan_cache_dir.as_path();
    fs::create_dir_all(path).unwrap();
    fs::create_dir_all(etherscan_path).unwrap();
    cmd.args(["cache", "clean", "mainnet", "--etherscan"]);
    cmd.assert_empty_stdout();

    assert!(path.exists());
    assert!(!etherscan_path.exists());

    Config::clean_foundry_cache().unwrap();
});

// checks that init works
forgetest!(can_init_repo_with_config, |prj: TestProject, mut cmd: TestCommand| {
    let foundry_toml = prj.root().join(Config::FILE_NAME);
    assert!(!foundry_toml.exists());

    cmd.args(["init", "--force"]).arg(prj.root());
    cmd.assert_non_empty_stdout();

    let s = read_string(&foundry_toml);
    let _config: BasicConfig = parse_with_profile(&s).unwrap().unwrap().1;
});

// checks that init works repeatedly
forgetest!(can_init_repo_repeatedly_with_force, |prj: TestProject, mut cmd: TestCommand| {
    let foundry_toml = prj.root().join(Config::FILE_NAME);
    assert!(!foundry_toml.exists());

    prj.wipe();

    cmd.arg("init").arg(prj.root());
    cmd.assert_non_empty_stdout();

    cmd.arg("--force");

    for _ in 0..2 {
        assert!(foundry_toml.exists());
        pretty_err(&foundry_toml, fs::remove_file(&foundry_toml));
        cmd.assert_non_empty_stdout();
    }
});

// Checks that a forge project can be initialized without creating a git repository
forgetest!(can_init_no_git, |prj: TestProject, mut cmd: TestCommand| {
    prj.wipe();

    cmd.arg("init").arg(prj.root()).arg("--no-git");
    cmd.assert_non_empty_stdout();
    prj.assert_config_exists();

    assert!(!prj.root().join(".git").exists());
    assert!(prj.root().join("lib/forge-std").exists());
    assert!(!prj.root().join("lib/forge-std/.git").exists());
});

// Checks that quiet mode does not print anything
forgetest!(can_init_quiet, |prj: TestProject, mut cmd: TestCommand| {
    prj.wipe();

    cmd.arg("init").arg(prj.root()).arg("-q");
    let _ = cmd.output();
});

// `forge init` does only work on non-empty dirs
forgetest!(can_init_non_empty, |prj: TestProject, mut cmd: TestCommand| {
    prj.create_file("README.md", "non-empty dir");
    cmd.arg("init").arg(prj.root());
    cmd.assert_err();

    cmd.arg("--force");
    cmd.assert_non_empty_stdout();
    assert!(prj.root().join(".git").exists());
    assert!(prj.root().join("lib/forge-std").exists());
});

// Checks that remappings.txt and .vscode/settings.json is generated
forgetest!(can_init_vscode, |prj: TestProject, mut cmd: TestCommand| {
    prj.wipe();

    cmd.arg("init").arg(prj.root()).arg("--vscode");
    cmd.assert_non_empty_stdout();

    let settings = prj.root().join(".vscode/settings.json");
    assert!(settings.is_file());
    let settings: serde_json::Value = ethers::solc::utils::read_json_file(&settings).unwrap();
    assert_eq!(
        settings,
        serde_json::json!({
             "solidity.packageDefaultDependenciesContractsDirectory": "src",
            "solidity.packageDefaultDependenciesDirectory": "lib"
        })
    );

    let remappings = prj.root().join("remappings.txt");
    assert!(remappings.is_file());
    let content = std::fs::read_to_string(remappings).unwrap();
    assert_eq!(content, "ds-test/=lib/forge-std/lib/ds-test/src/\nforge-std/=lib/forge-std/src/");
});

// checks that forge can init with template
forgetest!(can_init_template, |prj: TestProject, mut cmd: TestCommand| {
    prj.wipe();
    cmd.args(["init", "--template", "foundry-rs/forge-template"]).arg(prj.root());
    cmd.assert_non_empty_stdout();
    assert!(prj.root().join(".git").exists());
    assert!(prj.root().join("foundry.toml").exists());
    assert!(prj.root().join("lib/forge-std").exists());
    assert!(prj.root().join("src").exists());
    assert!(prj.root().join("test").exists());
});

// checks that init fails when the provided template doesn't exist
forgetest!(fail_init_nonexistent_template, |prj: TestProject, mut cmd: TestCommand| {
    prj.wipe();
    cmd.args(["init", "--template", "a"]).arg(prj.root());
    cmd.assert_non_empty_stderr();
});

// checks that `clean` removes dapptools style paths
forgetest!(can_clean, |prj: TestProject, mut cmd: TestCommand| {
    prj.assert_create_dirs_exists();
    prj.assert_style_paths_exist(PathStyle::Dapptools);
    cmd.arg("clean");
    cmd.assert_empty_stdout();
    prj.assert_cleaned();
});

// checks that `clean` removes hardhat style paths
forgetest!(can_clean_hardhat, PathStyle::HardHat, |prj: TestProject, mut cmd: TestCommand| {
    prj.assert_create_dirs_exists();
    prj.assert_style_paths_exist(PathStyle::HardHat);
    cmd.arg("clean");
    cmd.assert_empty_stdout();
    prj.assert_cleaned();
});

// checks that `clean` also works with the "out" value set in Config
forgetest_init!(can_clean_config, |prj: TestProject, mut cmd: TestCommand| {
    let config = Config { out: "custom-out".into(), ..Default::default() };
    prj.write_config(config);
    cmd.arg("build");
    cmd.assert_non_empty_stdout();

    // default test contract is written in custom out directory
    let artifact = prj.root().join("custom-out/Contract.t.sol/ContractTest.json");
    assert!(artifact.exists());

    cmd.forge_fuse().arg("clean");
    cmd.output();
    assert!(!artifact.exists());
});

// checks that extra output works
forgetest_init!(can_emit_extra_output, |prj: TestProject, mut cmd: TestCommand| {
    cmd.args(["build", "--extra-output", "metadata"]);
    cmd.assert_non_empty_stdout();

    let artifact_path = prj.paths().artifacts.join("Contract.sol/Contract.json");
    let artifact: ConfigurableContractArtifact =
        ethers::solc::utils::read_json_file(artifact_path).unwrap();
    assert!(artifact.metadata.is_some());

    cmd.forge_fuse().args(["build", "--extra-output-files", "metadata", "--force"]).root_arg();
    cmd.assert_non_empty_stdout();

    let metadata_path = prj.paths().artifacts.join("Contract.sol/Contract.metadata.json");
    let _artifact: Metadata = ethers::solc::utils::read_json_file(metadata_path).unwrap();
});

// checks that extra output works
forgetest_init!(can_emit_multiple_extra_output, |prj: TestProject, mut cmd: TestCommand| {
    cmd.args(["build", "--extra-output", "metadata", "ir-optimized", "--extra-output", "ir"]);
    cmd.assert_non_empty_stdout();

    let artifact_path = prj.paths().artifacts.join("Contract.sol/Contract.json");
    let artifact: ConfigurableContractArtifact =
        ethers::solc::utils::read_json_file(artifact_path).unwrap();
    assert!(artifact.metadata.is_some());
    assert!(artifact.ir.is_some());
    assert!(artifact.ir_optimized.is_some());

    cmd.forge_fuse()
        .args([
            "build",
            "--extra-output-files",
            "metadata",
            "ir-optimized",
            "evm.bytecode.sourceMap",
            "--force",
        ])
        .root_arg();
    cmd.assert_non_empty_stdout();

    let metadata_path = prj.paths().artifacts.join("Contract.sol/Contract.metadata.json");
    let _artifact: Metadata = ethers::solc::utils::read_json_file(metadata_path).unwrap();

    let iropt = prj.paths().artifacts.join("Contract.sol/Contract.iropt");
    std::fs::read_to_string(iropt).unwrap();

    let sourcemap = prj.paths().artifacts.join("Contract.sol/Contract.sourcemap");
    std::fs::read_to_string(sourcemap).unwrap();
});

forgetest!(can_print_warnings, |prj: TestProject, mut cmd: TestCommand| {
    prj.inner()
        .add_source(
            "Foo",
            r#"
// SPDX-License-Identifier: UNLICENSED
pragma solidity >0.8.9;
contract Greeter {
    function foo(uint256 a) public {
        uint256 x = 1;
    }
}
   "#,
        )
        .unwrap();

    // explicitly set to run with 0.8.10
    let config = Config { solc: Some("0.8.10".into()), ..Default::default() };
    prj.write_config(config);

    cmd.arg("build");

    let output = cmd.stdout_lossy();
    assert!(output.contains(
        "
Compiler run successful (with warnings)
warning[5667]: Warning: Unused function parameter. Remove or comment out the variable name to silence this warning.
",
    ));
});

// tests that direct import paths are handled correctly
forgetest!(can_handle_direct_imports_into_src, |prj: TestProject, mut cmd: TestCommand| {
    prj.inner()
        .add_source(
            "Foo",
            r#"
// SPDX-License-Identifier: UNLICENSED
pragma solidity 0.8.10;
import {FooLib} from "src/FooLib.sol";
struct Bar {
    uint8 x;
}
contract Foo {
    mapping(uint256 => Bar) bars;
    function checker(uint256 id) external {
        Bar memory b = bars[id];
        FooLib.check(b);
    }
    function checker2() external {
        FooLib.check2(this);
    }
}
   "#,
        )
        .unwrap();

    prj.inner()
        .add_source(
            "FooLib",
            r#"
// SPDX-License-Identifier: UNLICENSED
pragma solidity 0.8.10;
import {Foo, Bar} from "src/Foo.sol";
library FooLib {
    function check(Bar memory b) public {}
    function check2(Foo f) public {}
}
   "#,
        )
        .unwrap();

    cmd.arg("build");

    assert!(cmd.stdout_lossy().ends_with(
        "
Compiler run successful
"
    ));
});

// Tests that the `run` command works correctly
forgetest!(can_execute_script_command, |prj: TestProject, mut cmd: TestCommand| {
    let script = prj
        .inner()
        .add_source(
            "Foo",
            r#"
// SPDX-License-Identifier: UNLICENSED
pragma solidity 0.8.10;
contract Demo {
    event log_string(string);
    function run() external {
        emit log_string("script ran");
    }
}
   "#,
        )
        .unwrap();

    cmd.arg("script").arg(script);
    let output = cmd.stdout_lossy();
    assert!(output.ends_with(&format!(
        "Compiler run successful
{}
Gas used: 1751

== Logs ==
  script ran
",
        Paint::green("Script ran successfully.")
    ),));
});

// Tests that the run command can run arbitrary functions
forgetest!(can_execute_script_command_with_sig, |prj: TestProject, mut cmd: TestCommand| {
    let script = prj
        .inner()
        .add_source(
            "Foo",
            r#"
// SPDX-License-Identifier: UNLICENSED
pragma solidity 0.8.10;
contract Demo {
    event log_string(string);
    function myFunction() external {
        emit log_string("script ran");
    }
}
   "#,
        )
        .unwrap();

    cmd.arg("script").arg(script).arg("--sig").arg("myFunction()");
    let output = cmd.stdout_lossy();
    assert!(output.ends_with(&format!(
        "Compiler run successful
{}
Gas used: 1751

== Logs ==
  script ran
",
        Paint::green("Script ran successfully.")
    ),));
});

// Tests that the run command can run functions with arguments
forgetest!(can_execute_script_command_with_args, |prj: TestProject, mut cmd: TestCommand| {
    let script = prj
        .inner()
        .add_source(
            "Foo",
            r#"
// SPDX-License-Identifier: UNLICENSED
pragma solidity 0.8.10;
contract Demo {
    event log_string(string);
    event log_uint(uint);
    function run(uint256 a, uint256 b) external {
        emit log_string("script ran");
        emit log_uint(a);
        emit log_uint(b);
    }
}
   "#,
        )
        .unwrap();

    cmd.arg("script").arg(script).arg("--sig").arg("run(uint256,uint256)").arg("1").arg("2");
    let output = cmd.stdout_lossy();
    assert!(output.ends_with(&format!(
        "Compiler run successful
{}
Gas used: 3957

== Logs ==
  script ran
  1
  2
",
        Paint::green("Script ran successfully.")
    ),));
});

// Tests that the run command can run functions with return values
forgetest!(can_execute_script_command_with_returned, |prj: TestProject, mut cmd: TestCommand| {
    let script = prj
        .inner()
        .add_source(
            "Foo",
            r#"
// SPDX-License-Identifier: UNLICENSED
pragma solidity 0.8.10;
contract Demo {
    event log_string(string);
    function run() external returns (uint256 result, uint8) {
        emit log_string("script ran");
        return (255, 3);
    }
}"#,
        )
        .unwrap();
    cmd.arg("script").arg(script);
    let output = cmd.stdout_lossy();
    assert!(output.ends_with(&format!(
        "Compiler run successful
{}
Gas used: 1836

== Return ==
result: uint256 255
1: uint8 3

== Logs ==
  script ran
",
        Paint::green("Script ran successfully.")
    )));
});

// tests that the `inspect` command works correctly
forgetest!(can_execute_inspect_command, |prj: TestProject, mut cmd: TestCommand| {
    // explicitly set to include the ipfs bytecode hash
    let config = Config { bytecode_hash: BytecodeHash::Ipfs, ..Default::default() };
    prj.write_config(config);
    let contract_name = "Foo";
    let _ = prj
        .inner()
        .add_source(
            contract_name,
            r#"
// SPDX-License-Identifier: UNLICENSED
pragma solidity 0.8.10;
contract Foo {
    event log_string(string);
    function run() external {
        emit log_string("script ran");
    }
}
    "#,
        )
        .unwrap();

    // Remove the ipfs hash from the metadata
    let mut dynamic_bytecode = "0x608060405234801561001057600080fd5b5060c08061001f6000396000f3fe6080604052348015600f57600080fd5b506004361060285760003560e01c8063c040622614602d575b600080fd5b60336035565b005b7f0b2e13ff20ac7b474198655583edf70dedd2c1dc980e329c4fbb2fc0748b796b6040516080906020808252600a908201526939b1b934b83a103930b760b11b604082015260600190565b60405180910390a156fea264697066735822122065c066d19101ad1707272b9a884891af8ab0cf5a0e0bba70c4650594492c14be64736f6c634300080a0033\n".to_string();
    let ipfs_start = dynamic_bytecode.len() - (24 + 64);
    let ipfs_end = ipfs_start + 65;
    dynamic_bytecode.replace_range(ipfs_start..ipfs_end, "");
    cmd.arg("inspect").arg(contract_name).arg("bytecode");
    let mut output = cmd.stdout_lossy();
    output.replace_range(ipfs_start..ipfs_end, "");

    // Compare the static bytecode
    assert_eq!(dynamic_bytecode, output);
});

// test that `forge snapshot` commands work
forgetest!(
    #[serial_test::serial]
    can_check_snapshot,
    |prj: TestProject, mut cmd: TestCommand| {
        prj.insert_ds_test();

        prj.inner()
            .add_source(
                "ATest.t.sol",
                r#"
// SPDX-License-Identifier: UNLICENSED
pragma solidity 0.8.10;
import "./test.sol";
contract ATest is DSTest {
    function testExample() public {
        assertTrue(true);
    }
}
   "#,
            )
            .unwrap();

        cmd.arg("snapshot");

        cmd.unchecked_output().stdout_matches_path(
            PathBuf::from(env!("CARGO_MANIFEST_DIR"))
                .join("tests/fixtures/can_check_snapshot.stdout"),
        );

        cmd.arg("--check");
        let _ = cmd.output();
    }
);

// test that `forge build` does not print `(with warnings)` if there arent any
forgetest!(can_compile_without_warnings, |prj: TestProject, mut cmd: TestCommand| {
    let config = Config {
        ignored_error_codes: vec![SolidityErrorCode::SpdxLicenseNotProvided],
        ..Default::default()
    };
    prj.write_config(config);
    prj.inner()
        .add_source(
            "A",
            r#"
pragma solidity 0.8.10;
contract A {
    function testExample() public {}
}
   "#,
        )
        .unwrap();

    cmd.args(["build", "--force"]);
    let out = cmd.stdout();
    // no warnings
    assert!(out.trim().contains("Compiler run successful"));
    assert!(!out.trim().contains("Compiler run successful (with warnings)"));

    // don't ignore errors
    let config = Config { ignored_error_codes: vec![], ..Default::default() };
    prj.write_config(config);
    let out = cmd.stdout();

    assert!(out.trim().contains("Compiler run successful (with warnings)"));
    assert!(
      out.contains(
                    r#"Warning: SPDX license identifier not provided in source file. Before publishing, consider adding a comment containing "SPDX-License-Identifier: <SPDX-License>" to each source file. Use "SPDX-License-Identifier: UNLICENSED" for non-open-source code. Please see https://spdx.org for more information."#
        )
    );
});

// test against a local checkout, useful to debug with local ethers-rs patch
forgetest_ignore!(can_compile_local_spells, |_: TestProject, mut cmd: TestCommand| {
    let current_dir = std::env::current_dir().unwrap();
    let root = current_dir
        .join("../../foundry-integration-tests/testdata/spells-mainnet")
        .to_string_lossy()
        .to_string();
    println!("project root: \"{root}\"");

    let eth_rpc_url = foundry_utils::rpc::next_http_archive_rpc_endpoint();
    let dss_exec_lib = "src/DssSpell.sol:DssExecLib:0xfD88CeE74f7D78697775aBDAE53f9Da1559728E4";

    cmd.args([
        "test",
        "--root",
        root.as_str(),
        "--fork-url",
        eth_rpc_url.as_str(),
        "--fork-block-number",
        "14435000",
        "--libraries",
        dss_exec_lib,
        "-vvv",
    ]);
    cmd.print_output();
});

// test that a failing `forge build` does not impact followup builds
forgetest!(can_build_after_failure, |prj: TestProject, mut cmd: TestCommand| {
    prj.insert_ds_test();

    prj.inner()
        .add_source(
            "ATest.t.sol",
            r#"
// SPDX-License-Identifier: UNLICENSED
pragma solidity 0.8.10;
import "./test.sol";
contract ATest is DSTest {
    function testExample() public {
        assertTrue(true);
    }
}
   "#,
        )
        .unwrap();
    prj.inner()
        .add_source(
            "BTest.t.sol",
            r#"
// SPDX-License-Identifier: UNLICENSED
pragma solidity 0.8.10;
import "./test.sol";
contract BTest is DSTest {
    function testExample() public {
        assertTrue(true);
    }
}
   "#,
        )
        .unwrap();

    cmd.arg("build");
    cmd.assert_non_empty_stdout();
    prj.assert_cache_exists();
    prj.assert_artifacts_dir_exists();

    let syntax_err = r#"
// SPDX-License-Identifier: UNLICENSED
pragma solidity 0.8.10;
import "./test.sol";
contract CTest is DSTest {
    function testExample() public {
        THIS WILL CAUSE AN ERROR
    }
}
   "#;

    // introduce contract with syntax error
    prj.inner().add_source("CTest.t.sol", syntax_err).unwrap();

    // `forge build --force` which should fail
    cmd.arg("--force");
    cmd.assert_err();

    // but ensure this cleaned cache and artifacts
    assert!(!prj.paths().artifacts.exists());
    assert!(!prj.cache_path().exists());

    // still errors
    cmd.forge_fuse().arg("build");
    cmd.assert_err();

    // resolve the error by replacing the file
    prj.inner()
        .add_source(
            "CTest.t.sol",
            r#"
// SPDX-License-Identifier: UNLICENSED
pragma solidity 0.8.10;
import "./test.sol";
contract CTest is DSTest {
    function testExample() public {
         assertTrue(true);
    }
}
   "#,
        )
        .unwrap();

    cmd.assert_non_empty_stdout();
    prj.assert_cache_exists();
    prj.assert_artifacts_dir_exists();

    // ensure cache is unchanged after error
    let cache = fs::read_to_string(prj.cache_path()).unwrap();

    // introduce the error again but building without force
    prj.inner().add_source("CTest.t.sol", syntax_err).unwrap();
    cmd.assert_err();

    // ensure unchanged cache file
    let cache_after = fs::read_to_string(prj.cache_path()).unwrap();
    assert_eq!(cache, cache_after);
});

forgetest_async!(can_deploy_script_without_lib, |prj: TestProject, cmd: TestCommand| async move {
    let port = next_port();
    spawn(NodeConfig::test().with_port(port)).await;
    let mut tester = ScriptTester::new(cmd, port, prj.root());

    tester
        .load_private_keys(vec![0, 1])
        .await
        .add_sig("BroadcastTestNoLinking", "deployDoesntPanic()")
        .simulate(ScriptOutcome::OkSimulation)
        .broadcast(ScriptOutcome::OkBroadcast)
        .assert_nonce_increment(vec![(0, 1), (1, 2)])
        .await;
});

forgetest_async!(can_deploy_script_with_lib, |prj: TestProject, cmd: TestCommand| async move {
    let port = next_port();
    spawn(NodeConfig::test().with_port(port)).await;
    let mut tester = ScriptTester::new(cmd, port, prj.root());

    tester
        .load_private_keys(vec![0, 1])
        .await
        .add_sig("BroadcastTest", "deploy()")
        .simulate(ScriptOutcome::OkSimulation)
        .broadcast(ScriptOutcome::OkBroadcast)
        .assert_nonce_increment(vec![(0, 2), (1, 1)])
        .await;
});

forgetest_async!(can_resume_script, |prj: TestProject, cmd: TestCommand| async move {
    let port = next_port();
    spawn(NodeConfig::test().with_port(port)).await;
    let mut tester = ScriptTester::new(cmd, port, prj.root());

    tester
        .load_private_keys(vec![0])
        .await
        .add_sig("BroadcastTest", "deploy()")
        .simulate(ScriptOutcome::OkSimulation)
        .resume(ScriptOutcome::MissingWallet)
        // load missing wallet
        .load_private_keys(vec![1])
        .await
        .run(ScriptOutcome::OkBroadcast)
        .assert_nonce_increment(vec![(0, 2), (1, 1)])
        .await;
});

forgetest_async!(can_deploy_broadcast_wrap, |prj: TestProject, cmd: TestCommand| async move {
    let port = next_port();
    spawn(NodeConfig::test().with_port(port)).await;
    let mut tester = ScriptTester::new(cmd, port, prj.root());

    tester
        .add_deployer(2)
        .load_private_keys(vec![0, 1, 2])
        .await
        .add_sig("BroadcastTest", "deployOther()")
        .simulate(ScriptOutcome::OkSimulation)
        .broadcast(ScriptOutcome::OkBroadcast)
        .assert_nonce_increment(vec![(0, 4), (1, 4), (2, 1)])
        .await;
});

forgetest_async!(panic_no_deployer_set, |prj: TestProject, cmd: TestCommand| async move {
    let port = next_port();
    spawn(NodeConfig::test().with_port(port)).await;
    let mut tester = ScriptTester::new(cmd, port, prj.root());

    tester
        .load_private_keys(vec![0, 1])
        .await
        .add_sig("BroadcastTest", "deployOther()")
        .simulate(ScriptOutcome::WarnSpecifyDeployer)
        .broadcast(ScriptOutcome::MissingSender);
});

forgetest_async!(can_deploy_no_arg_broadcast, |prj: TestProject, cmd: TestCommand| async move {
    let port = next_port();
    spawn(NodeConfig::test().with_port(port)).await;
    let mut tester = ScriptTester::new(cmd, port, prj.root());

    tester
        .add_deployer(0)
        .load_private_keys(vec![0])
        .await
        .add_sig("BroadcastTest", "deployNoArgs()")
        .simulate(ScriptOutcome::OkSimulation)
        .broadcast(ScriptOutcome::OkBroadcast)
        .assert_nonce_increment(vec![(0, 3)])
        .await;
});

forgetest_async!(can_deploy_with_create2, |prj: TestProject, cmd: TestCommand| async move {
    let port = next_port();
    let (api, _) = spawn(NodeConfig::test().with_port(port)).await;
    let mut tester = ScriptTester::new(cmd, port, prj.root());

    // Prepare CREATE2 Deployer
    let addr = Address::from_str("0x4e59b44847b379578588920ca78fbf26c0b4956c").unwrap();
    let code = hex::decode("7fffffffffffffffffffffffffffffffffffffffffffffffffffffffffffffffe03601600081602082378035828234f58015156039578182fd5b8082525050506014600cf3").expect("Could not decode create2 deployer init_code").into();
    api.anvil_set_code(addr, code).await.unwrap();

    tester
        .add_deployer(0)
        .load_private_keys(vec![0])
        .await
        .add_sig("BroadcastTestNoLinking", "deployCreate2()")
        .simulate(ScriptOutcome::OkSimulation)
        .broadcast(ScriptOutcome::OkBroadcast)
        .assert_nonce_increment(vec![(0, 2)])
        .await
        // Running again results in error, since we're repeating the salt passed to CREATE2
        .run(ScriptOutcome::FailedScript);
});

forgetest_async!(
    can_deploy_100_txes_concurrently,
    |prj: TestProject, cmd: TestCommand| async move {
        let port = next_port();
        spawn(NodeConfig::test().with_port(port)).await;
        let mut tester = ScriptTester::new(cmd, port, prj.root());

        tester
            .load_private_keys(vec![0])
            .await
            .add_sig("BroadcastTestNoLinking", "deployMany()")
            .simulate(ScriptOutcome::OkSimulation)
            .broadcast(ScriptOutcome::OkBroadcast)
            .assert_nonce_increment(vec![(0, 100)])
            .await;
    }
);

forgetest_async!(
    can_deploy_mixed_broadcast_modes,
    |prj: TestProject, cmd: TestCommand| async move {
        let port = next_port();
        spawn(NodeConfig::test().with_port(port)).await;
        let mut tester = ScriptTester::new(cmd, port, prj.root());

        tester
            .load_private_keys(vec![0])
            .await
            .add_sig("BroadcastTestNoLinking", "deployMix()")
            .simulate(ScriptOutcome::OkSimulation)
            .broadcast(ScriptOutcome::OkBroadcast)
            .assert_nonce_increment(vec![(0, 15)])
            .await;
    }
);

forgetest_async!(deploy_with_setup, |prj: TestProject, cmd: TestCommand| async move {
    let port = next_port();
    spawn(NodeConfig::test().with_port(port)).await;
    let mut tester = ScriptTester::new(cmd, port, prj.root());

    tester
        .load_private_keys(vec![0])
        .await
        .add_sig("BroadcastTestSetup", "run()")
        .simulate(ScriptOutcome::OkSimulation)
        .broadcast(ScriptOutcome::OkBroadcast)
        .assert_nonce_increment(vec![(0, 6)])
        .await;
});

forgetest_async!(fail_broadcast_staticcall, |prj: TestProject, cmd: TestCommand| async move {
    let port = next_port();
    spawn(NodeConfig::test().with_port(port)).await;
    let mut tester = ScriptTester::new(cmd, port, prj.root());

    tester
        .load_private_keys(vec![0])
        .await
        .add_sig("BroadcastTestNoLinking", "errorStaticCall()")
        .simulate(ScriptOutcome::FailedScript);
});

forgetest_async!(
    #[ignore]
    check_broadcast_log,
    |prj: TestProject, cmd: TestCommand| async move {
        let port = next_port();
        let (api, _) = spawn(NodeConfig::test().with_port(port)).await;
        let mut tester = ScriptTester::new(cmd, port, prj.root());

        // Prepare CREATE2 Deployer
        let addr = Address::from_str("0x4e59b44847b379578588920ca78fbf26c0b4956c").unwrap();
        let code = hex::decode("7fffffffffffffffffffffffffffffffffffffffffffffffffffffffffffffffe03601600081602082378035828234f58015156039578182fd5b8082525050506014600cf3").expect("Could not decode create2 deployer init_code").into();
        api.anvil_set_code(addr, code).await.unwrap();

        tester
            .load_private_keys(vec![0])
            .await
            .add_sig("BroadcastTestLog", "run()")
            .slow()
            .simulate(ScriptOutcome::OkSimulation)
            .broadcast(ScriptOutcome::OkBroadcast)
            .assert_nonce_increment(vec![(0, 7)])
            .await;

        // Uncomment to recreate log
        // std::fs::copy("broadcast/Broadcast.t.sol/31337/run-latest.json",
        // PathBuf::from(env!("CARGO_MANIFEST_DIR")).join("../testdata/fixtures/broadcast.log.json"
        // ));

<<<<<<< HEAD
    // Ignore blockhash and timestamp since they can change inbetween runs.
    let re = Regex::new(r#"(blockHash.*?blockNumber)|((timestamp":)[0-9]*)"#).unwrap();
=======
        // Ignore blockhash since it changes inbetween runs.
        let re = Regex::new(r"blockHash.*?blockNumber").unwrap();
>>>>>>> 72e2eabd

        let fixtures_log = std::fs::read_to_string(
            PathBuf::from(env!("CARGO_MANIFEST_DIR"))
                .join("../testdata/fixtures/broadcast.log.json"),
        )
        .unwrap();
        let fixtures_log = re.replace_all(&fixtures_log, "");

        let run_log =
            std::fs::read_to_string("broadcast/Broadcast.t.sol/31337/run-latest.json").unwrap();
        let run_log = re.replace_all(&run_log, "");

<<<<<<< HEAD
    assert!(&fixtures_log == &run_log);
});
=======
        // Ignore timestamp with `-11` since it changes inbetween runs.
        assert!(&fixtures_log[..(fixtures_log.len() - 11)] == &run_log[..(run_log.len() - 11)]);
    }
);
>>>>>>> 72e2eabd

// test to check that install/remove works properly
forgetest!(can_install_and_remove, |prj: TestProject, mut cmd: TestCommand| {
    cmd.git_init();

    let libs = prj.root().join("lib");
    let git_mod = prj.root().join(".git/modules/lib");
    let git_mod_file = prj.root().join(".gitmodules");

    let forge_std = libs.join("forge-std");
    let forge_std_mod = git_mod.join("forge-std");

    let install = |cmd: &mut TestCommand| {
        cmd.forge_fuse().args(["install", "foundry-rs/forge-std", "--no-commit"]);
        cmd.assert_non_empty_stdout();
        assert!(forge_std.exists());
        assert!(forge_std_mod.exists());

        let submods = read_string(&git_mod_file);
        assert!(submods.contains("https://github.com/foundry-rs/forge-std"));
    };

    let remove = |cmd: &mut TestCommand, target: &str| {
        cmd.forge_fuse().args(["remove", target]);
        cmd.assert_non_empty_stdout();
        assert!(!forge_std.exists());
        assert!(!forge_std_mod.exists());
        let submods = read_string(&git_mod_file);
        assert!(!submods.contains("https://github.com/foundry-rs/forge-std"));
    };

    install(&mut cmd);
    remove(&mut cmd, "forge-std");

    // install again and remove via relative path
    install(&mut cmd);
    remove(&mut cmd, "lib/forge-std");
});<|MERGE_RESOLUTION|>--- conflicted
+++ resolved
@@ -1044,13 +1044,8 @@
         // PathBuf::from(env!("CARGO_MANIFEST_DIR")).join("../testdata/fixtures/broadcast.log.json"
         // ));
 
-<<<<<<< HEAD
-    // Ignore blockhash and timestamp since they can change inbetween runs.
-    let re = Regex::new(r#"(blockHash.*?blockNumber)|((timestamp":)[0-9]*)"#).unwrap();
-=======
-        // Ignore blockhash since it changes inbetween runs.
-        let re = Regex::new(r"blockHash.*?blockNumber").unwrap();
->>>>>>> 72e2eabd
+        // Ignore blockhash and timestamp since they can change inbetween runs.
+        let re = Regex::new(r#"(blockHash.*?blockNumber)|((timestamp":)[0-9]*)"#).unwrap();
 
         let fixtures_log = std::fs::read_to_string(
             PathBuf::from(env!("CARGO_MANIFEST_DIR"))
@@ -1063,15 +1058,9 @@
             std::fs::read_to_string("broadcast/Broadcast.t.sol/31337/run-latest.json").unwrap();
         let run_log = re.replace_all(&run_log, "");
 
-<<<<<<< HEAD
-    assert!(&fixtures_log == &run_log);
-});
-=======
-        // Ignore timestamp with `-11` since it changes inbetween runs.
-        assert!(&fixtures_log[..(fixtures_log.len() - 11)] == &run_log[..(run_log.len() - 11)]);
+        assert!(&fixtures_log == &run_log);
     }
 );
->>>>>>> 72e2eabd
 
 // test to check that install/remove works properly
 forgetest!(can_install_and_remove, |prj: TestProject, mut cmd: TestCommand| {
