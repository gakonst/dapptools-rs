//! Contains various tests for checking forge's commands
use crate::next_port;
use anvil::{spawn, NodeConfig};
use ethers::{
    abi::Address,
    solc::{
        artifacts::{BytecodeHash, Metadata},
        ConfigurableContractArtifact,
    },
};
use foundry_cli_test_utils::{
    ethers_solc::PathStyle,
<<<<<<< HEAD
    forgetest, forgetest_async, forgetest_ignore, forgetest_init,
    util::{pretty_err, read_string, TestCommand, TestProject},
    ScriptOutcome, ScriptTester,
};
use foundry_config::{parse_with_profile, BasicConfig, Chain, Config, SolidityErrorCode};
use foundry_utils::rpc::next_http_rpc_endpoint;
use std::{env, fs, str::FromStr};
=======
    forgetest, forgetest_ignore, forgetest_init,
    util::{pretty_err, read_string, OutputExt, TestCommand, TestProject},
};
use foundry_config::{parse_with_profile, BasicConfig, Chain, Config, SolidityErrorCode};
use foundry_utils::rpc::next_http_rpc_endpoint;
use std::{fs, path::PathBuf};
>>>>>>> 4b5aea95
use yansi::Paint;

// import forge utils as mod
#[allow(unused)]
#[path = "../../src/utils.rs"]
mod forge_utils;

// tests `--help` is printed to std out
forgetest!(print_help, |_: TestProject, mut cmd: TestCommand| {
    cmd.arg("--help");
    cmd.assert_non_empty_stdout();
});

// checks that `clean` can be invoked even if out and cache don't exist
forgetest!(can_clean_non_existing, |prj: TestProject, mut cmd: TestCommand| {
    cmd.arg("clean");
    cmd.assert_empty_stdout();
    prj.assert_cleaned();
});

// checks that `cache clean` can be invoked and cleans the foundry cache
// this test is not isolated and modifies ~ so it is ignored
forgetest_ignore!(can_cache_clean, |_: TestProject, mut cmd: TestCommand| {
    let cache_dir = Config::foundry_cache_dir().unwrap();
    let path = cache_dir.as_path();
    fs::create_dir_all(path).unwrap();
    cmd.args(["cache", "clean"]);
    cmd.assert_empty_stdout();

    assert!(!path.exists());
});

// checks that `cache clean <chain>` can be invoked and cleans the chain cache
// this test is not isolated and modifies ~ so it is ignored
forgetest_ignore!(can_cache_clean_chain, |_: TestProject, mut cmd: TestCommand| {
    let cache_dir =
        Config::foundry_chain_cache_dir(Chain::Named(ethers::prelude::Chain::Mainnet)).unwrap();
    let path = cache_dir.as_path();
    fs::create_dir_all(path).unwrap();
    cmd.args(["cache", "clean", "mainnet"]);
    cmd.assert_empty_stdout();

    assert!(!path.exists());
});

// checks that `cache clean <chain> --blocks 100,101` can be invoked and cleans the chain block
// caches this test is not isolated and modifies ~ so it is ignored
forgetest_ignore!(can_cache_clean_blocks, |_: TestProject, mut cmd: TestCommand| {
    let chain = Chain::Named(ethers::prelude::Chain::Mainnet);
    let block1 = 100;
    let block2 = 102;
    let block1_cache_dir = Config::foundry_block_cache_dir(chain, block1).unwrap();
    let block2_cache_dir = Config::foundry_block_cache_dir(chain, block2).unwrap();
    let block1_path = block1_cache_dir.as_path();
    let block2_path = block2_cache_dir.as_path();
    fs::create_dir_all(block1_path).unwrap();
    fs::create_dir_all(block2_path).unwrap();
    cmd.args(["cache", "clean", "mainnet", "--blocks", "100,101"]);
    cmd.assert_empty_stdout();

    assert!(!block1_path.exists());
    assert!(!block2_path.exists());
});

// checks that init works
forgetest!(can_init_repo_with_config, |prj: TestProject, mut cmd: TestCommand| {
    cmd.set_current_dir(prj.root());
    let foundry_toml = prj.root().join(Config::FILE_NAME);
    assert!(!foundry_toml.exists());

    cmd.args(["init", "--force"]).arg(prj.root());
    cmd.assert_non_empty_stdout();

    let file = Config::find_config_file().unwrap();
    assert_eq!(foundry_toml, file);

    let s = read_string(&file);
    let _config: BasicConfig = parse_with_profile(&s).unwrap().unwrap().1;

    // can detect root
    assert_eq!(prj.root(), forge_utils::find_project_root_path().unwrap());
    let nested = prj.root().join("nested/nested");
    pretty_err(&nested, std::fs::create_dir_all(&nested));

    // even if nested
    cmd.set_current_dir(&nested);
    assert_eq!(prj.root(), forge_utils::find_project_root_path().unwrap());
});

// checks that init works repeatedly
forgetest!(can_init_repo_repeatedly_with_force, |prj: TestProject, mut cmd: TestCommand| {
    let foundry_toml = prj.root().join(Config::FILE_NAME);
    assert!(!foundry_toml.exists());

    prj.wipe();

    cmd.arg("init").arg(prj.root());
    cmd.assert_non_empty_stdout();

    cmd.arg("--force");

    for _ in 0..2 {
        assert!(foundry_toml.exists());
        pretty_err(&foundry_toml, fs::remove_file(&foundry_toml));
        cmd.assert_non_empty_stdout();
    }
});

// Checks that a forge project can be initialized without creating a git repository
forgetest!(can_init_no_git, |prj: TestProject, mut cmd: TestCommand| {
    prj.wipe();

    cmd.arg("init").arg(prj.root()).arg("--no-git");
    cmd.assert_non_empty_stdout();
    prj.assert_config_exists();

    assert!(!prj.root().join(".git").exists());
    assert!(prj.root().join("lib/forge-std").exists());
    assert!(!prj.root().join("lib/forge-std/.git").exists());
});

// Checks that quiet mode does not print anything
forgetest!(can_init_quiet, |prj: TestProject, mut cmd: TestCommand| {
    prj.wipe();

    cmd.arg("init").arg(prj.root()).arg("-q");
    let _ = cmd.output();
});

// `forge init` does only work on non-empty dirs
forgetest!(can_init_non_empty, |prj: TestProject, mut cmd: TestCommand| {
    prj.create_file("README.md", "non-empty dir");
    cmd.arg("init").arg(prj.root());
    cmd.assert_err();

    cmd.arg("--force");
    cmd.assert_non_empty_stdout();
    assert!(prj.root().join(".git").exists());
    assert!(prj.root().join("lib/forge-std").exists());
});

// Checks that remappings.txt and .vscode/settings.json is generated
forgetest!(can_init_vscode, |prj: TestProject, mut cmd: TestCommand| {
    prj.wipe();

    cmd.arg("init").arg(prj.root()).arg("--vscode");
    cmd.assert_non_empty_stdout();

    let settings = prj.root().join(".vscode/settings.json");
    assert!(settings.is_file());
    let settings: serde_json::Value = ethers::solc::utils::read_json_file(&settings).unwrap();
    assert_eq!(
        settings,
        serde_json::json!({
             "solidity.packageDefaultDependenciesContractsDirectory": "src",
            "solidity.packageDefaultDependenciesDirectory": "lib"
        })
    );

    let remappings = prj.root().join("remappings.txt");
    assert!(remappings.is_file());
    let content = std::fs::read_to_string(remappings).unwrap();
    assert_eq!(content, "ds-test/=lib/forge-std/lib/ds-test/src/\nforge-std/=lib/forge-std/src/");
});

// checks that `clean` removes dapptools style paths
forgetest!(can_clean, |prj: TestProject, mut cmd: TestCommand| {
    prj.assert_create_dirs_exists();
    prj.assert_style_paths_exist(PathStyle::Dapptools);
    cmd.arg("clean");
    cmd.assert_empty_stdout();
    prj.assert_cleaned();
});

// checks that `clean` removes hardhat style paths
forgetest!(can_clean_hardhat, PathStyle::HardHat, |prj: TestProject, mut cmd: TestCommand| {
    prj.assert_create_dirs_exists();
    prj.assert_style_paths_exist(PathStyle::HardHat);
    cmd.arg("clean");
    cmd.assert_empty_stdout();
    prj.assert_cleaned();
});

// checks that `clean` also works with the "out" value set in Config
forgetest_init!(can_clean_config, |prj: TestProject, mut cmd: TestCommand| {
    cmd.set_current_dir(prj.root());
    let config = Config { out: "custom-out".into(), ..Default::default() };
    prj.write_config(config);
    cmd.arg("build");
    cmd.assert_non_empty_stdout();

    // default test contract is written in custom out directory
    let artifact = prj.root().join("custom-out/Contract.t.sol/ContractTest.json");
    assert!(artifact.exists());

    cmd.forge_fuse().arg("clean");
    cmd.output();
    assert!(!artifact.exists());
});

// checks that extra output works
forgetest_init!(can_emit_extra_output, |prj: TestProject, mut cmd: TestCommand| {
    cmd.set_current_dir(prj.root());
    cmd.args(["build", "--extra-output", "metadata"]);
    cmd.assert_non_empty_stdout();

    let artifact_path = prj.paths().artifacts.join("Contract.sol/Contract.json");
    let artifact: ConfigurableContractArtifact =
        ethers::solc::utils::read_json_file(artifact_path).unwrap();
    assert!(artifact.metadata.is_some());

    cmd.forge_fuse().args(["build", "--extra-output-files", "metadata", "--force"]).root_arg();
    cmd.assert_non_empty_stdout();

    let metadata_path = prj.paths().artifacts.join("Contract.sol/Contract.metadata.json");
    let _artifact: Metadata = ethers::solc::utils::read_json_file(metadata_path).unwrap();
});

// checks that extra output works
forgetest_init!(can_emit_multiple_extra_output, |prj: TestProject, mut cmd: TestCommand| {
    cmd.set_current_dir(prj.root());
    cmd.args(["build", "--extra-output", "metadata", "ir-optimized", "--extra-output", "ir"]);
    cmd.assert_non_empty_stdout();

    let artifact_path = prj.paths().artifacts.join("Contract.sol/Contract.json");
    let artifact: ConfigurableContractArtifact =
        ethers::solc::utils::read_json_file(artifact_path).unwrap();
    assert!(artifact.metadata.is_some());
    assert!(artifact.ir.is_some());
    assert!(artifact.ir_optimized.is_some());

    cmd.forge_fuse()
        .args([
            "build",
            "--extra-output-files",
            "metadata",
            "ir-optimized",
            "evm.bytecode.sourceMap",
            "--force",
        ])
        .root_arg();
    cmd.assert_non_empty_stdout();

    let metadata_path = prj.paths().artifacts.join("Contract.sol/Contract.metadata.json");
    let _artifact: Metadata = ethers::solc::utils::read_json_file(metadata_path).unwrap();

    let iropt = prj.paths().artifacts.join("Contract.sol/Contract.iropt");
    std::fs::read_to_string(iropt).unwrap();

    let sourcemap = prj.paths().artifacts.join("Contract.sol/Contract.sourcemap");
    std::fs::read_to_string(sourcemap).unwrap();
});

forgetest!(can_print_warnings, |prj: TestProject, mut cmd: TestCommand| {
    prj.inner()
        .add_source(
            "Foo",
            r#"
// SPDX-License-Identifier: UNLICENSED
pragma solidity >0.8.9;
contract Greeter {
    function foo(uint256 a) public {
        uint256 x = 1;
    }
}
   "#,
        )
        .unwrap();

    // explicitly set to run with 0.8.10
    let config = Config { solc: Some("0.8.10".into()), ..Default::default() };
    prj.write_config(config);

    cmd.arg("build");

    let output = cmd.stdout_lossy();
    assert!(output.contains(
        "
Compiler run successful (with warnings)
warning[5667]: Warning: Unused function parameter. Remove or comment out the variable name to silence this warning.
",
    ));
});

// tests that direct import paths are handled correctly
forgetest!(can_handle_direct_imports_into_src, |prj: TestProject, mut cmd: TestCommand| {
    prj.inner()
        .add_source(
            "Foo",
            r#"
// SPDX-License-Identifier: UNLICENSED
pragma solidity 0.8.10;
import {FooLib} from "src/FooLib.sol";
struct Bar {
    uint8 x;
}
contract Foo {
    mapping(uint256 => Bar) bars;
    function checker(uint256 id) external {
        Bar memory b = bars[id];
        FooLib.check(b);
    }
    function checker2() external {
        FooLib.check2(this);
    }
}
   "#,
        )
        .unwrap();

    prj.inner()
        .add_source(
            "FooLib",
            r#"
// SPDX-License-Identifier: UNLICENSED
pragma solidity 0.8.10;
import {Foo, Bar} from "src/Foo.sol";
library FooLib {
    function check(Bar memory b) public {}
    function check2(Foo f) public {}
}
   "#,
        )
        .unwrap();

    cmd.arg("build");

    assert!(cmd.stdout_lossy().ends_with(
        "
Compiler run successful
"
    ));
});

// Tests that the `run` command works correctly
forgetest!(can_execute_script_command, |prj: TestProject, mut cmd: TestCommand| {
    let script = prj
        .inner()
        .add_source(
            "Foo",
            r#"
// SPDX-License-Identifier: UNLICENSED
pragma solidity 0.8.10;
contract Demo {
    event log_string(string);
    function run() external {
        emit log_string("script ran");
    }
}
   "#,
        )
        .unwrap();

    cmd.arg("script").arg(script);
    let output = cmd.stdout_lossy();
    assert!(output.ends_with(&format!(
        "Compiler run successful
{}
Gas used: 1751

== Logs ==
  script ran
",
        Paint::green("Script ran successfully.")
    ),));
});

// Tests that the run command can run arbitrary functions
forgetest!(can_execute_script_command_with_sig, |prj: TestProject, mut cmd: TestCommand| {
    let script = prj
        .inner()
        .add_source(
            "Foo",
            r#"
// SPDX-License-Identifier: UNLICENSED
pragma solidity 0.8.10;
contract Demo {
    event log_string(string);
    function myFunction() external {
        emit log_string("script ran");
    }
}
   "#,
        )
        .unwrap();

    cmd.arg("script").arg(script).arg("--sig").arg("myFunction()");
    let output = cmd.stdout_lossy();
    assert!(output.ends_with(&format!(
        "Compiler run successful
{}
Gas used: 1751

== Logs ==
  script ran
",
        Paint::green("Script ran successfully.")
    ),));
});

// Tests that the run command can run functions with arguments
forgetest!(can_execute_script_command_with_args, |prj: TestProject, mut cmd: TestCommand| {
    let script = prj
        .inner()
        .add_source(
            "Foo",
            r#"
// SPDX-License-Identifier: UNLICENSED
pragma solidity 0.8.10;
contract Demo {
    event log_string(string);
    event log_uint(uint);
    function run(uint256 a, uint256 b) external {
        emit log_string("script ran");
        emit log_uint(a);
        emit log_uint(b);
    }
}
   "#,
        )
        .unwrap();

    cmd.arg("script").arg(script).arg("--sig").arg("run(uint256,uint256)").arg("1").arg("2");
    let output = cmd.stdout_lossy();
    assert!(output.ends_with(&format!(
        "Compiler run successful
{}
Gas used: 3957

== Logs ==
  script ran
  1
  2
",
        Paint::green("Script ran successfully.")
    ),));
});

// Tests that the run command can run functions with return values
forgetest!(can_execute_script_command_with_returned, |prj: TestProject, mut cmd: TestCommand| {
    let script = prj
        .inner()
        .add_source(
            "Foo",
            r#"
// SPDX-License-Identifier: UNLICENSED
pragma solidity 0.8.10;
contract Demo {
    event log_string(string);
    function run() external returns (uint256 result, uint8) {
        emit log_string("script ran");
        return (255, 3);
    }
}"#,
        )
        .unwrap();
    cmd.arg("script").arg(script);
    let output = cmd.stdout_lossy();
    assert!(output.ends_with(&format!(
        "Compiler run successful
{}
Gas used: 1836

== Return ==
result: uint256 255
1: uint8 3

== Logs ==
  script ran
",
        Paint::green("Script ran successfully.")
    )));
});

// tests that the `inspect` command works correctly
forgetest!(can_execute_inspect_command, |prj: TestProject, mut cmd: TestCommand| {
    // explicitly set to include the ipfs bytecode hash
    let config = Config { bytecode_hash: BytecodeHash::Ipfs, ..Default::default() };
    prj.write_config(config);
    let contract_name = "Foo";
    let _ = prj
        .inner()
        .add_source(
            contract_name,
            r#"
// SPDX-License-Identifier: UNLICENSED
pragma solidity 0.8.10;
contract Foo {
    event log_string(string);
    function run() external {
        emit log_string("script ran");
    }
}
    "#,
        )
        .unwrap();

    // Remove the ipfs hash from the metadata
    let mut dynamic_bytecode = "0x608060405234801561001057600080fd5b5060c08061001f6000396000f3fe6080604052348015600f57600080fd5b506004361060285760003560e01c8063c040622614602d575b600080fd5b60336035565b005b7f0b2e13ff20ac7b474198655583edf70dedd2c1dc980e329c4fbb2fc0748b796b6040516080906020808252600a908201526939b1b934b83a103930b760b11b604082015260600190565b60405180910390a156fea264697066735822122065c066d19101ad1707272b9a884891af8ab0cf5a0e0bba70c4650594492c14be64736f6c634300080a0033\n".to_string();
    let ipfs_start = dynamic_bytecode.len() - (24 + 64);
    let ipfs_end = ipfs_start + 65;
    dynamic_bytecode.replace_range(ipfs_start..ipfs_end, "");
    cmd.arg("inspect").arg(contract_name).arg("bytecode");
    let mut output = cmd.stdout_lossy();
    output.replace_range(ipfs_start..ipfs_end, "");

    // Compare the static bytecode
    assert_eq!(dynamic_bytecode, output);
});

// test that `forge snapshot` commands work
forgetest!(can_check_snapshot, |prj: TestProject, mut cmd: TestCommand| {
    prj.insert_ds_test();

    prj.inner()
        .add_source(
            "ATest.t.sol",
            r#"
// SPDX-License-Identifier: UNLICENSED
pragma solidity 0.8.10;
import "./test.sol";
contract ATest is DSTest {
    function testExample() public {
        assertTrue(true);
    }
}
   "#,
        )
        .unwrap();
    prj.inner()
        .add_source(
            "BTest.t.sol",
            r#"
// SPDX-License-Identifier: UNLICENSED
pragma solidity 0.8.10;
import "./test.sol";
contract BTest is DSTest {
    function testExample() public {
        assertTrue(true);
    }
}
   "#,
        )
        .unwrap();

    cmd.arg("snapshot");

    cmd.unchecked_output().stdout_matches_path(
        PathBuf::from(env!("CARGO_MANIFEST_DIR")).join("tests/fixtures/can_check_snapshot.stdout"),
    );

    cmd.arg("--check");
    let _ = cmd.output();
});

// test that `forge build` does not print `(with warnings)` if there arent any
forgetest!(can_compile_without_warnings, |prj: TestProject, mut cmd: TestCommand| {
    let config = Config {
        ignored_error_codes: vec![SolidityErrorCode::SpdxLicenseNotProvided],
        ..Default::default()
    };
    prj.write_config(config);
    prj.inner()
        .add_source(
            "A",
            r#"
pragma solidity 0.8.10;
contract A {
    function testExample() public {}
}
   "#,
        )
        .unwrap();

    cmd.args(["build", "--force"]);
    let out = cmd.stdout();
    // no warnings
    assert!(out.trim().contains("Compiler run successful"));
    assert!(!out.trim().contains("Compiler run successful (with warnings)"));

    // don't ignore errors
    let config = Config { ignored_error_codes: vec![], ..Default::default() };
    prj.write_config(config);
    let out = cmd.stdout();

    assert!(out.trim().contains("Compiler run successful (with warnings)"));
    assert!(
      out.contains(
                    r#"Warning: SPDX license identifier not provided in source file. Before publishing, consider adding a comment containing "SPDX-License-Identifier: <SPDX-License>" to each source file. Use "SPDX-License-Identifier: UNLICENSED" for non-open-source code. Please see https://spdx.org for more information."#
        )
    );
});

// test against a local checkout, useful to debug with local ethers-rs patch
forgetest_ignore!(can_compile_local_spells, |_: TestProject, mut cmd: TestCommand| {
    let current_dir = std::env::current_dir().unwrap();
    let root = current_dir
        .join("../../foundry-integration-tests/testdata/spells-mainnet")
        .to_string_lossy()
        .to_string();
    println!("project root: \"{root}\"");

    let eth_rpc_url = next_http_rpc_endpoint();
    let dss_exec_lib = "src/DssSpell.sol:DssExecLib:0xfD88CeE74f7D78697775aBDAE53f9Da1559728E4";

    cmd.args([
        "test",
        "--root",
        root.as_str(),
        "--fork-url",
        eth_rpc_url.as_str(),
        "--fork-block-number",
        "14435000",
        "--libraries",
        dss_exec_lib,
        "-vvv",
    ]);
    cmd.print_output();
});

// test that a failing `forge build` does not impact followup builds
forgetest!(can_build_after_failure, |prj: TestProject, mut cmd: TestCommand| {
    prj.insert_ds_test();

    prj.inner()
        .add_source(
            "ATest.t.sol",
            r#"
// SPDX-License-Identifier: UNLICENSED
pragma solidity 0.8.10;
import "./test.sol";
contract ATest is DSTest {
    function testExample() public {
        assertTrue(true);
    }
}
   "#,
        )
        .unwrap();
    prj.inner()
        .add_source(
            "BTest.t.sol",
            r#"
// SPDX-License-Identifier: UNLICENSED
pragma solidity 0.8.10;
import "./test.sol";
contract BTest is DSTest {
    function testExample() public {
        assertTrue(true);
    }
}
   "#,
        )
        .unwrap();

    cmd.arg("build");
    cmd.assert_non_empty_stdout();
    prj.assert_cache_exists();
    prj.assert_artifacts_dir_exists();

    let syntax_err = r#"
// SPDX-License-Identifier: UNLICENSED
pragma solidity 0.8.10;
import "./test.sol";
contract CTest is DSTest {
    function testExample() public {
        THIS WILL CAUSE AN ERROR
    }
}
   "#;

    // introduce contract with syntax error
    prj.inner().add_source("CTest.t.sol", syntax_err).unwrap();

    // `forge build --force` which should fail
    cmd.arg("--force");
    cmd.assert_err();

    // but ensure this cleaned cache and artifacts
    assert!(!prj.paths().artifacts.exists());
    assert!(!prj.cache_path().exists());

    // still errors
    cmd.forge_fuse().arg("build");
    cmd.assert_err();

    // resolve the error by replacing the file
    prj.inner()
        .add_source(
            "CTest.t.sol",
            r#"
// SPDX-License-Identifier: UNLICENSED
pragma solidity 0.8.10;
import "./test.sol";
contract CTest is DSTest {
    function testExample() public {
         assertTrue(true);
    }
}
   "#,
        )
        .unwrap();

    cmd.assert_non_empty_stdout();
    prj.assert_cache_exists();
    prj.assert_artifacts_dir_exists();

    // ensure cache is unchanged after error
    let cache = fs::read_to_string(prj.cache_path()).unwrap();

    // introduce the error again but building without force
    prj.inner().add_source("CTest.t.sol", syntax_err).unwrap();
    cmd.assert_err();

    // ensure unchanged cache file
    let cache_after = fs::read_to_string(prj.cache_path()).unwrap();
    assert_eq!(cache, cache_after);
});

forgetest_async!(
    can_deploy_script_without_lib,
    (|prj: TestProject, cmd: TestCommand| async move {
        let port = next_port();
        spawn(NodeConfig::test().with_port(port)).await;
        let mut tester = ScriptTester::new(cmd, port, prj.root());

        tester
            .load_private_keys(vec![0, 1])
            .await
            .add_sig("BroadcastTestNoLinking", "deployDoesntPanic()")
            .simulate(ScriptOutcome::OkSimulation)
            .broadcast(ScriptOutcome::OkBroadcast)
            .assert_nonce_increment(vec![(0, 1), (1, 2)])
            .await;
    })
);

forgetest_async!(
    can_deploy_script_with_lib,
    (|prj: TestProject, cmd: TestCommand| async move {
        let port = next_port();
        spawn(NodeConfig::test().with_port(port)).await;
        let mut tester = ScriptTester::new(cmd, port, prj.root());

        tester
            .load_private_keys(vec![0, 1])
            .await
            .add_sig("BroadcastTest", "deploy()")
            .simulate(ScriptOutcome::OkSimulation)
            .broadcast(ScriptOutcome::OkBroadcast)
            .assert_nonce_increment(vec![(0, 2), (1, 1)])
            .await;
    })
);

forgetest_async!(
    can_resume_script,
    (|prj: TestProject, cmd: TestCommand| async move {
        let port = next_port();
        spawn(NodeConfig::test().with_port(port)).await;
        let mut tester = ScriptTester::new(cmd, port, prj.root());

        tester
            .load_private_keys(vec![0])
            .await
            .add_sig("BroadcastTest", "deploy()")
            .simulate(ScriptOutcome::OkSimulation)
            .resume(ScriptOutcome::MissingWallet)
            // load missing wallet
            .load_private_keys(vec![1])
            .await
            .run(ScriptOutcome::OkBroadcast)
            .assert_nonce_increment(vec![(0, 2), (1, 1)])
            .await;
    })
);

forgetest_async!(
    can_deploy_broadcast_wrap,
    (|prj: TestProject, cmd: TestCommand| async move {
        let port = next_port();
        spawn(NodeConfig::test().with_port(port)).await;
        let mut tester = ScriptTester::new(cmd, port, prj.root());

        tester
            .add_deployer(2)
            .load_private_keys(vec![0, 1, 2])
            .await
            .add_sig("BroadcastTest", "deployOther()")
            .simulate(ScriptOutcome::OkSimulation)
            .broadcast(ScriptOutcome::OkBroadcast)
            .assert_nonce_increment(vec![(0, 4), (1, 4), (2, 1)])
            .await;
    })
);

forgetest_async!(
    panic_no_deployer_set,
    (|prj: TestProject, cmd: TestCommand| async move {
        let port = next_port();
        spawn(NodeConfig::test().with_port(port)).await;
        let mut tester = ScriptTester::new(cmd, port, prj.root());

        tester
            .load_private_keys(vec![0, 1])
            .await
            .add_sig("BroadcastTest", "deployOther()")
            .simulate(ScriptOutcome::WarnSpecifyDeployer)
            .broadcast(ScriptOutcome::MissingSender);
    })
);

forgetest_async!(
    can_deploy_no_arg_broadcast,
    (|prj: TestProject, cmd: TestCommand| async move {
        let port = next_port();
        spawn(NodeConfig::test().with_port(port)).await;
        let mut tester = ScriptTester::new(cmd, port, prj.root());

        tester
            .add_deployer(0)
            .load_private_keys(vec![0])
            .await
            .add_sig("BroadcastTest", "deployNoArgs()")
            .simulate(ScriptOutcome::OkSimulation)
            .broadcast(ScriptOutcome::OkBroadcast)
            .assert_nonce_increment(vec![(0, 3)])
            .await;
    })
);

forgetest_async!(
    can_deploy_with_create2,
    (|prj: TestProject, cmd: TestCommand| async move {
        let port = next_port();
        let (api, _) = spawn(NodeConfig::test().with_port(port)).await;
        let mut tester = ScriptTester::new(cmd, port, prj.root());

        // Prepare CREATE2 Deployer
        let addr = Address::from_str("0x4e59b44847b379578588920ca78fbf26c0b4956c").unwrap();
        let code = hex::decode("7fffffffffffffffffffffffffffffffffffffffffffffffffffffffffffffffe03601600081602082378035828234f58015156039578182fd5b8082525050506014600cf3").expect("Could not decode create2 deployer init_code").into();
        api.anvil_set_code(addr, code).await.unwrap();

        tester
            .add_deployer(0)
            .load_private_keys(vec![0])
            .await
            .add_sig("BroadcastTestNoLinking", "deployCreate2()")
            .simulate(ScriptOutcome::OkSimulation)
            .broadcast(ScriptOutcome::OkBroadcast)
            .assert_nonce_increment(vec![(0, 2)])
            .await
            // Running again results in error, since we're repeating the salt passed to CREATE2
            .run(ScriptOutcome::FailedScript);
    })
);

forgetest_async!(
    can_deploy_100_txes_concurrently,
    (|prj: TestProject, cmd: TestCommand| async move {
        let port = next_port();
        spawn(NodeConfig::test().with_port(port)).await;
        let mut tester = ScriptTester::new(cmd, port, prj.root());

        tester
            .load_private_keys(vec![0])
            .await
            .add_sig("BroadcastTestNoLinking", "deployMany()")
            .simulate(ScriptOutcome::OkSimulation)
            .broadcast(ScriptOutcome::OkBroadcast)
            .assert_nonce_increment(vec![(0, 100)])
            .await;
    })
);

forgetest_async!(
    can_deploy_mixed_broadcast_modes,
    (|prj: TestProject, cmd: TestCommand| async move {
        let port = next_port();
        spawn(NodeConfig::test().with_port(port)).await;
        let mut tester = ScriptTester::new(cmd, port, prj.root());

        tester
            .load_private_keys(vec![0])
            .await
            .add_sig("BroadcastTestNoLinking", "deployMix()")
            .simulate(ScriptOutcome::OkSimulation)
            .broadcast(ScriptOutcome::OkBroadcast)
            .assert_nonce_increment(vec![(0, 15)])
            .await;
    })
);

forgetest_async!(
    deploy_with_setup,
    (|prj: TestProject, cmd: TestCommand| async move {
        let port = next_port();
        spawn(NodeConfig::test().with_port(port)).await;
        let mut tester = ScriptTester::new(cmd, port, prj.root());

        tester
            .load_private_keys(vec![0])
            .await
            .add_sig("BroadcastTestSetup", "run()")
            .simulate(ScriptOutcome::OkSimulation)
            .broadcast(ScriptOutcome::OkBroadcast)
            .assert_nonce_increment(vec![(0, 6)])
            .await;
    })
);<|MERGE_RESOLUTION|>--- conflicted
+++ resolved
@@ -10,22 +10,13 @@
 };
 use foundry_cli_test_utils::{
     ethers_solc::PathStyle,
-<<<<<<< HEAD
     forgetest, forgetest_async, forgetest_ignore, forgetest_init,
     util::{pretty_err, read_string, TestCommand, TestProject},
     ScriptOutcome, ScriptTester,
 };
 use foundry_config::{parse_with_profile, BasicConfig, Chain, Config, SolidityErrorCode};
 use foundry_utils::rpc::next_http_rpc_endpoint;
-use std::{env, fs, str::FromStr};
-=======
-    forgetest, forgetest_ignore, forgetest_init,
-    util::{pretty_err, read_string, OutputExt, TestCommand, TestProject},
-};
-use foundry_config::{parse_with_profile, BasicConfig, Chain, Config, SolidityErrorCode};
-use foundry_utils::rpc::next_http_rpc_endpoint;
-use std::{fs, path::PathBuf};
->>>>>>> 4b5aea95
+use std::{env, fs, path::PathBuf, str::FromStr};
 use yansi::Paint;
 
 // import forge utils as mod
