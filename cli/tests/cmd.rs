//! Contains various tests for checking forge's commands
use ethers::solc::remappings::Remapping;
use foundry_cli_test_utils::{
    ethers_solc::PathStyle,
    forgetest, pretty_eq,
    util::{pretty_err, read_string, TestCommand, TestProject},
};
<<<<<<< HEAD
use foundry_config::{parse_with_profile, BasicConfig, Config};
use std::{env::set_current_dir, fs, str::FromStr};

// import forge utils as mod
#[allow(unused)]
#[path = "../src/utils.rs"]
mod forge_utils;
=======
use std::env;
>>>>>>> 986034b9

// tests `--help` is printed to std out
forgetest!(print_help, |_: TestProject, mut cmd: TestCommand| {
    cmd.arg("--help");
    cmd.assert_non_empty_stdout();
});

// tests config gets printed to std out
forgetest!(can_show_config, |_: TestProject, mut cmd: TestCommand| {
    cmd.arg("config");
    let expected = Config::load().to_string_pretty().unwrap().trim().to_string();
    pretty_eq!(expected, cmd.stdout().trim().to_string());
});

// checks that `clean` can be invoked even if out and cache don't exist
forgetest!(can_clean_non_existing, |prj: TestProject, mut cmd: TestCommand| {
    cmd.arg("clean");
    cmd.assert_empty_stdout();
    prj.assert_cleaned();
});

// checks that init works
forgetest!(can_init_repo_with_config, |prj: TestProject, mut cmd: TestCommand| {
    let foundry_toml = prj.root().join(Config::FILE_NAME);
    assert!(!foundry_toml.exists());

    cmd.arg("init").arg(prj.root());
    cmd.assert_non_empty_stdout();

    set_current_dir(prj.root()).unwrap();
    let file = Config::find_config_file().unwrap();
    assert_eq!(foundry_toml, file);

    let s = read_string(&file);
    let basic: BasicConfig = parse_with_profile(&s).unwrap().unwrap().1;
    // check ds-test is detected
    assert_eq!(
        basic.remappings,
        vec![Remapping::from_str("ds-test/=lib/ds-test/src").unwrap().into()]
    );
    assert_eq!(basic, Config::load().into_basic());

    // can detect root
    assert_eq!(prj.root(), forge_utils::find_project_root_path().unwrap());
    let nested = prj.root().join("nested/nested");
    pretty_err(&nested, std::fs::create_dir_all(&nested));

    // even if nested
    set_current_dir(&nested).unwrap();
    assert_eq!(prj.root(), forge_utils::find_project_root_path().unwrap());
});

// checks that init works repeatedly
forgetest!(can_init_repo_repeatedly, |prj: TestProject, mut cmd: TestCommand| {
    let foundry_toml = prj.root().join(Config::FILE_NAME);
    assert!(!foundry_toml.exists());

    cmd.arg("init").arg(prj.root());
    cmd.assert_non_empty_stdout();

    for _ in 0..3 {
        assert!(foundry_toml.exists());
        pretty_err(&foundry_toml, fs::remove_file(&foundry_toml));
        cmd.assert_non_empty_stdout();
    }
});

// checks that `clean` removes dapptools style paths
forgetest!(can_clean, |prj: TestProject, mut cmd: TestCommand| {
    prj.assert_create_dirs_exists();
    prj.assert_style_paths_exist(PathStyle::Dapptools);
    cmd.arg("clean");
    cmd.assert_empty_stdout();
    prj.assert_cleaned();
});

// checks that `clean` removes hardhat style paths
forgetest!(can_clean_hardhat, PathStyle::HardHat, |prj: TestProject, mut cmd: TestCommand| {
    prj.assert_create_dirs_exists();
    prj.assert_style_paths_exist(PathStyle::HardHat);
    cmd.arg("clean");
    cmd.assert_empty_stdout();
    prj.assert_cleaned();
});

// test against a local checkout, useful to debug with local ethers-rs patch
#[ignore]
forgetest!(can_compile_local_spells, |_: TestProject, mut cmd: TestCommand| {
    let current_dir = std::env::current_dir().unwrap();
    let root = current_dir
        .join("../../foundry-integration-tests/testdata/spells-mainnet")
        .to_string_lossy()
        .to_string();
    println!("project root: \"{}\"", root);

    let eth_rpc_url = env::var("ETH_RPC_URL").unwrap();
    let dss_exec_lib = "src/DssSpell.sol:DssExecLib:0xfD88CeE74f7D78697775aBDAE53f9Da1559728E4";

    cmd.args([
        "build",
        "--root",
        root.as_str(),
        // "--fork-url",
        // eth_rpc_url.as_str(),
        "--libraries",
        dss_exec_lib,
        // "-vvv",
        "--force",
    ]);
    cmd.print_output();
});


#[ignore]
forgetest!(can_compile_local_tribe, |_: TestProject, mut cmd: TestCommand| {
    let current_dir = std::env::current_dir().unwrap();
    let root = current_dir
        .join("../../foundry-integration-tests/testdata/tribe-turbo")
        .to_string_lossy()
        .to_string();
    println!("project root: \"{}\"", root);


    cmd.args([
        "build",
        "--root",
        root.as_str(),
        "--force",
    ]);
    cmd.print_output();
});<|MERGE_RESOLUTION|>--- conflicted
+++ resolved
@@ -1,21 +1,20 @@
 //! Contains various tests for checking forge's commands
-use ethers::solc::remappings::Remapping;
 use foundry_cli_test_utils::{
-    ethers_solc::PathStyle,
-    forgetest, pretty_eq,
+    ethers_solc::{remappings::Remapping, PathStyle},
+    forgetest, forgetest_ignore, pretty_eq,
     util::{pretty_err, read_string, TestCommand, TestProject},
 };
-<<<<<<< HEAD
 use foundry_config::{parse_with_profile, BasicConfig, Config};
-use std::{env::set_current_dir, fs, str::FromStr};
+use std::{
+    env::{self, set_current_dir},
+    fs,
+    str::FromStr,
+};
 
 // import forge utils as mod
 #[allow(unused)]
 #[path = "../src/utils.rs"]
 mod forge_utils;
-=======
-use std::env;
->>>>>>> 986034b9
 
 // tests `--help` is printed to std out
 forgetest!(print_help, |_: TestProject, mut cmd: TestCommand| {
@@ -102,8 +101,7 @@
 });
 
 // test against a local checkout, useful to debug with local ethers-rs patch
-#[ignore]
-forgetest!(can_compile_local_spells, |_: TestProject, mut cmd: TestCommand| {
+forgetest_ignore!(can_compile_local_spells, |_: TestProject, mut cmd: TestCommand| {
     let current_dir = std::env::current_dir().unwrap();
     let root = current_dir
         .join("../../foundry-integration-tests/testdata/spells-mainnet")
@@ -118,31 +116,11 @@
         "build",
         "--root",
         root.as_str(),
-        // "--fork-url",
-        // eth_rpc_url.as_str(),
+        "--fork-url",
+        eth_rpc_url.as_str(),
         "--libraries",
         dss_exec_lib,
-        // "-vvv",
-        "--force",
-    ]);
-    cmd.print_output();
-});
-
-
-#[ignore]
-forgetest!(can_compile_local_tribe, |_: TestProject, mut cmd: TestCommand| {
-    let current_dir = std::env::current_dir().unwrap();
-    let root = current_dir
-        .join("../../foundry-integration-tests/testdata/tribe-turbo")
-        .to_string_lossy()
-        .to_string();
-    println!("project root: \"{}\"", root);
-
-
-    cmd.args([
-        "build",
-        "--root",
-        root.as_str(),
+        "-vvv",
         "--force",
     ]);
     cmd.print_output();
