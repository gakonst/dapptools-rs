//! Configuration specific to the `forge fmt` command and the `forge_fmt` package

use serde::{Deserialize, Serialize};

/// Contains the config and rule set
#[derive(Debug, Clone, PartialEq, Eq, Serialize, Deserialize)]
pub struct FormatterConfig {
    /// Maximum line length where formatter will try to wrap the line
    pub line_length: usize,
    /// Number of spaces per indentation level
    pub tab_width: usize,
    /// Print spaces between brackets
    pub bracket_spacing: bool,
    /// Style of uint/int256 types
    pub int_types: IntTypes,
    /// Style of multiline function header in case it doesn't fit
    pub multiline_func_header: MultilineFuncHeaderStyle,
    /// Style of quotation marks
    pub quote_style: QuoteStyle,
    /// Style of underscores in number literals
    pub number_underscore: NumberUnderscore,
    /// Style of single line blocks in statements
    pub single_line_statement_blocks: SingleLineBlockStyle,
}

/// Style of uint/int256 types
#[derive(Debug, Clone, Copy, PartialEq, Eq, Serialize, Deserialize)]
#[serde(rename_all = "snake_case")]
pub enum IntTypes {
    /// Print the explicit uint256 or int256
    Long,
    /// Print the implicit uint or int
    Short,
    /// Use the type defined in the source code
    Preserve,
}

/// Style of underscores in number literals
#[derive(Debug, Clone, Copy, PartialEq, Eq, Serialize, Deserialize)]
#[serde(rename_all = "snake_case")]
pub enum NumberUnderscore {
    /// Remove all underscores
    Remove,
    /// Add an underscore every thousand, if greater than 9999
    /// e.g. 1000 -> 1000 and 10000 -> 10_000
    Thousands,
    /// Use the underscores defined in the source code
    Preserve,
}

/// Style of string quotes
#[derive(Debug, Clone, Copy, PartialEq, Eq, Serialize, Deserialize)]
#[serde(rename_all = "snake_case")]
pub enum QuoteStyle {
    /// Use double quotes where possible
    Double,
    /// Use single quotes where possible
    Single,
    /// Use quotation mark defined in the source code
    Preserve,
}

impl QuoteStyle {
    /// Get associated quotation mark with option
    pub fn quote(self) -> Option<char> {
        match self {
            QuoteStyle::Double => Some('"'),
            QuoteStyle::Single => Some('\''),
            QuoteStyle::Preserve => None,
        }
    }
}

<<<<<<< HEAD
/// Style of function header in case it doesn't fit
#[derive(Debug, Clone, Copy, PartialEq, Eq, Serialize, Deserialize)]
#[serde(rename_all = "snake_case")]
pub enum MultilineFuncHeaderStyle {
    /// Write function parameters multiline first
    ParamsFirst,
    /// Write function attributes multiline first
    AttributesFirst,
    /// If function params or attrs are multiline
    /// split the rest
    All,
=======
/// Style of single line blocks in statements
#[derive(Debug, Clone, Copy, PartialEq, Eq, Serialize, Deserialize)]
#[serde(rename_all = "snake_case")]
pub enum SingleLineBlockStyle {
    /// Prefer single line block when possible
    Single,
    /// Always use multiline block
    Multi,
    /// Preserve the original style
    Preserve,
>>>>>>> 5372f599
}

impl Default for FormatterConfig {
    fn default() -> Self {
        FormatterConfig {
            line_length: 120,
            tab_width: 4,
            bracket_spacing: false,
            int_types: IntTypes::Long,
            multiline_func_header: MultilineFuncHeaderStyle::AttributesFirst,
            quote_style: QuoteStyle::Double,
            number_underscore: NumberUnderscore::Preserve,
            single_line_statement_blocks: SingleLineBlockStyle::Preserve,
        }
    }
}<|MERGE_RESOLUTION|>--- conflicted
+++ resolved
@@ -71,7 +71,18 @@
     }
 }
 
-<<<<<<< HEAD
+/// Style of single line blocks in statements
+#[derive(Debug, Clone, Copy, PartialEq, Eq, Serialize, Deserialize)]
+#[serde(rename_all = "snake_case")]
+pub enum SingleLineBlockStyle {
+    /// Prefer single line block when possible
+    Single,
+    /// Always use multiline block
+    Multi,
+    /// Preserve the original style
+    Preserve,
+}
+
 /// Style of function header in case it doesn't fit
 #[derive(Debug, Clone, Copy, PartialEq, Eq, Serialize, Deserialize)]
 #[serde(rename_all = "snake_case")]
@@ -83,18 +94,6 @@
     /// If function params or attrs are multiline
     /// split the rest
     All,
-=======
-/// Style of single line blocks in statements
-#[derive(Debug, Clone, Copy, PartialEq, Eq, Serialize, Deserialize)]
-#[serde(rename_all = "snake_case")]
-pub enum SingleLineBlockStyle {
-    /// Prefer single line block when possible
-    Single,
-    /// Always use multiline block
-    Multi,
-    /// Preserve the original style
-    Preserve,
->>>>>>> 5372f599
 }
 
 impl Default for FormatterConfig {
