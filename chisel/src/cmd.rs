//! ChiselCommand
//!
//! This module holds the [ChiselCommand] enum, which contains all builtin commands that
//! can be executed within the REPL.

use crate::prelude::ChiselDispatcher;
use std::{error::Error, str::FromStr};
use strum::EnumIter;

/// Builtin chisel command variants
#[derive(Debug, EnumIter)]
pub enum ChiselCommand {
    /// Print helpful information about chisel
    Help,
    /// Quit the REPL
    Quit,
    /// Clear the current session source
    Clear,
    /// Print the generated source contract
    Source,
    /// Save the current session to the cache
    /// Takes: [session-id]
    Save,
    /// Load a previous session from cache
    /// Takes: <session-id>
    ///
    /// WARNING: This will overwrite the current session (though the current session will be
    /// optimistically cached)
    Load,
    /// List all cached sessions
    ListSessions,
    /// Clear the cache of all stored sessions
    ClearCache,
    /// Fork an RPC in the current session
    /// Takes <fork-url|env-var|rpc_endpoints-alias>
    Fork,
    /// Enable / disable traces for the current session
    Traces,
    /// Dump the raw memory
    MemDump,
    /// Dump the raw stack
    StackDump,
    /// Export the current REPL session source to a Script file
    Export,
    /// Fetch an interface of a verified contract on Etherscan
    /// Takes: <addr> <interface-name>
    Fetch,
    /// Executes a shell command
    Exec,
    /// Display the raw value of a variable's stack allocation.
    RawStack,
}

/// Attempt to convert a string slice to a `ChiselCommand`
impl FromStr for ChiselCommand {
    type Err = Box<dyn Error>;

    fn from_str(s: &str) -> Result<Self, Self::Err> {
        match s.to_lowercase().as_ref() {
            "help" | "h" => Ok(ChiselCommand::Help),
            "quit" | "q" => Ok(ChiselCommand::Quit),
            "clear" | "c" => Ok(ChiselCommand::Clear),
            "source" | "so" => Ok(ChiselCommand::Source),
            "save" | "s" => Ok(ChiselCommand::Save),
            "list" | "ls" => Ok(ChiselCommand::ListSessions),
            "load" | "l" => Ok(ChiselCommand::Load),
            "clearcache" | "cc" => Ok(ChiselCommand::ClearCache),
            "fork" | "f" => Ok(ChiselCommand::Fork),
            "traces" | "t" => Ok(ChiselCommand::Traces),
            "memdump" | "md" => Ok(ChiselCommand::MemDump),
            "stackdump" | "sd" => Ok(ChiselCommand::StackDump),
            "export" | "ex" => Ok(ChiselCommand::Export),
            "fetch" | "fe" => Ok(ChiselCommand::Fetch),
            "exec" | "e" => Ok(ChiselCommand::Exec),
<<<<<<< HEAD
            "rawstack" | "rs" => Ok(ChiselCommand::RawStack),
            _ => Err(ChiselDisptacher::make_error(format!(
=======
            _ => Err(ChiselDispatcher::make_error(format!(
>>>>>>> dd0773b6
                "Unknown command \"{s}\"! See available commands with `!help`.",
            ))
            .into()),
        }
    }
}

/// A category for [ChiselCommand]s
#[derive(Debug, EnumIter)]
pub enum CmdCategory {
    /// General category
    General,
    /// Session category
    Session,
    /// Environment category
    Env,
    /// Debug category
    Debug,
}

impl core::fmt::Display for CmdCategory {
    fn fmt(&self, f: &mut core::fmt::Formatter<'_>) -> core::fmt::Result {
        let string = match self {
            CmdCategory::General => "General",
            CmdCategory::Session => "Session",
            CmdCategory::Env => "Environment",
            CmdCategory::Debug => "Debug",
        };
        f.write_str(string)
    }
}

/// A command descriptor type
pub type CmdDescriptor = (&'static [&'static str], &'static str, CmdCategory);

/// Convert a `ChiselCommand` into a `CmdDescriptor` tuple
impl From<ChiselCommand> for CmdDescriptor {
    fn from(cmd: ChiselCommand) -> Self {
        match cmd {
            // General
            ChiselCommand::Help => (&["help", "h"], "Display all commands", CmdCategory::General),
            ChiselCommand::Quit => (&["quit", "q"], "Quit Chisel", CmdCategory::General),
            ChiselCommand::Exec => (&["exec <command> [args]", "e <command> [args]"], "Execute a shell command and print the output", CmdCategory::General),
            // Session
            ChiselCommand::Clear => (&["clear", "c"], "Clear current session source", CmdCategory::Session),
            ChiselCommand::Source => (&["source", "so"], "Display the source code of the current session", CmdCategory::Session),
            ChiselCommand::Save => (&["save [id]", "s [id]"], "Save the current session to cache", CmdCategory::Session),
            ChiselCommand::Load => (&["load <id>", "l <id>"], "Load a previous session ID from cache", CmdCategory::Session),
            ChiselCommand::ListSessions => (&["list", "ls"], "List all cached sessions", CmdCategory::Session),
            ChiselCommand::ClearCache => (&["clearcache", "cc"], "Clear the chisel cache of all stored sessions", CmdCategory::Session),
            ChiselCommand::Export => (&["export", "ex"], "Export the current session source to a script file", CmdCategory::Session),
            ChiselCommand::Fetch => (&["fetch <addr> <name>", "fe <addr> <name>"], "Fetch the interface of a verified contract on Etherscan", CmdCategory::Session),
            // Environment
            ChiselCommand::Fork => (&["fork <url>", "f <url>"], "Fork an RPC for the current session. Supply 0 arguments to return to a local network", CmdCategory::Env),
            ChiselCommand::Traces => (&["traces", "t"], "Enable / disable traces for the current session", CmdCategory::Env),
            // Debug
            ChiselCommand::MemDump => (&["memdump", "md"], "Dump the raw memory of the current state", CmdCategory::Debug),
            ChiselCommand::StackDump => (&["stackdump", "sd"], "Dump the raw stack of the current state", CmdCategory::Debug),
            ChiselCommand::RawStack => (&["rawstack <var>", "rs <var>"], "Display the raw value of a variable's stack allocation. For variables that are > 32 bytes in length, this will display their memory pointer.", CmdCategory::Debug),
        }
    }
}<|MERGE_RESOLUTION|>--- conflicted
+++ resolved
@@ -72,12 +72,8 @@
             "export" | "ex" => Ok(ChiselCommand::Export),
             "fetch" | "fe" => Ok(ChiselCommand::Fetch),
             "exec" | "e" => Ok(ChiselCommand::Exec),
-<<<<<<< HEAD
             "rawstack" | "rs" => Ok(ChiselCommand::RawStack),
             _ => Err(ChiselDisptacher::make_error(format!(
-=======
-            _ => Err(ChiselDispatcher::make_error(format!(
->>>>>>> dd0773b6
                 "Unknown command \"{s}\"! See available commands with `!help`.",
             ))
             .into()),
