--- conflicted
+++ resolved
@@ -1,8 +1,5 @@
 use crate::env::ChiselEnv;
-<<<<<<< HEAD
-=======
-use ansi_term::Color::{Blue, Cyan, Green, Red};
->>>>>>> 607b1030
+use ansi_term::Color::{Blue, Cyan, Red};
 use std::{error, str::FromStr};
 use strum::{EnumIter, IntoEnumIterator};
 use yansi::Paint;
@@ -14,9 +11,8 @@
     Help,
     /// Print the generated source contract
     Source,
-<<<<<<< HEAD
+    /// Clears the current session
     Clear,
-=======
     /// Flush the current session to cache
     /// NOTE: This is not necessary as the session will be written to cache automatically
     Flush,
@@ -27,7 +23,6 @@
     Load(String),
     /// List all cached sessions
     ListSessions,
->>>>>>> 607b1030
 }
 
 /// A command descriptor type
@@ -92,15 +87,7 @@
         match s.to_lowercase().as_ref() {
             "help" => Ok(ChiselCommand::Help),
             "source" => Ok(ChiselCommand::Source),
-<<<<<<< HEAD
             "clear" => Ok(ChiselCommand::Clear),
-            _ => Err(Paint::red(format!(
-                "Unknown command \"{}\"! See available commands with `!help`.",
-                s
-            ))
-            .to_string()
-            .into()),
-=======
             "flush" => Ok(ChiselCommand::Flush),
             "list" => Ok(ChiselCommand::ListSessions),
             "load" => Ok(ChiselCommand::Load("latest".to_string())),
@@ -108,7 +95,6 @@
                 .paint(format!("Unknown command \"{}\"! See available commands with `!help`.", s))
                 .to_string()
                 .into()),
->>>>>>> 607b1030
         }
     }
 }
@@ -121,13 +107,10 @@
             ChiselCommand::Source => {
                 ("source", "Display the source code of the current REPL session")
             }
-<<<<<<< HEAD
             ChiselCommand::Clear => ("clear", "Clear the current session"),
-=======
             ChiselCommand::Flush => ("flush", "Flush the current session to cache"),
             ChiselCommand::Load(_) => ("load", "Load a previous session from cache"),
             ChiselCommand::ListSessions => ("list", "List all cached sessions"),
->>>>>>> 607b1030
         }
     }
 }