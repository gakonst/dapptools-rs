--- conflicted
+++ resolved
@@ -8,14 +8,10 @@
 };
 use ethers::{solc::artifacts::ContractBytecodeSome, types::Address};
 use eyre::Result;
-<<<<<<< HEAD
-use forge::debug::DebugStep;
-=======
 use forge::{
     debug::{DebugStep, Instruction},
     CallKind,
 };
->>>>>>> abe1d703
 use std::{
     cmp::{max, min},
     collections::{BTreeMap, VecDeque},
@@ -34,11 +30,8 @@
     Terminal,
 };
 
-<<<<<<< HEAD
-=======
 use revm::opcode;
 
->>>>>>> abe1d703
 /// Trait for starting the UI
 pub trait Ui {
     /// Start the agent that will now take over
@@ -319,11 +312,7 @@
         let block_controls = Block::default();
 
         let text_output = Text::from(Span::styled(
-<<<<<<< HEAD
-            "[q]: quit | [k/j]: prev/next op | [a/s]: prev/next jump | [c/C]: prev/next call | [g/G]: start/end",
-=======
             "[q]: quit | [k/j]: prev/next op | [a/s]: prev/next jump | [c/C]: prev/next call | [g/G]: start/end | [t]: toggle stack labels | [m]: toggle memory decoding | [shift + j/k]: scroll stack | [ctrl + j/k]: scroll memory",
->>>>>>> abe1d703
             Style::default().add_modifier(Modifier::DIM)
         ));
         let paragraph = Paragraph::new(text_output)
@@ -345,9 +334,6 @@
         area: Rect,
     ) {
         let block_source_code = Block::default()
-<<<<<<< HEAD
-            .title(if creation { "Contract creation" } else { "Contract call" })
-=======
             .title(match call_kind {
                 CallKind::Create => "Contract creation",
                 CallKind::Call => "Contract call",
@@ -355,7 +341,6 @@
                 CallKind::CallCode => "Contract callcode",
                 CallKind::DelegateCall => "Contract delegatecall",
             })
->>>>>>> abe1d703
             .borders(Borders::ALL);
 
         let mut text_output: Text = Text::from("");
@@ -769,31 +754,22 @@
             .enumerate()
             .skip(draw_memory.current_stack_startline)
             .map(|(i, stack_item)| {
-<<<<<<< HEAD
-                let words: Vec<Span> = (0..32)
-=======
                 let affected =
                     indices_affected.iter().find(|(affected_index, _name)| *affected_index == i);
 
                 let mut words: Vec<Span> = (0..32)
->>>>>>> abe1d703
                     .into_iter()
                     .rev()
                     .map(|i| stack_item.byte(i))
                     .map(|byte| {
                         Span::styled(
                             format!("{:02x} ", byte),
-<<<<<<< HEAD
-                            if byte == 0 {
-                                Style::default().fg(Color::Gray).add_modifier(Modifier::DIM)
-=======
                             if affected.is_some() {
                                 Style::default().fg(Color::Cyan)
                             } else if byte == 0 {
                                 // this improves compatibility across terminals by not combining
                                 // color with DIM modifier
                                 Style::default().add_modifier(Modifier::DIM)
->>>>>>> abe1d703
                             } else {
                                 Style::default().fg(Color::White)
                             },
@@ -801,8 +777,6 @@
                     })
                     .collect();
 
-<<<<<<< HEAD
-=======
                 if stack_labels {
                     if let Some((_, name)) = affected {
                         words.push(Span::raw(format!("| {}", name)));
@@ -811,7 +785,6 @@
                     }
                 }
 
->>>>>>> abe1d703
                 let mut spans = vec![Span::styled(
                     format!("{:0min_len$}| ", i, min_len = min_len),
                     Style::default().fg(Color::White),
@@ -888,10 +861,6 @@
                     .map(|byte| {
                         Span::styled(
                             format!("{:02x} ", byte),
-<<<<<<< HEAD
-                            if *byte == 0 {
-                                Style::default().fg(Color::Gray).add_modifier(Modifier::DIM)
-=======
                             if let (Some(w), Some(color)) = (word, color) {
                                 if i == w {
                                     Style::default().fg(color)
@@ -902,7 +871,6 @@
                                 }
                             } else if *byte == 0 {
                                 Style::default().add_modifier(Modifier::DIM)
->>>>>>> abe1d703
                             } else {
                                 Style::default().fg(Color::White)
                             },
@@ -915,8 +883,6 @@
                     Style::default().fg(Color::White),
                 )];
                 spans.extend(words);
-<<<<<<< HEAD
-=======
 
                 if mem_utf8 {
                     let chars: Vec<Span> = mem_word
@@ -933,7 +899,6 @@
                     spans.extend(chars);
                 }
 
->>>>>>> abe1d703
                 spans.push(Span::raw("\n"));
 
                 Spans::from(spans)
@@ -1022,14 +987,6 @@
                     // Move down
                     KeyCode::Char('j') | KeyCode::Down => {
                         // Grab number of times to do it
-<<<<<<< HEAD
-                        for _ in 0..Tui::buffer_as_number(&self.key_buffer, 1) {
-                            if self.current_step < opcode_list.len() - 1 {
-                                self.current_step += 1;
-                            } else if draw_memory.inner_call_index < debug_call.len() - 1 {
-                                draw_memory.inner_call_index += 1;
-                                self.current_step = 0;
-=======
                         if event.modifiers.contains(KeyModifiers::CONTROL) {
                             let max_mem = (debug_call[draw_memory.inner_call_index].1
                                 [self.current_step]
@@ -1048,7 +1005,6 @@
                                     draw_memory.inner_call_index += 1;
                                     self.current_step = 0;
                                 }
->>>>>>> abe1d703
                             }
                             self.key_buffer.clear();
                         }
