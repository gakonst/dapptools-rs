--- conflicted
+++ resolved
@@ -104,14 +104,7 @@
                     .simulate(
                         tx.from
                             .expect("transaction doesn't have a `from` address at execution time"),
-<<<<<<< HEAD
-                        match tx.to {
-                            Some(to) => Some(*to.to().unwrap_or(&Address::ZERO)),
-                            None => Some(Address::ZERO),
-                        },
-=======
                         to,
->>>>>>> e01038f3
                         tx.input.clone().into_input(),
                         tx.value,
                     )
