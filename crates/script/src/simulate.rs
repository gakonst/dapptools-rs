use super::{
    multi_sequence::MultiChainSequence, providers::ProvidersManager, runner::ScriptRunner,
    sequence::ScriptSequenceKind, transaction::ScriptTransactionBuilder,
};
use crate::{
    broadcast::{estimate_gas, BundledState},
    build::LinkedBuildData,
    execute::{ExecutionArtifacts, ExecutionData},
    sequence::get_commit_hash,
    ScriptArgs, ScriptConfig, ScriptResult,
};
use alloy_network::TransactionBuilder;
use alloy_primitives::{map::HashMap, utils::format_units, Address, Bytes, TxKind, U256};
use dialoguer::Confirm;
use eyre::{Context, Result};
use forge_script_sequence::{ScriptSequence, TransactionWithMetadata};
use foundry_cheatcodes::Wallets;
use foundry_cli::utils::{has_different_gas_calc, now};
use foundry_common::{get_contract_name, ContractData};
use foundry_evm::traces::{decode_trace_arena, render_trace_arena};
use futures::future::{join_all, try_join_all};
use parking_lot::RwLock;
use std::{
    collections::{BTreeMap, VecDeque},
    sync::Arc,
};

/// Same as [ExecutedState](crate::execute::ExecutedState), but also contains [ExecutionArtifacts]
/// which are obtained from [ScriptResult].
///
/// Can be either converted directly to [BundledState] or driven to it through
/// [FilledTransactionsState].
pub struct PreSimulationState {
    pub args: ScriptArgs,
    pub script_config: ScriptConfig,
    pub script_wallets: Wallets,
    pub build_data: LinkedBuildData,
    pub execution_data: ExecutionData,
    pub execution_result: ScriptResult,
    pub execution_artifacts: ExecutionArtifacts,
}

impl PreSimulationState {
    /// If simulation is enabled, simulates transactions against fork and fills gas estimation and
    /// metadata. Otherwise, metadata (e.g. additional contracts, created contract names) is
    /// left empty.
    ///
    /// Both modes will panic if any of the transactions have None for the `rpc` field.
    pub async fn fill_metadata(self) -> Result<FilledTransactionsState> {
        let address_to_abi = self.build_address_to_abi_map();

        let mut transactions = self
            .execution_result
            .transactions
            .clone()
            .unwrap_or_default()
            .into_iter()
            .map(|tx| {
                let rpc = tx.rpc.expect("missing broadcastable tx rpc url");
                let sender = tx.transaction.from().expect("all transactions should have a sender");
                let nonce = tx.transaction.nonce().expect("all transactions should have a sender");
                let to = tx.transaction.to();

                let mut builder = ScriptTransactionBuilder::new(tx.transaction, rpc);

                if let Some(TxKind::Call(_)) = to {
                    builder.set_call(&address_to_abi, &self.execution_artifacts.decoder)?;
                } else {
                    builder.set_create(false, sender.create(nonce), &address_to_abi)?;
                }

                Ok(builder.build())
            })
            .collect::<Result<VecDeque<_>>>()?;

        if self.args.skip_simulation {
            sh_println!("\nSKIPPING ON CHAIN SIMULATION.")?;
        } else {
            transactions = self.simulate_and_fill(transactions).await?;
        }

        Ok(FilledTransactionsState {
            args: self.args,
            script_config: self.script_config,
            script_wallets: self.script_wallets,
            build_data: self.build_data,
            execution_artifacts: self.execution_artifacts,
            transactions,
        })
    }

    /// Builds separate runners and environments for each RPC used in script and executes all
    /// transactions in those environments.
    ///
    /// Collects gas usage and metadata for each transaction.
    pub async fn simulate_and_fill(
        &self,
        transactions: VecDeque<TransactionWithMetadata>,
    ) -> Result<VecDeque<TransactionWithMetadata>> {
        trace!(target: "script", "executing onchain simulation");

        let runners = Arc::new(
            self.build_runners()
                .await?
                .into_iter()
                .map(|(rpc, runner)| (rpc, Arc::new(RwLock::new(runner))))
                .collect::<HashMap<_, _>>(),
        );

        let mut final_txs = VecDeque::new();

        // Executes all transactions from the different forks concurrently.
        let futs = transactions
            .into_iter()
            .map(|transaction| async {
                let mut runner = runners.get(&transaction.rpc).expect("invalid rpc url").write();

<<<<<<< HEAD
                if let Some(tx) = transaction.tx_mut().as_unsigned_mut() {
                    if let Some(authorization_list) = &tx.authorization_list {
                        runner.executor.set_delegation(authorization_list)?;
                    }
                }

                let tx = transaction.tx_mut();
=======
                let tx = transaction.tx();
>>>>>>> 765969d1
                let to = if let Some(TxKind::Call(to)) = tx.to() { Some(to) } else { None };
                let result = runner
                    .simulate(
                        tx.from()
                            .expect("transaction doesn't have a `from` address at execution time"),
                        to,
                        tx.input().map(Bytes::copy_from_slice),
                        tx.value(),
                    )
                    .wrap_err("Internal EVM error during simulation")?;

                if !result.success {
                    return Ok((None, false, result.traces));
                }

                // Simulate mining the transaction if the user passes `--slow`.
                if self.args.slow {
                    runner.executor.env_mut().block.number += U256::from(1);
                }

                let is_noop_tx = if let Some(to) = to {
                    runner.executor.is_empty_code(to)? && tx.value().unwrap_or_default().is_zero()
                } else {
                    false
                };

                let transaction = ScriptTransactionBuilder::from(transaction)
                    .with_execution_result(&result, self.args.gas_estimate_multiplier)
                    .build();

                eyre::Ok((Some(transaction), is_noop_tx, result.traces))
            })
            .collect::<Vec<_>>();

        if self.script_config.evm_opts.verbosity > 3 {
            sh_println!("==========================")?;
            sh_println!("Simulated On-chain Traces:\n")?;
        }

        let mut abort = false;
        for res in join_all(futs).await {
            let (tx, is_noop_tx, mut traces) = res?;

            // Transaction will be `None`, if execution didn't pass.
            if tx.is_none() || self.script_config.evm_opts.verbosity > 3 {
                for (_, trace) in &mut traces {
                    decode_trace_arena(trace, &self.execution_artifacts.decoder).await?;
                    sh_println!("{}", render_trace_arena(trace))?;
                }
            }

            if let Some(tx) = tx {
                if is_noop_tx {
                    let to = tx.contract_address.unwrap();
                    sh_warn!(
                        "Script contains a transaction to {to} which does not contain any code."
                    )?;

                    // Only prompt if we're broadcasting and we've not disabled interactivity.
                    if self.args.should_broadcast() &&
                        !self.args.non_interactive &&
                        !Confirm::new()
                            .with_prompt("Do you wish to continue?".to_string())
                            .interact()?
                    {
                        eyre::bail!("User canceled the script.");
                    }
                }

                final_txs.push_back(tx);
            } else {
                abort = true;
            }
        }

        if abort {
            eyre::bail!("Simulated execution failed.")
        }

        Ok(final_txs)
    }

    /// Build mapping from contract address to its ABI, code and contract name.
    fn build_address_to_abi_map(&self) -> BTreeMap<Address, &ContractData> {
        self.execution_artifacts
            .decoder
            .contracts
            .iter()
            .filter_map(move |(addr, contract_id)| {
                let contract_name = get_contract_name(contract_id);
                if let Ok(Some((_, data))) =
                    self.build_data.known_contracts.find_by_name_or_identifier(contract_name)
                {
                    return Some((*addr, data));
                }
                None
            })
            .collect()
    }

    /// Build [ScriptRunner] forking given RPC for each RPC used in the script.
    async fn build_runners(&self) -> Result<Vec<(String, ScriptRunner)>> {
        let rpcs = self.execution_artifacts.rpc_data.total_rpcs.clone();

        let n = rpcs.len();
        let s = if n != 1 { "s" } else { "" };
        sh_println!("\n## Setting up {n} EVM{s}.")?;

        let futs = rpcs.into_iter().map(|rpc| async move {
            let mut script_config = self.script_config.clone();
            script_config.evm_opts.fork_url = Some(rpc.clone());
            let runner = script_config.get_runner().await?;
            Ok((rpc.clone(), runner))
        });
        try_join_all(futs).await
    }
}

/// At this point we have converted transactions collected during script execution to
/// [TransactionWithMetadata] objects which contain additional metadata needed for broadcasting and
/// verification.
pub struct FilledTransactionsState {
    pub args: ScriptArgs,
    pub script_config: ScriptConfig,
    pub script_wallets: Wallets,
    pub build_data: LinkedBuildData,
    pub execution_artifacts: ExecutionArtifacts,
    pub transactions: VecDeque<TransactionWithMetadata>,
}

impl FilledTransactionsState {
    /// Bundles all transactions of the [`TransactionWithMetadata`] type in a list of
    /// [`ScriptSequence`]. List length will be higher than 1, if we're dealing with a multi
    /// chain deployment.
    ///
    /// Each transaction will be added with the correct transaction type and gas estimation.
    pub async fn bundle(self) -> Result<BundledState> {
        let is_multi_deployment = self.execution_artifacts.rpc_data.total_rpcs.len() > 1;

        if is_multi_deployment && !self.build_data.libraries.is_empty() {
            eyre::bail!("Multi-chain deployment is not supported with libraries.");
        }

        let mut total_gas_per_rpc: HashMap<String, u128> = HashMap::default();

        // Batches sequence of transactions from different rpcs.
        let mut new_sequence = VecDeque::new();
        let mut manager = ProvidersManager::default();
        let mut sequences = vec![];

        // Peeking is used to check if the next rpc url is different. If so, it creates a
        // [`ScriptSequence`] from all the collected transactions up to this point.
        let mut txes_iter = self.transactions.clone().into_iter().peekable();

        while let Some(mut tx) = txes_iter.next() {
            let tx_rpc = tx.rpc.to_owned();
            let provider_info = manager.get_or_init_provider(&tx.rpc, self.args.legacy).await?;

            if let Some(tx) = tx.tx_mut().as_unsigned_mut() {
                // Handles chain specific requirements for unsigned transactions.
                tx.set_chain_id(provider_info.chain);
            }

            if !self.args.skip_simulation {
                let tx = tx.tx_mut();

                if has_different_gas_calc(provider_info.chain) {
                    // only estimate gas for unsigned transactions
                    if let Some(tx) = tx.as_unsigned_mut() {
                        trace!("estimating with different gas calculation");
                        let gas = tx.gas.expect("gas is set by simulation.");

                        // We are trying to show the user an estimation of the total gas usage.
                        //
                        // However, some transactions might depend on previous ones. For
                        // example, tx1 might deploy a contract that tx2 uses. That
                        // will result in the following `estimate_gas` call to fail,
                        // since tx1 hasn't been broadcasted yet.
                        //
                        // Not exiting here will not be a problem when actually broadcasting,
                        // because for chains where `has_different_gas_calc`
                        // returns true, we await each transaction before
                        // broadcasting the next one.
                        if let Err(err) = estimate_gas(
                            tx,
                            &provider_info.provider,
                            self.args.gas_estimate_multiplier,
                        )
                        .await
                        {
                            trace!("gas estimation failed: {err}");

                            // Restore gas value, since `estimate_gas` will remove it.
                            tx.set_gas_limit(gas);
                        }
                    }
                }

                let total_gas = total_gas_per_rpc.entry(tx_rpc.clone()).or_insert(0);
                *total_gas += tx.gas().expect("gas is set");
            }

            new_sequence.push_back(tx);
            // We only create a [`ScriptSequence`] object when we collect all the rpc related
            // transactions.
            if let Some(next_tx) = txes_iter.peek() {
                if next_tx.rpc == tx_rpc {
                    continue;
                }
            }

            let sequence =
                self.create_sequence(is_multi_deployment, provider_info.chain, new_sequence)?;

            sequences.push(sequence);

            new_sequence = VecDeque::new();
        }

        if !self.args.skip_simulation {
            // Present gas information on a per RPC basis.
            for (rpc, total_gas) in total_gas_per_rpc {
                let provider_info = manager.get(&rpc).expect("provider is set.");

                // We don't store it in the transactions, since we want the most updated value.
                // Right before broadcasting.
                let per_gas = if let Some(gas_price) = self.args.with_gas_price {
                    gas_price.to()
                } else {
                    provider_info.gas_price()?
                };

                sh_println!("\n==========================")?;
                sh_println!("\nChain {}", provider_info.chain)?;

                sh_println!(
                    "\nEstimated gas price: {} gwei",
                    format_units(per_gas, 9)
                        .unwrap_or_else(|_| "[Could not calculate]".to_string())
                        .trim_end_matches('0')
                        .trim_end_matches('.')
                )?;
                sh_println!("\nEstimated total gas used for script: {total_gas}")?;
                sh_println!(
                    "\nEstimated amount required: {} ETH",
                    format_units(total_gas.saturating_mul(per_gas), 18)
                        .unwrap_or_else(|_| "[Could not calculate]".to_string())
                        .trim_end_matches('0')
                )?;
                sh_println!("\n==========================")?;
            }
        }

        let sequence = if sequences.len() == 1 {
            ScriptSequenceKind::Single(sequences.pop().expect("empty sequences"))
        } else {
            ScriptSequenceKind::Multi(MultiChainSequence::new(
                sequences,
                &self.args.sig,
                &self.build_data.build_data.target,
                &self.script_config.config,
                !self.args.broadcast,
            )?)
        };

        Ok(BundledState {
            args: self.args,
            script_config: self.script_config,
            script_wallets: self.script_wallets,
            build_data: self.build_data,
            sequence,
        })
    }

    /// Creates a [ScriptSequence] object from the given transactions.
    fn create_sequence(
        &self,
        multi: bool,
        chain: u64,
        transactions: VecDeque<TransactionWithMetadata>,
    ) -> Result<ScriptSequence> {
        // Paths are set to None for multi-chain sequences parts, because they don't need to be
        // saved to a separate file.
        let paths = if multi {
            None
        } else {
            Some(ScriptSequence::get_paths(
                &self.script_config.config,
                &self.args.sig,
                &self.build_data.build_data.target,
                chain,
                !self.args.broadcast,
            )?)
        };

        let commit = get_commit_hash(&self.script_config.config.root.0);

        let libraries = self
            .build_data
            .libraries
            .libs
            .iter()
            .flat_map(|(file, libs)| {
                libs.iter()
                    .map(|(name, address)| format!("{}:{name}:{address}", file.to_string_lossy()))
            })
            .collect();

        let sequence = ScriptSequence {
            transactions,
            returns: self.execution_artifacts.returns.clone(),
            receipts: vec![],
            pending: vec![],
            paths,
            timestamp: now().as_secs(),
            libraries,
            chain,
            commit,
        };
        Ok(sequence)
    }
}<|MERGE_RESOLUTION|>--- conflicted
+++ resolved
@@ -115,17 +115,13 @@
             .map(|transaction| async {
                 let mut runner = runners.get(&transaction.rpc).expect("invalid rpc url").write();
 
-<<<<<<< HEAD
                 if let Some(tx) = transaction.tx_mut().as_unsigned_mut() {
                     if let Some(authorization_list) = &tx.authorization_list {
                         runner.executor.set_delegation(authorization_list)?;
                     }
                 }
 
-                let tx = transaction.tx_mut();
-=======
                 let tx = transaction.tx();
->>>>>>> 765969d1
                 let to = if let Some(TxKind::Call(to)) = tx.to() { Some(to) } else { None };
                 let result = runner
                     .simulate(
