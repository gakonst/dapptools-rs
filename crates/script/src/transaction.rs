--- conflicted
+++ resolved
@@ -71,13 +71,8 @@
         metadata.is_fixed_gas_limit = is_fixed_gas_limit;
 
         // Specify if any contract was directly created with this transaction
-<<<<<<< HEAD
-        if let Some(to) = metadata.transaction.to {
-            if *to.to().unwrap_or(&Address::ZERO) == DEFAULT_CREATE2_DEPLOYER {
-=======
         if let Some(TxKind::Call(to)) = metadata.transaction.to {
             if to == DEFAULT_CREATE2_DEPLOYER {
->>>>>>> e01038f3
                 metadata.set_create(
                     true,
                     Address::from_slice(&result.returned),
