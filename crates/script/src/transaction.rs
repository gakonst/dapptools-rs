use super::ScriptResult;
use alloy_dyn_abi::JsonAbiExt;
use alloy_primitives::{hex, Address, TxKind, B256};
<<<<<<< HEAD
use eyre::{Result, WrapErr};
=======
use eyre::Result;
>>>>>>> 3786b271
use forge_script_sequence::TransactionWithMetadata;
use foundry_common::{fmt::format_token_raw, ContractData, TransactionMaybeSigned, SELECTOR_LEN};
use foundry_evm::{constants::DEFAULT_CREATE2_DEPLOYER, traces::CallTraceDecoder};
use itertools::Itertools;
use revm_inspectors::tracing::types::CallKind;
use std::collections::BTreeMap;

#[derive(Debug)]
pub struct ScriptTransactionBuilder {
<<<<<<< HEAD
    transaction: TransactionMaybeSigned,
}

impl ScriptTransactionBuilder {
    pub fn new(transaction: TransactionMaybeSigned) -> Self {
        Self { transaction }
    }

    pub fn build(
        self,
        rpc: String,
        local_contracts: &BTreeMap<Address, &ContractData>,
        decoder: &CallTraceDecoder,
    ) -> Result<TransactionWithMetadata> {
        let mut tx = TransactionWithMetadata::from_tx_request(self.transaction);
        tx.rpc = rpc;
        // If tx.gas is already set that means it was specified in script
        tx.is_fixed_gas_limit = tx.tx().gas().is_some();

        if let Some(TxKind::Call(to)) = tx.transaction.to() {
            if to == DEFAULT_CREATE2_DEPLOYER {
                let cloned_tx = tx.clone().transaction;
                if let Some(input) = cloned_tx.input() {
                    let (salt, init_code) = input.split_at(32);
                    set_create(
                        &mut tx,
=======
    transaction: TransactionWithMetadata,
}

impl ScriptTransactionBuilder {
    pub fn new(transaction: TransactionMaybeSigned, rpc: String) -> Self {
        let mut transaction = TransactionWithMetadata::from_tx_request(transaction);
        transaction.rpc = rpc;
        // If tx.gas is already set that means it was specified in script
        transaction.is_fixed_gas_limit = transaction.tx().gas().is_some();

        Self { transaction }
    }

    /// Populate the transaction as CALL tx
    pub fn set_call(
        &mut self,
        local_contracts: &BTreeMap<Address, &ContractData>,
        decoder: &CallTraceDecoder,
    ) -> Result<()> {
        if let Some(TxKind::Call(to)) = self.transaction.transaction.to() {
            if to == DEFAULT_CREATE2_DEPLOYER {
                if let Some(input) = self.transaction.transaction.input() {
                    let (salt, init_code) = input.split_at(32);

                    self.set_create(
>>>>>>> 3786b271
                        true,
                        DEFAULT_CREATE2_DEPLOYER
                            .create2_from_code(B256::from_slice(salt), init_code),
                        local_contracts,
                    )?;
                }
            } else {
<<<<<<< HEAD
                set_call(&mut tx, to, local_contracts, decoder)
                    .wrap_err("Could not decode transaction type.")?;
            }
        } else {
            let sender = tx.transaction.from().expect("all transactions should have a sender");
            let nonce = tx.transaction.nonce().expect("all transactions should have a nonce");
            set_create(&mut tx, false, sender.create(nonce), local_contracts)?;
        }

        Ok(tx)
    }
}

/// Populates additional data from the transaction execution result.
pub fn with_execution_result(
    mut tx: TransactionWithMetadata,
    result: &ScriptResult,
    gas_estimate_multiplier: u64,
) -> TransactionWithMetadata {
    let mut created_contracts = result.get_created_contracts();

    // Add the additional contracts created in this transaction, so we can verify them later.
    created_contracts.retain(|contract| {
        // Filter out the contract that was created by the transaction itself.
        tx.contract_address.map_or(true, |addr| addr != contract.address)
    });

    if !tx.is_fixed_gas_limit {
        if let Some(unsigned) = tx.transaction.as_unsigned_mut() {
            // We inflate the gas used by the user specified percentage
            unsigned.gas = Some(result.gas_used * gas_estimate_multiplier / 100);
        }
    }

    tx
}

/// Populate the transaction as CREATE tx
///
/// If this is a CREATE2 transaction this attempt to decode the arguments from the CREATE2
/// deployer's function
pub fn set_create(
    tx: &mut TransactionWithMetadata,
    is_create2: bool,
    address: Address,
    contracts: &BTreeMap<Address, &ContractData>,
) -> Result<()> {
    if is_create2 {
        tx.opcode = CallKind::Create2;
    } else {
        tx.opcode = CallKind::Create;
    }

    let info = contracts.get(&address);
    tx.contract_name = info.map(|info| info.name.clone());
    tx.contract_address = Some(address);
=======
                self.transaction.opcode = CallKind::Call;
                self.transaction.contract_address = Some(to);

                let Some(data) = self.transaction.transaction.input() else { return Ok(()) };

                if data.len() < SELECTOR_LEN {
                    return Ok(());
                }

                let (selector, data) = data.split_at(SELECTOR_LEN);

                let function = if let Some(info) = local_contracts.get(&to) {
                    // This CALL is made to a local contract.
                    self.transaction.contract_name = Some(info.name.clone());
                    info.abi.functions().find(|function| function.selector() == selector)
                } else {
                    // This CALL is made to an external contract; try to decode it from the given
                    // decoder.
                    decoder.functions.get(selector).and_then(|v| v.first())
                };

                if let Some(function) = function {
                    self.transaction.function = Some(function.signature());

                    let values = function.abi_decode_input(data, false).inspect_err(|_| {
                        error!(
                            contract=?self.transaction.contract_name,
                            signature=?function,
                            data=hex::encode(data),
                            "Failed to decode function arguments",
                        );
                    })?;
                    self.transaction.arguments =
                        Some(values.iter().map(format_token_raw).collect());
                }
            }
        }

        Ok(())
    }

    /// Populate the transaction as CREATE tx
    ///
    /// If this is a CREATE2 transaction this attempt to decode the arguments from the CREATE2
    /// deployer's function
    pub fn set_create(
        &mut self,
        is_create2: bool,
        address: Address,
        contracts: &BTreeMap<Address, &ContractData>,
    ) -> Result<()> {
        if is_create2 {
            self.transaction.opcode = CallKind::Create2;
        } else {
            self.transaction.opcode = CallKind::Create;
        }

        let info = contracts.get(&address);
        self.transaction.contract_name = info.map(|info| info.name.clone());
        self.transaction.contract_address = Some(address);

        let Some(data) = self.transaction.transaction.input() else { return Ok(()) };
        let Some(info) = info else { return Ok(()) };
        let Some(bytecode) = info.bytecode() else { return Ok(()) };
>>>>>>> 3786b271

    let Some(data) = tx.transaction.input() else { return Ok(()) };
    let Some(info) = info else { return Ok(()) };
    let Some(bytecode) = info.bytecode() else { return Ok(()) };

    // `create2` transactions are prefixed by a 32 byte salt.
    let creation_code = if is_create2 {
        if data.len() < 32 {
            return Ok(())
        }
        &data[32..]
    } else {
        data
    };

    // The constructor args start after bytecode.
    let contains_constructor_args = creation_code.len() > bytecode.len();
    if !contains_constructor_args {
        return Ok(());
    }
    let constructor_args = &creation_code[bytecode.len()..];

<<<<<<< HEAD
    let Some(constructor) = info.abi.constructor() else { return Ok(()) };
    let values = constructor.abi_decode_input(constructor_args, false).inspect_err(|_| {
            error!(
                contract=?tx.contract_name,
                signature=%format!("constructor({})", constructor.inputs.iter().map(|p| &p.ty).format(",")),
                is_create2,
                constructor_args=%hex::encode(constructor_args),
                "Failed to decode constructor arguments",
            );
            debug!(full_data=%hex::encode(data), bytecode=%hex::encode(creation_code));
        })?;
    tx.arguments = Some(values.iter().map(format_token_raw).collect());

    Ok(())
}

/// Populate the transaction as CALL tx
pub fn set_call(
    tx: &mut TransactionWithMetadata,
    target: Address,
    local_contracts: &BTreeMap<Address, &ContractData>,
    decoder: &CallTraceDecoder,
) -> Result<()> {
    tx.opcode = CallKind::Call;
    tx.contract_address = Some(target);

    let Some(data) = tx.transaction.input() else { return Ok(()) };
    if data.len() < SELECTOR_LEN {
        return Ok(());
    }
    let (selector, data) = data.split_at(SELECTOR_LEN);

    let function = if let Some(info) = local_contracts.get(&target) {
        // This CALL is made to a local contract.
        tx.contract_name = Some(info.name.clone());
        info.abi.functions().find(|function| function.selector() == selector)
    } else {
        // This CALL is made to an external contract; try to decode it from the given decoder.
        decoder.functions.get(selector).and_then(|v| v.first())
    };
    if let Some(function) = function {
        tx.function = Some(function.signature());

        let values = function.abi_decode_input(data, false).inspect_err(|_| {
            error!(
                contract=?tx.contract_name,
                signature=?function,
                data=hex::encode(data),
                "Failed to decode function arguments",
            );
        })?;
        tx.arguments = Some(values.iter().map(format_token_raw).collect());
=======
        let Some(constructor) = info.abi.constructor() else { return Ok(()) };
        let values = constructor.abi_decode_input(constructor_args, false).inspect_err(|_| {
                error!(
                    contract=?self.transaction.contract_name,
                    signature=%format!("constructor({})", constructor.inputs.iter().map(|p| &p.ty).format(",")),
                    is_create2,
                    constructor_args=%hex::encode(constructor_args),
                    "Failed to decode constructor arguments",
                );
                debug!(full_data=%hex::encode(data), bytecode=%hex::encode(creation_code));
            })?;
        self.transaction.arguments = Some(values.iter().map(format_token_raw).collect());

        Ok(())
    }

    /// Populates additional data from the transaction execution result.
    pub fn with_execution_result(
        mut self,
        result: &ScriptResult,
        gas_estimate_multiplier: u64,
    ) -> Self {
        let mut created_contracts = result.get_created_contracts();

        // Add the additional contracts created in this transaction, so we can verify them later.
        created_contracts.retain(|contract| {
            // Filter out the contract that was created by the transaction itself.
            self.transaction.contract_address.map_or(true, |addr| addr != contract.address)
        });

        if !self.transaction.is_fixed_gas_limit {
            if let Some(unsigned) = self.transaction.transaction.as_unsigned_mut() {
                // We inflate the gas used by the user specified percentage
                unsigned.gas = Some(result.gas_used * gas_estimate_multiplier / 100);
            }
        }

        self
    }

    pub fn build(self) -> TransactionWithMetadata {
        self.transaction
>>>>>>> 3786b271
    }
}

<<<<<<< HEAD
    Ok(())
=======
impl From<TransactionWithMetadata> for ScriptTransactionBuilder {
    fn from(transaction: TransactionWithMetadata) -> Self {
        Self { transaction }
    }
>>>>>>> 3786b271
}<|MERGE_RESOLUTION|>--- conflicted
+++ resolved
@@ -1,11 +1,7 @@
 use super::ScriptResult;
 use alloy_dyn_abi::JsonAbiExt;
 use alloy_primitives::{hex, Address, TxKind, B256};
-<<<<<<< HEAD
-use eyre::{Result, WrapErr};
-=======
 use eyre::Result;
->>>>>>> 3786b271
 use forge_script_sequence::TransactionWithMetadata;
 use foundry_common::{fmt::format_token_raw, ContractData, TransactionMaybeSigned, SELECTOR_LEN};
 use foundry_evm::{constants::DEFAULT_CREATE2_DEPLOYER, traces::CallTraceDecoder};
@@ -15,34 +11,6 @@
 
 #[derive(Debug)]
 pub struct ScriptTransactionBuilder {
-<<<<<<< HEAD
-    transaction: TransactionMaybeSigned,
-}
-
-impl ScriptTransactionBuilder {
-    pub fn new(transaction: TransactionMaybeSigned) -> Self {
-        Self { transaction }
-    }
-
-    pub fn build(
-        self,
-        rpc: String,
-        local_contracts: &BTreeMap<Address, &ContractData>,
-        decoder: &CallTraceDecoder,
-    ) -> Result<TransactionWithMetadata> {
-        let mut tx = TransactionWithMetadata::from_tx_request(self.transaction);
-        tx.rpc = rpc;
-        // If tx.gas is already set that means it was specified in script
-        tx.is_fixed_gas_limit = tx.tx().gas().is_some();
-
-        if let Some(TxKind::Call(to)) = tx.transaction.to() {
-            if to == DEFAULT_CREATE2_DEPLOYER {
-                let cloned_tx = tx.clone().transaction;
-                if let Some(input) = cloned_tx.input() {
-                    let (salt, init_code) = input.split_at(32);
-                    set_create(
-                        &mut tx,
-=======
     transaction: TransactionWithMetadata,
 }
 
@@ -68,7 +36,6 @@
                     let (salt, init_code) = input.split_at(32);
 
                     self.set_create(
->>>>>>> 3786b271
                         true,
                         DEFAULT_CREATE2_DEPLOYER
                             .create2_from_code(B256::from_slice(salt), init_code),
@@ -76,64 +43,6 @@
                     )?;
                 }
             } else {
-<<<<<<< HEAD
-                set_call(&mut tx, to, local_contracts, decoder)
-                    .wrap_err("Could not decode transaction type.")?;
-            }
-        } else {
-            let sender = tx.transaction.from().expect("all transactions should have a sender");
-            let nonce = tx.transaction.nonce().expect("all transactions should have a nonce");
-            set_create(&mut tx, false, sender.create(nonce), local_contracts)?;
-        }
-
-        Ok(tx)
-    }
-}
-
-/// Populates additional data from the transaction execution result.
-pub fn with_execution_result(
-    mut tx: TransactionWithMetadata,
-    result: &ScriptResult,
-    gas_estimate_multiplier: u64,
-) -> TransactionWithMetadata {
-    let mut created_contracts = result.get_created_contracts();
-
-    // Add the additional contracts created in this transaction, so we can verify them later.
-    created_contracts.retain(|contract| {
-        // Filter out the contract that was created by the transaction itself.
-        tx.contract_address.map_or(true, |addr| addr != contract.address)
-    });
-
-    if !tx.is_fixed_gas_limit {
-        if let Some(unsigned) = tx.transaction.as_unsigned_mut() {
-            // We inflate the gas used by the user specified percentage
-            unsigned.gas = Some(result.gas_used * gas_estimate_multiplier / 100);
-        }
-    }
-
-    tx
-}
-
-/// Populate the transaction as CREATE tx
-///
-/// If this is a CREATE2 transaction this attempt to decode the arguments from the CREATE2
-/// deployer's function
-pub fn set_create(
-    tx: &mut TransactionWithMetadata,
-    is_create2: bool,
-    address: Address,
-    contracts: &BTreeMap<Address, &ContractData>,
-) -> Result<()> {
-    if is_create2 {
-        tx.opcode = CallKind::Create2;
-    } else {
-        tx.opcode = CallKind::Create;
-    }
-
-    let info = contracts.get(&address);
-    tx.contract_name = info.map(|info| info.name.clone());
-    tx.contract_address = Some(address);
-=======
                 self.transaction.opcode = CallKind::Call;
                 self.transaction.contract_address = Some(to);
 
@@ -198,83 +107,24 @@
         let Some(data) = self.transaction.transaction.input() else { return Ok(()) };
         let Some(info) = info else { return Ok(()) };
         let Some(bytecode) = info.bytecode() else { return Ok(()) };
->>>>>>> 3786b271
 
-    let Some(data) = tx.transaction.input() else { return Ok(()) };
-    let Some(info) = info else { return Ok(()) };
-    let Some(bytecode) = info.bytecode() else { return Ok(()) };
+        // `create2` transactions are prefixed by a 32 byte salt.
+        let creation_code = if is_create2 {
+            if data.len() < 32 {
+                return Ok(())
+            }
+            &data[32..]
+        } else {
+            data
+        };
 
-    // `create2` transactions are prefixed by a 32 byte salt.
-    let creation_code = if is_create2 {
-        if data.len() < 32 {
-            return Ok(())
+        // The constructor args start after bytecode.
+        let contains_constructor_args = creation_code.len() > bytecode.len();
+        if !contains_constructor_args {
+            return Ok(());
         }
-        &data[32..]
-    } else {
-        data
-    };
+        let constructor_args = &creation_code[bytecode.len()..];
 
-    // The constructor args start after bytecode.
-    let contains_constructor_args = creation_code.len() > bytecode.len();
-    if !contains_constructor_args {
-        return Ok(());
-    }
-    let constructor_args = &creation_code[bytecode.len()..];
-
-<<<<<<< HEAD
-    let Some(constructor) = info.abi.constructor() else { return Ok(()) };
-    let values = constructor.abi_decode_input(constructor_args, false).inspect_err(|_| {
-            error!(
-                contract=?tx.contract_name,
-                signature=%format!("constructor({})", constructor.inputs.iter().map(|p| &p.ty).format(",")),
-                is_create2,
-                constructor_args=%hex::encode(constructor_args),
-                "Failed to decode constructor arguments",
-            );
-            debug!(full_data=%hex::encode(data), bytecode=%hex::encode(creation_code));
-        })?;
-    tx.arguments = Some(values.iter().map(format_token_raw).collect());
-
-    Ok(())
-}
-
-/// Populate the transaction as CALL tx
-pub fn set_call(
-    tx: &mut TransactionWithMetadata,
-    target: Address,
-    local_contracts: &BTreeMap<Address, &ContractData>,
-    decoder: &CallTraceDecoder,
-) -> Result<()> {
-    tx.opcode = CallKind::Call;
-    tx.contract_address = Some(target);
-
-    let Some(data) = tx.transaction.input() else { return Ok(()) };
-    if data.len() < SELECTOR_LEN {
-        return Ok(());
-    }
-    let (selector, data) = data.split_at(SELECTOR_LEN);
-
-    let function = if let Some(info) = local_contracts.get(&target) {
-        // This CALL is made to a local contract.
-        tx.contract_name = Some(info.name.clone());
-        info.abi.functions().find(|function| function.selector() == selector)
-    } else {
-        // This CALL is made to an external contract; try to decode it from the given decoder.
-        decoder.functions.get(selector).and_then(|v| v.first())
-    };
-    if let Some(function) = function {
-        tx.function = Some(function.signature());
-
-        let values = function.abi_decode_input(data, false).inspect_err(|_| {
-            error!(
-                contract=?tx.contract_name,
-                signature=?function,
-                data=hex::encode(data),
-                "Failed to decode function arguments",
-            );
-        })?;
-        tx.arguments = Some(values.iter().map(format_token_raw).collect());
-=======
         let Some(constructor) = info.abi.constructor() else { return Ok(()) };
         let values = constructor.abi_decode_input(constructor_args, false).inspect_err(|_| {
                 error!(
@@ -317,16 +167,11 @@
 
     pub fn build(self) -> TransactionWithMetadata {
         self.transaction
->>>>>>> 3786b271
     }
 }
 
-<<<<<<< HEAD
-    Ok(())
-=======
 impl From<TransactionWithMetadata> for ScriptTransactionBuilder {
     fn from(transaction: TransactionWithMetadata) -> Self {
         Self { transaction }
     }
->>>>>>> 3786b271
 }