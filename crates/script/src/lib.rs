//! # foundry-script
//!
//! Smart contract scripting.

#![cfg_attr(not(test), warn(unused_crate_dependencies))]
#![cfg_attr(docsrs, feature(doc_cfg, doc_auto_cfg))]

#[macro_use]
extern crate foundry_common;

#[macro_use]
extern crate tracing;

use crate::runner::ScriptRunner;
use alloy_json_abi::{Function, JsonAbi};
use alloy_primitives::{
    hex,
    map::{AddressHashMap, HashMap},
    Address, Bytes, Log, TxKind, U256,
};
use alloy_signer::Signer;
use broadcast::next_nonce;
use build::PreprocessedState;
use clap::{Parser, ValueHint};
use dialoguer::Confirm;
use eyre::{ContextCompat, Result};
use forge_script_sequence::{AdditionalContract, NestedValue};
use forge_verify::{RetryArgs, VerifierArgs};
use foundry_cli::{
<<<<<<< HEAD
    opts::{CoreBuildArgs, GlobalOpts},
    utils::{self, LoadConfig},
=======
    opts::{BuildOpts, GlobalArgs},
    utils::LoadConfig,
>>>>>>> b3cd2abf
};
use foundry_common::{
    abi::{encode_function_args, get_func},
    evm::{Breakpoints, EvmArgs},
    shell, ContractsByArtifact, CONTRACT_MAX_SIZE, SELECTOR_LEN,
};
use foundry_compilers::ArtifactId;
use foundry_config::{
    figment,
    figment::{
        value::{Dict, Map},
        Metadata, Profile, Provider,
    },
    Config,
};
use foundry_evm::{
    backend::Backend,
    executors::ExecutorBuilder,
    inspectors::{
        cheatcodes::{BroadcastableTransactions, Wallets},
        CheatsConfig,
    },
    opts::EvmOpts,
    traces::{TraceMode, Traces},
};
use foundry_wallets::MultiWalletOpts;
use serde::Serialize;
use std::path::PathBuf;

mod broadcast;
mod build;
mod execute;
mod multi_sequence;
mod progress;
mod providers;
mod receipts;
mod runner;
mod sequence;
mod simulate;
mod transaction;
mod verify;

// Loads project's figment and merges the build cli arguments into it
foundry_config::merge_impl_figment_convert!(ScriptArgs, build, evm);

/// CLI arguments for `forge script`.
#[derive(Clone, Debug, Default, Parser)]
pub struct ScriptArgs {
    // Include global options for users of this struct.
    #[command(flatten)]
    pub global: GlobalArgs,

    /// The contract you want to run. Either the file path or contract name.
    ///
    /// If multiple contracts exist in the same file you must specify the target contract with
    /// --target-contract.
    #[arg(value_hint = ValueHint::FilePath)]
    pub path: String,

    /// Arguments to pass to the script function.
    pub args: Vec<String>,

    /// The name of the contract you want to run.
    #[arg(long, visible_alias = "tc", value_name = "CONTRACT_NAME")]
    pub target_contract: Option<String>,

    /// The signature of the function you want to call in the contract, or raw calldata.
    #[arg(long, short, default_value = "run()")]
    pub sig: String,

    /// Max priority fee per gas for EIP1559 transactions.
    #[arg(
        long,
        env = "ETH_PRIORITY_GAS_PRICE",
        value_parser = foundry_cli::utils::parse_ether_value,
        value_name = "PRICE"
    )]
    pub priority_gas_price: Option<U256>,

    /// Use legacy transactions instead of EIP1559 ones.
    ///
    /// This is auto-enabled for common networks without EIP1559.
    #[arg(long)]
    pub legacy: bool,

    /// Broadcasts the transactions.
    #[arg(long)]
    pub broadcast: bool,

    /// Batch size of transactions.
    ///
    /// This is ignored and set to 1 if batching is not available or `--slow` is enabled.
    #[arg(long, default_value = "100")]
    pub batch_size: usize,

    /// Skips on-chain simulation.
    #[arg(long)]
    pub skip_simulation: bool,

    /// Relative percentage to multiply gas estimates by.
    #[arg(long, short, default_value = "130")]
    pub gas_estimate_multiplier: u64,

    /// Send via `eth_sendTransaction` using the `--from` argument or `$ETH_FROM` as sender
    #[arg(
        long,
        conflicts_with_all = &["private_key", "private_keys", "froms", "ledger", "trezor", "aws"],
    )]
    pub unlocked: bool,

    /// Resumes submitting transactions that failed or timed-out previously.
    ///
    /// It DOES NOT simulate the script again and it expects nonces to have remained the same.
    ///
    /// Example: If transaction N has a nonce of 22, then the account should have a nonce of 22,
    /// otherwise it fails.
    #[arg(long)]
    pub resume: bool,

    /// If present, --resume or --verify will be assumed to be a multi chain deployment.
    #[arg(long)]
    pub multi: bool,

    /// Open the script in the debugger.
    ///
    /// Takes precedence over broadcast.
    #[arg(long)]
    pub debug: bool,

    /// Dumps all debugger steps to file.
    #[arg(
        long,
        requires = "debug",
        value_hint = ValueHint::FilePath,
        value_name = "PATH"
    )]
    pub dump: Option<PathBuf>,

    /// Makes sure a transaction is sent,
    /// only after its previous one has been confirmed and succeeded.
    #[arg(long)]
    pub slow: bool,

    /// Disables interactive prompts that might appear when deploying big contracts.
    ///
    /// For more info on the contract size limit, see EIP-170: <https://eips.ethereum.org/EIPS/eip-170>
    #[arg(long)]
    pub non_interactive: bool,

    /// The Etherscan (or equivalent) API key
    #[arg(long, env = "ETHERSCAN_API_KEY", value_name = "KEY")]
    pub etherscan_api_key: Option<String>,

    /// Verifies all the contracts found in the receipts of a script, if any.
    #[arg(long)]
    pub verify: bool,

    /// Gas price for legacy transactions, or max fee per gas for EIP1559 transactions, either
    /// specified in wei, or as a string with a unit type.
    ///
    /// Examples: 1ether, 10gwei, 0.01ether
    #[arg(
        long,
        env = "ETH_GAS_PRICE",
        value_parser = foundry_cli::utils::parse_ether_value,
        value_name = "PRICE",
    )]
    pub with_gas_price: Option<U256>,

    /// Timeout to use for broadcasting transactions.
    #[arg(long, env = "ETH_TIMEOUT")]
    pub timeout: Option<u64>,

    #[command(flatten)]
    pub build: BuildOpts,

    #[command(flatten)]
    pub wallets: MultiWalletOpts,

    #[command(flatten)]
    pub evm: EvmArgs,

    #[command(flatten)]
    pub verifier: VerifierArgs,

    #[command(flatten)]
    pub retry: RetryArgs,
}

impl ScriptArgs {
    pub async fn preprocess(self) -> Result<PreprocessedState> {
        let script_wallets = Wallets::new(self.wallets.get_multi_wallet().await?, self.evm.sender);

        let (config, mut evm_opts) = self.load_config_and_evm_opts_emit_warnings()?;

        if let Some(sender) = self.maybe_load_private_key()? {
            evm_opts.sender = sender;
        }

        let script_config = ScriptConfig::new(config, evm_opts).await?;

        Ok(PreprocessedState { args: self, script_config, script_wallets })
    }

    /// Executes the script
    pub async fn run_script(self) -> Result<()> {
        trace!(target: "script", "executing script command");

        let state = self.preprocess().await?;
        let create2_deployer = state.script_config.evm_opts.create2_deployer;
        let compiled = state.compile()?;

        // Move from `CompiledState` to `BundledState` either by resuming or executing and
        // simulating script.
        let bundled = if compiled.args.resume || (compiled.args.verify && !compiled.args.broadcast)
        {
            compiled.resume().await?
        } else {
            // Drive state machine to point at which we have everything needed for simulation.
            let pre_simulation = compiled
                .link()
                .await?
                .prepare_execution()
                .await?
                .execute()
                .await?
                .prepare_simulation()
                .await?;

            if pre_simulation.args.debug {
                return match pre_simulation.args.dump.clone() {
                    Some(ref path) => pre_simulation.run_debug_file_dumper(path),
                    None => pre_simulation.run_debugger(),
                };
            }

            if shell::is_json() {
                pre_simulation.show_json()?;
            } else {
                pre_simulation.show_traces().await?;
            }

            // Ensure that we have transactions to simulate/broadcast, otherwise exit early to avoid
            // hard error.
            if pre_simulation
                .execution_result
                .transactions
                .as_ref()
                .is_none_or(|txs| txs.is_empty())
            {
                return Ok(());
            }

            // Check if there are any missing RPCs and exit early to avoid hard error.
            if pre_simulation.execution_artifacts.rpc_data.missing_rpc {
                if !shell::is_json() {
                    sh_println!("\nIf you wish to simulate on-chain transactions pass a RPC URL.")?;
                }

                return Ok(());
            }

            pre_simulation.args.check_contract_sizes(
                &pre_simulation.execution_result,
                &pre_simulation.build_data.known_contracts,
                create2_deployer,
            )?;

            pre_simulation.fill_metadata().await?.bundle().await?
        };

        // Exit early in case user didn't provide any broadcast/verify related flags.
        if !bundled.args.should_broadcast() {
            if !shell::is_json() {
                sh_println!("\nSIMULATION COMPLETE. To broadcast these transactions, add --broadcast and wallet configuration(s) to the previous command. See forge script --help for more.")?;
            }
            return Ok(());
        }

        // Exit early if something is wrong with verification options.
        if bundled.args.verify {
            bundled.verify_preflight_check()?;
        }

        // Wait for pending txes and broadcast others.
        let broadcasted = bundled.wait_for_pending().await?.broadcast().await?;

        if broadcasted.args.verify {
            broadcasted.verify().await?;
        }

        Ok(())
    }

    /// In case the user has loaded *only* one private-key, we can assume that he's using it as the
    /// `--sender`
    fn maybe_load_private_key(&self) -> Result<Option<Address>> {
        let maybe_sender = self
            .wallets
            .private_keys()?
            .filter(|pks| pks.len() == 1)
            .map(|pks| pks.first().unwrap().address());
        Ok(maybe_sender)
    }

    /// Returns the Function and calldata based on the signature
    ///
    /// If the `sig` is a valid human-readable function we find the corresponding function in the
    /// `abi` If the `sig` is valid hex, we assume it's calldata and try to find the
    /// corresponding function by matching the selector, first 4 bytes in the calldata.
    ///
    /// Note: We assume that the `sig` is already stripped of its prefix, See [`ScriptArgs`]
    fn get_method_and_calldata(&self, abi: &JsonAbi) -> Result<(Function, Bytes)> {
        if let Ok(decoded) = hex::decode(&self.sig) {
            let selector = &decoded[..SELECTOR_LEN];
            let func =
                abi.functions().find(|func| selector == &func.selector()[..]).ok_or_else(|| {
                    eyre::eyre!(
                        "Function selector `{}` not found in the ABI",
                        hex::encode(selector)
                    )
                })?;
            return Ok((func.clone(), decoded.into()));
        }

        let func = if self.sig.contains('(') {
            let func = get_func(&self.sig)?;
            abi.functions()
                .find(|&abi_func| abi_func.selector() == func.selector())
                .wrap_err(format!("Function `{}` is not implemented in your script.", self.sig))?
        } else {
            let matching_functions =
                abi.functions().filter(|func| func.name == self.sig).collect::<Vec<_>>();
            match matching_functions.len() {
                0 => eyre::bail!("Function `{}` not found in the ABI", self.sig),
                1 => matching_functions[0],
                2.. => eyre::bail!(
                    "Multiple functions with the same name `{}` found in the ABI",
                    self.sig
                ),
            }
        };
        let data = encode_function_args(func, &self.args)?;

        Ok((func.clone(), data.into()))
    }

    /// Checks if the transaction is a deployment with either a size above the `CONTRACT_MAX_SIZE`
    /// or specified `code_size_limit`.
    ///
    /// If `self.broadcast` is enabled, it asks confirmation of the user. Otherwise, it just warns
    /// the user.
    fn check_contract_sizes(
        &self,
        result: &ScriptResult,
        known_contracts: &ContractsByArtifact,
        create2_deployer: Address,
    ) -> Result<()> {
        // (name, &init, &deployed)[]
        let mut bytecodes: Vec<(String, &[u8], &[u8])> = vec![];

        // From artifacts
        for (artifact, contract) in known_contracts.iter() {
            let Some(bytecode) = contract.bytecode() else { continue };
            let Some(deployed_bytecode) = contract.deployed_bytecode() else { continue };
            bytecodes.push((artifact.name.clone(), bytecode, deployed_bytecode));
        }

        // From traces
        let create_nodes = result.traces.iter().flat_map(|(_, traces)| {
            traces.nodes().iter().filter(|node| node.trace.kind.is_any_create())
        });
        let mut unknown_c = 0usize;
        for node in create_nodes {
            let init_code = &node.trace.data;
            let deployed_code = &node.trace.output;
            if !bytecodes.iter().any(|(_, b, _)| *b == init_code.as_ref()) {
                bytecodes.push((format!("Unknown{unknown_c}"), init_code, deployed_code));
                unknown_c += 1;
            }
            continue;
        }

        let mut prompt_user = false;
        let max_size = match self.evm.env.code_size_limit {
            Some(size) => size,
            None => CONTRACT_MAX_SIZE,
        };

        for (data, to) in result.transactions.iter().flat_map(|txes| {
            txes.iter().filter_map(|tx| {
                tx.transaction
                    .input()
                    .filter(|data| data.len() > max_size)
                    .map(|data| (data, tx.transaction.to()))
            })
        }) {
            let mut offset = 0;

            // Find if it's a CREATE or CREATE2. Otherwise, skip transaction.
            if let Some(TxKind::Call(to)) = to {
                if to == create2_deployer {
                    // Size of the salt prefix.
                    offset = 32;
                } else {
                    continue;
                }
            } else if let Some(TxKind::Create) = to {
                // Pass
            }

            // Find artifact with a deployment code same as the data.
            if let Some((name, _, deployed_code)) =
                bytecodes.iter().find(|(_, init_code, _)| *init_code == &data[offset..])
            {
                let deployment_size = deployed_code.len();

                if deployment_size > max_size {
                    prompt_user = self.should_broadcast();
                    sh_err!(
                        "`{name}` is above the contract size limit ({deployment_size} > {max_size})."
                    )?;
                }
            }
        }

        // Only prompt if we're broadcasting and we've not disabled interactivity.
        if prompt_user &&
            !self.non_interactive &&
            !Confirm::new().with_prompt("Do you wish to continue?".to_string()).interact()?
        {
            eyre::bail!("User canceled the script.");
        }

        Ok(())
    }

    /// We only broadcast transactions if --broadcast or --resume was passed.
    fn should_broadcast(&self) -> bool {
        self.broadcast || self.resume
    }
}

impl Provider for ScriptArgs {
    fn metadata(&self) -> Metadata {
        Metadata::named("Script Args Provider")
    }

    fn data(&self) -> Result<Map<Profile, Dict>, figment::Error> {
        let mut dict = Dict::default();
        if let Some(ref etherscan_api_key) =
            self.etherscan_api_key.as_ref().filter(|s| !s.trim().is_empty())
        {
            dict.insert(
                "etherscan_api_key".to_string(),
                figment::value::Value::from(etherscan_api_key.to_string()),
            );
        }
        if let Some(timeout) = self.timeout {
            dict.insert("transaction_timeout".to_string(), timeout.into());
        }
        Ok(Map::from([(Config::selected_profile(), dict)]))
    }
}

#[derive(Default, Serialize)]
pub struct ScriptResult {
    pub success: bool,
    #[serde(rename = "raw_logs")]
    pub logs: Vec<Log>,
    pub traces: Traces,
    pub gas_used: u64,
    pub labeled_addresses: AddressHashMap<String>,
    #[serde(skip)]
    pub transactions: Option<BroadcastableTransactions>,
    pub returned: Bytes,
    pub address: Option<Address>,
    #[serde(skip)]
    pub breakpoints: Breakpoints,
}

impl ScriptResult {
    pub fn get_created_contracts(&self) -> Vec<AdditionalContract> {
        self.traces
            .iter()
            .flat_map(|(_, traces)| {
                traces.nodes().iter().filter_map(|node| {
                    if node.trace.kind.is_any_create() {
                        return Some(AdditionalContract {
                            opcode: node.trace.kind,
                            address: node.trace.address,
                            init_code: node.trace.data.clone(),
                        });
                    }
                    None
                })
            })
            .collect()
    }
}

#[derive(Serialize)]
struct JsonResult<'a> {
    logs: Vec<String>,
    returns: &'a HashMap<String, NestedValue>,
    #[serde(flatten)]
    result: &'a ScriptResult,
}

#[derive(Clone, Debug)]
pub struct ScriptConfig {
    pub config: Config,
    pub evm_opts: EvmOpts,
    pub sender_nonce: u64,
    /// Maps a rpc url to a backend
    pub backends: HashMap<String, Backend>,
}

impl ScriptConfig {
    pub async fn new(config: Config, evm_opts: EvmOpts) -> Result<Self> {
        let sender_nonce = if let Some(fork_url) = evm_opts.fork_url.as_ref() {
            next_nonce(evm_opts.sender, fork_url).await?
        } else {
            // dapptools compatibility
            1
        };

        Ok(Self { config, evm_opts, sender_nonce, backends: HashMap::default() })
    }

    pub async fn update_sender(&mut self, sender: Address) -> Result<()> {
        self.sender_nonce = if let Some(fork_url) = self.evm_opts.fork_url.as_ref() {
            next_nonce(sender, fork_url).await?
        } else {
            // dapptools compatibility
            1
        };
        self.evm_opts.sender = sender;
        Ok(())
    }

    async fn get_runner(&mut self) -> Result<ScriptRunner> {
        self._get_runner(None, false).await
    }

    async fn get_runner_with_cheatcodes(
        &mut self,
        known_contracts: ContractsByArtifact,
        script_wallets: Wallets,
        debug: bool,
        target: ArtifactId,
    ) -> Result<ScriptRunner> {
        self._get_runner(Some((known_contracts, script_wallets, target)), debug).await
    }

    async fn _get_runner(
        &mut self,
        cheats_data: Option<(ContractsByArtifact, Wallets, ArtifactId)>,
        debug: bool,
    ) -> Result<ScriptRunner> {
        trace!("preparing script runner");
        let env = self.evm_opts.evm_env().await?;
        let strategy = utils::get_executor_strategy(&self.config);

        let db = if let Some(fork_url) = self.evm_opts.fork_url.as_ref() {
            match self.backends.get(fork_url) {
                Some(db) => db.clone(),
                None => {
                    let fork = self.evm_opts.get_fork(&self.config, env.clone());
                    let backend = Backend::spawn(
                        strategy.runner.new_backend_strategy(strategy.context.as_ref()),
                        fork,
                    );
                    self.backends.insert(fork_url.clone(), backend.clone());
                    backend
                }
            }
        } else {
            // It's only really `None`, when we don't pass any `--fork-url`. And if so, there is
            // no need to cache it, since there won't be any onchain simulation that we'd need
            // to cache the backend for.
            Backend::spawn(strategy.runner.new_backend_strategy(strategy.context.as_ref()), None)
        };

        // We need to enable tracing to decode contract names: local or external.
        let mut builder = ExecutorBuilder::new()
            .inspectors(|stack| {
                stack
                    .trace_mode(if debug { TraceMode::Debug } else { TraceMode::Call })
                    .odyssey(self.evm_opts.odyssey)
                    .create2_deployer(self.evm_opts.create2_deployer)
            })
            .spec_id(self.config.evm_spec_id())
            .gas_limit(self.evm_opts.gas_limit())
            .legacy_assertions(self.config.legacy_assertions);

        if let Some((known_contracts, script_wallets, target)) = cheats_data {
            builder = builder.inspectors(|stack| {
                stack
                    .cheatcodes(
                        CheatsConfig::new(
                            strategy.runner.new_cheatcodes_strategy(strategy.context.as_ref()),
                            &self.config,
                            self.evm_opts.clone(),
                            Some(known_contracts),
                            Some(target.name),
                            Some(target.version),
                        )
                        .into(),
                    )
                    .wallets(script_wallets)
                    .enable_isolation(self.evm_opts.isolate)
            });
        }

        Ok(ScriptRunner::new(builder.build(strategy, env, db), self.evm_opts.clone()))
    }
}

#[cfg(test)]
mod tests {
    use super::*;
    use foundry_config::{NamedChain, UnresolvedEnvVarError};
    use std::fs;
    use tempfile::tempdir;

    #[test]
    fn can_parse_sig() {
        let sig = "0x522bb704000000000000000000000000f39fd6e51aad88f6f4ce6ab8827279cfFFb92266";
        let args = ScriptArgs::parse_from(["foundry-cli", "Contract.sol", "--sig", sig]);
        assert_eq!(args.sig, sig);
    }

    #[test]
    fn can_parse_unlocked() {
        let args = ScriptArgs::parse_from([
            "foundry-cli",
            "Contract.sol",
            "--sender",
            "0x4e59b44847b379578588920ca78fbf26c0b4956c",
            "--unlocked",
        ]);
        assert!(args.unlocked);

        let key = U256::ZERO;
        let args = ScriptArgs::try_parse_from([
            "foundry-cli",
            "Contract.sol",
            "--sender",
            "0x4e59b44847b379578588920ca78fbf26c0b4956c",
            "--unlocked",
            "--private-key",
            key.to_string().as_str(),
        ]);
        assert!(args.is_err());
    }

    #[test]
    fn can_merge_script_config() {
        let args = ScriptArgs::parse_from([
            "foundry-cli",
            "Contract.sol",
            "--etherscan-api-key",
            "goerli",
        ]);
        let config = args.load_config();
        assert_eq!(config.etherscan_api_key, Some("goerli".to_string()));
    }

    #[test]
    fn can_parse_verifier_url() {
        let args = ScriptArgs::parse_from([
            "foundry-cli",
            "script",
            "script/Test.s.sol:TestScript",
            "--fork-url",
            "http://localhost:8545",
            "--verifier-url",
            "http://localhost:3000/api/verify",
            "--etherscan-api-key",
            "blacksmith",
            "--broadcast",
            "--verify",
            "-vvvvv",
        ]);
        assert_eq!(
            args.verifier.verifier_url,
            Some("http://localhost:3000/api/verify".to_string())
        );
    }

    #[test]
    fn can_extract_code_size_limit() {
        let args = ScriptArgs::parse_from([
            "foundry-cli",
            "script",
            "script/Test.s.sol:TestScript",
            "--fork-url",
            "http://localhost:8545",
            "--broadcast",
            "--code-size-limit",
            "50000",
        ]);
        assert_eq!(args.evm.env.code_size_limit, Some(50000));
    }

    #[test]
    fn can_extract_script_etherscan_key() {
        let temp = tempdir().unwrap();
        let root = temp.path();

        let config = r#"
                [profile.default]
                etherscan_api_key = "mumbai"

                [etherscan]
                mumbai = { key = "https://etherscan-mumbai.com/" }
            "#;

        let toml_file = root.join(Config::FILE_NAME);
        fs::write(toml_file, config).unwrap();
        let args = ScriptArgs::parse_from([
            "foundry-cli",
            "Contract.sol",
            "--etherscan-api-key",
            "mumbai",
            "--root",
            root.as_os_str().to_str().unwrap(),
        ]);

        let config = args.load_config();
        let mumbai = config.get_etherscan_api_key(Some(NamedChain::PolygonMumbai.into()));
        assert_eq!(mumbai, Some("https://etherscan-mumbai.com/".to_string()));
    }

    #[test]
    fn can_extract_script_rpc_alias() {
        let temp = tempdir().unwrap();
        let root = temp.path();

        let config = r#"
                [profile.default]

                [rpc_endpoints]
                polygonMumbai = "https://polygon-mumbai.g.alchemy.com/v2/${_CAN_EXTRACT_RPC_ALIAS}"
            "#;

        let toml_file = root.join(Config::FILE_NAME);
        fs::write(toml_file, config).unwrap();
        let args = ScriptArgs::parse_from([
            "foundry-cli",
            "DeployV1",
            "--rpc-url",
            "polygonMumbai",
            "--root",
            root.as_os_str().to_str().unwrap(),
        ]);

        let err = args.load_config_and_evm_opts().unwrap_err();

        assert!(err.downcast::<UnresolvedEnvVarError>().is_ok());

        std::env::set_var("_CAN_EXTRACT_RPC_ALIAS", "123456");
        let (config, evm_opts) = args.load_config_and_evm_opts().unwrap();
        assert_eq!(config.eth_rpc_url, Some("polygonMumbai".to_string()));
        assert_eq!(
            evm_opts.fork_url,
            Some("https://polygon-mumbai.g.alchemy.com/v2/123456".to_string())
        );
    }

    #[test]
    fn can_extract_script_rpc_and_etherscan_alias() {
        let temp = tempdir().unwrap();
        let root = temp.path();

        let config = r#"
            [profile.default]

            [rpc_endpoints]
            mumbai = "https://polygon-mumbai.g.alchemy.com/v2/${_EXTRACT_RPC_ALIAS}"

            [etherscan]
            mumbai = { key = "${_POLYSCAN_API_KEY}", chain = 80001, url = "https://api-testnet.polygonscan.com/" }
        "#;

        let toml_file = root.join(Config::FILE_NAME);
        fs::write(toml_file, config).unwrap();
        let args = ScriptArgs::parse_from([
            "foundry-cli",
            "DeployV1",
            "--rpc-url",
            "mumbai",
            "--etherscan-api-key",
            "mumbai",
            "--root",
            root.as_os_str().to_str().unwrap(),
        ]);
        let err = args.load_config_and_evm_opts().unwrap_err();

        assert!(err.downcast::<UnresolvedEnvVarError>().is_ok());

        std::env::set_var("_EXTRACT_RPC_ALIAS", "123456");
        std::env::set_var("_POLYSCAN_API_KEY", "polygonkey");
        let (config, evm_opts) = args.load_config_and_evm_opts().unwrap();
        assert_eq!(config.eth_rpc_url, Some("mumbai".to_string()));
        assert_eq!(
            evm_opts.fork_url,
            Some("https://polygon-mumbai.g.alchemy.com/v2/123456".to_string())
        );
        let etherscan = config.get_etherscan_api_key(Some(80001u64.into()));
        assert_eq!(etherscan, Some("polygonkey".to_string()));
        let etherscan = config.get_etherscan_api_key(None);
        assert_eq!(etherscan, Some("polygonkey".to_string()));
    }

    #[test]
    fn can_extract_script_rpc_and_sole_etherscan_alias() {
        let temp = tempdir().unwrap();
        let root = temp.path();

        let config = r#"
                [profile.default]

               [rpc_endpoints]
                mumbai = "https://polygon-mumbai.g.alchemy.com/v2/${_SOLE_EXTRACT_RPC_ALIAS}"

                [etherscan]
                mumbai = { key = "${_SOLE_POLYSCAN_API_KEY}" }
            "#;

        let toml_file = root.join(Config::FILE_NAME);
        fs::write(toml_file, config).unwrap();
        let args = ScriptArgs::parse_from([
            "foundry-cli",
            "DeployV1",
            "--rpc-url",
            "mumbai",
            "--root",
            root.as_os_str().to_str().unwrap(),
        ]);
        let err = args.load_config_and_evm_opts().unwrap_err();

        assert!(err.downcast::<UnresolvedEnvVarError>().is_ok());

        std::env::set_var("_SOLE_EXTRACT_RPC_ALIAS", "123456");
        std::env::set_var("_SOLE_POLYSCAN_API_KEY", "polygonkey");
        let (config, evm_opts) = args.load_config_and_evm_opts().unwrap();
        assert_eq!(
            evm_opts.fork_url,
            Some("https://polygon-mumbai.g.alchemy.com/v2/123456".to_string())
        );
        let etherscan = config.get_etherscan_api_key(Some(80001u64.into()));
        assert_eq!(etherscan, Some("polygonkey".to_string()));
        let etherscan = config.get_etherscan_api_key(None);
        assert_eq!(etherscan, Some("polygonkey".to_string()));
    }

    // <https://github.com/foundry-rs/foundry/issues/5923>
    #[test]
    fn test_5923() {
        let args =
            ScriptArgs::parse_from(["foundry-cli", "DeployV1", "--priority-gas-price", "100"]);
        assert!(args.priority_gas_price.is_some());
    }

    // <https://github.com/foundry-rs/foundry/issues/5910>
    #[test]
    fn test_5910() {
        let args = ScriptArgs::parse_from([
            "foundry-cli",
            "--broadcast",
            "--with-gas-price",
            "0",
            "SolveTutorial",
        ]);
        assert!(args.with_gas_price.unwrap().is_zero());
    }
}<|MERGE_RESOLUTION|>--- conflicted
+++ resolved
@@ -27,13 +27,8 @@
 use forge_script_sequence::{AdditionalContract, NestedValue};
 use forge_verify::{RetryArgs, VerifierArgs};
 use foundry_cli::{
-<<<<<<< HEAD
-    opts::{CoreBuildArgs, GlobalOpts},
+    opts::{BuildOpts, GlobalArgs},
     utils::{self, LoadConfig},
-=======
-    opts::{BuildOpts, GlobalArgs},
-    utils::LoadConfig,
->>>>>>> b3cd2abf
 };
 use foundry_common::{
     abi::{encode_function_args, get_func},
