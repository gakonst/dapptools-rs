//! ABI related helper functions
use alloy_dyn_abi::{DynSolType, DynSolValue, FunctionExt, JsonAbiExt};
use alloy_json_abi::{Event, Function};
use alloy_primitives::{hex, Address, Log, I256, U256};
use ethers_core::types::Chain;
use eyre::{ContextCompat, Result, WrapErr};
use foundry_block_explorers::{contract::ContractMetadata, errors::EtherscanError, Client};
use std::{future::Future, pin::Pin, str::FromStr};
use yansi::Paint;

use crate::calc::to_exponential_notation;

/// Given a function and a vector of string arguments, it proceeds to convert the args to ethabi
/// Tokens and then ABI encode them.
pub fn encode_function_args(func: &Function, args: &[impl AsRef<str>]) -> Result<Vec<u8>> {
    let params = func
        .inputs
        .iter()
        .zip(args)
        .map(|(input, arg)| (&input.ty, arg.as_ref()))
        .collect::<Vec<_>>();
    let args = params
        .iter()
        .map(|(_, arg)| DynSolValue::from(arg.to_owned().to_string()))
        .collect::<Vec<_>>();
    Ok(func.abi_encode_input(&args)?)
}

/// Decodes the calldata of the function
///
/// # Panics
///
/// If the `sig` is an invalid function signature
pub fn abi_decode_calldata(
    sig: &str,
    calldata: &str,
    input: bool,
    fn_selector: bool,
) -> Result<Vec<DynSolValue>> {
    let func = Function::parse(sig)?;
    let calldata = hex::decode(calldata)?;
    let res = if input {
        // If function selector is prefixed in "calldata", remove it (first 4 bytes)
        if fn_selector {
            func.abi_decode_input(&calldata[4..], false)?
        } else {
            func.abi_decode_input(&calldata, false)?
        }
    } else {
        func.abi_decode_output(&calldata, false)?
    };

    // in case the decoding worked but nothing was decoded
    if res.is_empty() {
        eyre::bail!("no data was decoded")
    }

    Ok(res)
}

/// Parses string input as Token against the expected ParamType
// pub fn parse_tokens<'a, I: IntoIterator<Item = (&'a ParamType, &'a str)>>(
//     params: I,
//     lenient: bool,
// ) -> Result<Vec<Token>> { let mut tokens = Vec::new();

//     for (param, value) in params.into_iter() {
//         let mut token = if lenient {
//             LenientTokenizer::tokenize(param, value)
//         } else {
//             StrictTokenizer::tokenize(param, value)
//         };
//         if token.is_err() && value.starts_with("0x") {
//             match param {
//                 ParamType::FixedBytes(32) => {
//                     if value.len() < 66 {
//                         let padded_value = [value, &"0".repeat(66 - value.len())].concat();
//                         token = if lenient {
//                             LenientTokenizer::tokenize(param, &padded_value)
//                         } else {
//                             StrictTokenizer::tokenize(param, &padded_value)
//                         };
//                     }
//                 }
//                 ParamType::Uint(_) => {
//                     // try again if value is hex
//                     if let Ok(value) = U256::from_str(value).map(|v| v.to_string()) {
//                         token = if lenient {
//                             LenientTokenizer::tokenize(param, &value)
//                         } else {
//                             StrictTokenizer::tokenize(param, &value)
//                         };
//                     }
//                 }
//                 // TODO: Not sure what to do here. Put the no effect in for now, but that is not
//                 // ideal. We could attempt massage for every value type?
//                 _ => {}
//             }
//         }

//         let token = token.map(sanitize_token).wrap_err_with(|| {
//             format!("Failed to parse `{value}`, expected value of type: {param}")
//         })?;
//         tokens.push(token);
//     }
//     Ok(tokens)
// }

/// Cleans up potential shortcomings of the ethabi Tokenizer.
///
/// For example: parsing a string array with a single empty string: `[""]`, is returned as
///
/// ```text
///     [
///        String(
///            "\"\"",
///        ),
///    ],
/// ```
///
/// But should just be
///
/// ```text
///     [
///        String(
///            "",
///        ),
///    ],
/// ```
///
/// This will handle this edge case
pub fn sanitize_token(token: DynSolValue) -> DynSolValue {
    match token {
        DynSolValue::Array(tokens) => {
            let mut sanitized = Vec::with_capacity(tokens.len());
            for token in tokens {
                let token = match token {
                    DynSolValue::String(val) => {
                        let val = match val.as_str() {
                            // this is supposed to be an empty string
                            "\"\"" | "''" => String::new(),
                            _ => val,
                        };
                        DynSolValue::String(val)
                    }
                    _ => sanitize_token(token),
                };
                sanitized.push(token)
            }
            DynSolValue::Array(sanitized)
        }
        _ => token,
    }
}

/// Pretty print a slice of tokens.
pub fn format_tokens(tokens: &[DynSolValue]) -> impl Iterator<Item = String> + '_ {
    tokens.iter().map(format_token)
}

/// Gets pretty print strings for tokens
pub fn format_token(param: &DynSolValue) -> String {
    match param {
        DynSolValue::Address(addr) => addr.to_checksum(None),
        DynSolValue::FixedBytes(bytes, _) => hex::encode_prefixed(bytes),
        DynSolValue::Bytes(bytes) => hex::encode_prefixed(bytes),
        DynSolValue::Int(num, _) => format!("{}", num),
        DynSolValue::Uint(num, _) => format_uint_with_exponential_notation_hint(*num),
        DynSolValue::Bool(b) => format!("{b}"),
        DynSolValue::String(s) => s.to_string(),
        DynSolValue::FixedArray(tokens) => {
            let string = tokens.iter().map(format_token).collect::<Vec<String>>().join(", ");
            format!("[{string}]")
        }
        DynSolValue::Array(tokens) => {
            let string = tokens.iter().map(format_token).collect::<Vec<String>>().join(", ");
            format!("[{string}]")
        }
        DynSolValue::Tuple(tokens) => {
            let string = tokens.iter().map(format_token).collect::<Vec<String>>().join(", ");
            format!("({string})")
        }
        _ => unimplemented!(),
    }
}

/// Gets pretty print strings for tokens, without adding
/// exponential notation hints for large numbers (e.g. [1e7] for 10000000)
pub fn format_token_raw(param: &DynSolValue) -> String {
    match param {
        DynSolValue::Uint(num, _) => format!("{}", num),
        DynSolValue::FixedArray(tokens) | DynSolValue::Array(tokens) => {
            let string = tokens.iter().map(format_token_raw).collect::<Vec<String>>().join(", ");
            format!("[{string}]")
        }
        DynSolValue::Tuple(tokens) => {
            let string = tokens.iter().map(format_token_raw).collect::<Vec<String>>().join(", ");
            format!("({string})")
        }
        _ => format_token(param),
    }
}

/// Formats a U256 number to string, adding an exponential notation _hint_ if it
/// is larger than `10_000`, with a precision of `4` figures, and trimming the
/// trailing zeros.
///
/// Examples:
///
/// ```text
///   0 -> "0"
///   1234 -> "1234"
///   1234567890 -> "1234567890 [1.234e9]"
///   1000000000000000000 -> "1000000000000000000 [1e18]"
///   10000000000000000000000 -> "10000000000000000000000 [1e22]"
/// ```
pub fn format_uint_with_exponential_notation_hint(num: U256) -> String {
    if num.lt(&U256::from(10_000)) {
        return num.to_string()
    }

    let exp = to_exponential_notation(num, 4, true);
    format!("{} {}", num, Paint::default(format!("[{}]", exp)).dimmed())
}

/// Helper trait for converting types to Functions. Helpful for allowing the `call`
/// function on the EVM to be generic over `String`, `&str` and `Function`.
pub trait IntoFunction {
    /// Consumes self and produces a function
    ///
    /// # Panic
    ///
    /// This function does not return a Result, so it is expected that the consumer
    /// uses it correctly so that it does not panic.
    fn into(self) -> Function;
}

impl IntoFunction for Function {
    fn into(self) -> Function {
        self
    }
}

impl IntoFunction for String {
    fn into(self) -> Function {
        IntoFunction::into(self.as_str())
    }
}

impl<'a> IntoFunction for &'a str {
    fn into(self) -> Function {
        Function::parse(self).expect("could not parse function")
    }
}

/// Given a function signature string, it tries to parse it as a `Function`
pub fn get_func(sig: &str) -> Result<Function> {
    Ok(match Function::parse(sig) {
        Ok(func) => func,
        Err(err) => {
            // we return the `Function` parse error as this case is more likely
            return Err(err.into())
        }
    })
}

/// Given an event signature string, it tries to parse it as a `Event`
pub fn get_event(sig: &str) -> Result<Event> {
    Ok(Event::parse(sig)?)
}

/// Given an event without indexed parameters and a rawlog, it tries to return the event with the
/// proper indexed parameters. Otherwise, it returns the original event.
pub fn get_indexed_event(mut event: Event, raw_log: &Log) -> Event {
    if !event.anonymous && raw_log.topics().len() > 1 {
        let indexed_params = raw_log.topics().len() - 1;
        let num_inputs = event.inputs.len();
        let num_address_params = event.inputs.iter().filter(|p| p.ty == "address").count();

        event.inputs.iter_mut().enumerate().for_each(|(index, param)| {
            if param.name.is_empty() {
                param.name = format!("param{index}");
            }
            if num_inputs == indexed_params ||
                (num_address_params == indexed_params && param.ty == "address")
            {
                param.indexed = true;
            }
        })
    }
    event
}

/// Given a function name, address, and args, tries to parse it as a `Function` by fetching the
/// abi from etherscan. If the address is a proxy, fetches the ABI of the implementation contract.
pub async fn get_func_etherscan(
    function_name: &str,
    contract: Address,
    args: &[String],
    chain: Chain,
    etherscan_api_key: &str,
) -> Result<Function> {
    let client = Client::new(chain, etherscan_api_key)?;
    let source = find_source(client, contract).await?;
    let metadata = source.items.first().wrap_err("etherscan returned empty metadata")?;

    let mut abi = metadata.abi()?;
    let funcs = abi.functions.remove(function_name).unwrap_or_default();

    for func in funcs {
        let res = encode_function_args(&func, args);
        if res.is_ok() {
            return Ok(func)
        }
    }

    Err(eyre::eyre!("Function not found in abi"))
}

/// If the code at `address` is a proxy, recurse until we find the implementation.
pub fn find_source(
    client: Client,
    address: Address,
) -> Pin<Box<dyn Future<Output = Result<ContractMetadata>>>> {
    Box::pin(async move {
        tracing::trace!("find etherscan source for: {:?}", address);
        let source = client.contract_source_code(address).await?;
        let metadata = source.items.first().wrap_err("Etherscan returned no data")?;
        if metadata.proxy == 0 {
            Ok(source)
        } else {
            let implementation = metadata.implementation.unwrap();
            println!(
                "Contract at {address} is a proxy, trying to fetch source at {implementation:?}..."
            );
            match find_source(client, implementation).await {
                impl_source @ Ok(_) => impl_source,
                Err(e) => {
                    let err = EtherscanError::ContractCodeNotVerified(address).to_string();
                    if e.to_string() == err {
                        tracing::error!("{}", err);
                        Ok(source)
                    } else {
                        Err(e)
                    }
                }
            }
        }
    })
}

#[cfg(test)]
mod tests {
    use super::*;
<<<<<<< HEAD
    use alloy_dyn_abi::EventExt;
    use alloy_primitives::B256;

    // #[test]
    // fn can_sanitize_token() {
    //     let token =
    //         Token::Array(LenientTokenizer::tokenize_array("[\"\"]",
    // &ParamType::String).unwrap());     let sanitized = sanitize_token(token);
    //     assert_eq!(sanitized, Token::Array(vec![Token::String("".to_string())]));

    //     let token =
    //         Token::Array(LenientTokenizer::tokenize_array("['']", &ParamType::String).unwrap());
    //     let sanitized = sanitize_token(token);
    //     assert_eq!(sanitized, Token::Array(vec![Token::String("".to_string())]));

    //     let token = Token::Array(
    //         LenientTokenizer::tokenize_array("[\"\",\"\"]", &ParamType::String).unwrap(),
    //     );
    //     let sanitized = sanitize_token(token);
    //     assert_eq!(
    //         sanitized,
    //         Token::Array(vec![Token::String("".to_string()), Token::String("".to_string())])
    //     );

    //     let token =
    //         Token::Array(LenientTokenizer::tokenize_array("['','']",
    // &ParamType::String).unwrap());     let sanitized = sanitize_token(token);
    //     assert_eq!(
    //         sanitized,
    //         Token::Array(vec![Token::String("".to_string()), Token::String("".to_string())])
    //     );
    // }

    // #[test]
    // fn parse_hex_uint_tokens() {
    //     let param = DynSolType::Uint(256);

    //     let tokens = parse_tokens(std::iter::once((&param, "100")), true).unwrap();
    //     assert_eq!(tokens, vec![DynSolValue::Uint(U256::from(100), 256)]);

    //     let val: U256 = U256::from(100u64);
    //     let hex_val = format!("0x{val:x}");
    //     let tokens = parse_tokens(std::iter::once((&param, hex_val.as_str())), true).unwrap();
    //     assert_eq!(tokens, vec![DynSolValue::Uint(U256::from(100), 256)]);
    // }
=======
    use ethers_core::types::H256;

    #[test]
    fn can_sanitize_token() {
        let token =
            Token::Array(LenientTokenizer::tokenize_array("[\"\"]", &ParamType::String).unwrap());
        let sanitized = sanitize_token(token);
        assert_eq!(sanitized, Token::Array(vec![Token::String(String::new())]));

        let token =
            Token::Array(LenientTokenizer::tokenize_array("['']", &ParamType::String).unwrap());
        let sanitized = sanitize_token(token);
        assert_eq!(sanitized, Token::Array(vec![Token::String(String::new())]));

        let token = Token::Array(
            LenientTokenizer::tokenize_array("[\"\",\"\"]", &ParamType::String).unwrap(),
        );
        let sanitized = sanitize_token(token);
        assert_eq!(
            sanitized,
            Token::Array(vec![Token::String(String::new()), Token::String(String::new())])
        );

        let token =
            Token::Array(LenientTokenizer::tokenize_array("['','']", &ParamType::String).unwrap());
        let sanitized = sanitize_token(token);
        assert_eq!(
            sanitized,
            Token::Array(vec![Token::String(String::new()), Token::String(String::new())])
        );
    }

    #[test]
    fn parse_hex_uint_tokens() {
        let param = ParamType::Uint(256);

        let tokens = parse_tokens(std::iter::once((&param, "100")), true).unwrap();
        assert_eq!(tokens, vec![Token::Uint(100u64.into())]);

        let val: U256 = 100u64.into();
        let hex_val = format!("0x{val:x}");
        let tokens = parse_tokens(std::iter::once((&param, hex_val.as_str())), true).unwrap();
        assert_eq!(tokens, vec![Token::Uint(100u64.into())]);
    }
>>>>>>> 490b5882

    #[test]
    fn test_indexed_only_address() {
        let event = get_event("event Ev(address,uint256,address)").unwrap();

        let param0 = B256::random();
        let param1 = vec![3; 32];
        let param2 = B256::random();
        let log = Log::new_unchecked(vec![event.selector(), param0, param2], param1.clone().into());
        let event = get_indexed_event(event, &log);

        assert_eq!(event.inputs.len(), 3);

        // Only the address fields get indexed since total_params > num_indexed_params
        let parsed = event.decode_log(&log, false).unwrap();

        assert_eq!(event.inputs.iter().filter(|param| param.indexed).count(), 2);
        assert_eq!(parsed.body[0], DynSolValue::Address(Address::from_word(param0)));
        assert_eq!(parsed.body[1], DynSolValue::Uint(U256::from_be_bytes([3; 32]), 256));
        assert_eq!(parsed.body[2], DynSolValue::Address(Address::from_word(param2)));
    }

    #[test]
    fn test_indexed_all() {
        let event = get_event("event Ev(address,uint256,address)").unwrap();

        let param0 = B256::random();
        let param1 = vec![3; 32];
        let param2 = B256::random();
        let log = Log::new_unchecked(
            vec![event.selector(), param0, B256::from_slice(&param1), param2],
            vec![].into(),
        );
        let event = get_indexed_event(event, &log);

        assert_eq!(event.inputs.len(), 3);

        // All parameters get indexed since num_indexed_params == total_params
        assert_eq!(event.inputs.iter().filter(|param| param.indexed).count(), 3);
        let parsed = event.decode_log(&log, false).unwrap();

        assert_eq!(parsed.body[0], DynSolValue::Address(Address::from_word(param0)));
        assert_eq!(parsed.body[1], DynSolValue::Uint(U256::from_be_bytes([3; 32]), 256));
        assert_eq!(parsed.body[2], DynSolValue::Address(Address::from_word(param2)));
    }

    #[test]
    fn test_format_token_addr() {
        // copied from testcases in https://github.com/ethereum/EIPs/blob/master/EIPS/eip-55.md
        let eip55 = "0x5aAeb6053F3E94C9b9A09f33669435E7Ef1BeAed";
        assert_eq!(
            format_token(&DynSolValue::Address(Address::from_str(&eip55.to_lowercase()).unwrap())),
            eip55.to_string()
        );

        // copied from testcases in https://github.com/ethereum/EIPs/blob/master/EIPS/eip-1191.md
        let eip1191 = "0xFb6916095cA1Df60bb79ce92cE3EA74c37c5d359";
        assert_ne!(
            format_token(&DynSolValue::Address(
                Address::from_str(&eip1191.to_lowercase()).unwrap()
            )),
            eip1191.to_string()
        );
    }
}<|MERGE_RESOLUTION|>--- conflicted
+++ resolved
@@ -352,7 +352,6 @@
 #[cfg(test)]
 mod tests {
     use super::*;
-<<<<<<< HEAD
     use alloy_dyn_abi::EventExt;
     use alloy_primitives::B256;
 
@@ -398,52 +397,6 @@
     //     let tokens = parse_tokens(std::iter::once((&param, hex_val.as_str())), true).unwrap();
     //     assert_eq!(tokens, vec![DynSolValue::Uint(U256::from(100), 256)]);
     // }
-=======
-    use ethers_core::types::H256;
-
-    #[test]
-    fn can_sanitize_token() {
-        let token =
-            Token::Array(LenientTokenizer::tokenize_array("[\"\"]", &ParamType::String).unwrap());
-        let sanitized = sanitize_token(token);
-        assert_eq!(sanitized, Token::Array(vec![Token::String(String::new())]));
-
-        let token =
-            Token::Array(LenientTokenizer::tokenize_array("['']", &ParamType::String).unwrap());
-        let sanitized = sanitize_token(token);
-        assert_eq!(sanitized, Token::Array(vec![Token::String(String::new())]));
-
-        let token = Token::Array(
-            LenientTokenizer::tokenize_array("[\"\",\"\"]", &ParamType::String).unwrap(),
-        );
-        let sanitized = sanitize_token(token);
-        assert_eq!(
-            sanitized,
-            Token::Array(vec![Token::String(String::new()), Token::String(String::new())])
-        );
-
-        let token =
-            Token::Array(LenientTokenizer::tokenize_array("['','']", &ParamType::String).unwrap());
-        let sanitized = sanitize_token(token);
-        assert_eq!(
-            sanitized,
-            Token::Array(vec![Token::String(String::new()), Token::String(String::new())])
-        );
-    }
-
-    #[test]
-    fn parse_hex_uint_tokens() {
-        let param = ParamType::Uint(256);
-
-        let tokens = parse_tokens(std::iter::once((&param, "100")), true).unwrap();
-        assert_eq!(tokens, vec![Token::Uint(100u64.into())]);
-
-        let val: U256 = 100u64.into();
-        let hex_val = format!("0x{val:x}");
-        let tokens = parse_tokens(std::iter::once((&param, hex_val.as_str())), true).unwrap();
-        assert_eq!(tokens, vec![Token::Uint(100u64.into())]);
-    }
->>>>>>> 490b5882
 
     #[test]
     fn test_indexed_only_address() {
