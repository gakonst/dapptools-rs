--- conflicted
+++ resolved
@@ -92,15 +92,20 @@
     /// It is recommended to use this method with an output of
     /// [foundry_linking::Linker::get_linked_artifacts].
     pub fn new(artifacts: impl IntoIterator<Item = (ArtifactId, CompactContractBytecode)>) -> Self {
-<<<<<<< HEAD
         let map = artifacts
             .into_iter()
             .filter_map(|(id, artifact)| {
                 let name = id.name.clone();
-
                 let CompactContractBytecode { abi, bytecode, deployed_bytecode } = artifact;
-
-                Some((id, ContractData { name, abi: abi?, bytecode, deployed_bytecode }))
+                Some((
+                    id,
+                    ContractData {
+                        name,
+                        abi: abi?,
+                        bytecode: bytecode.map(Into::into),
+                        deployed_bytecode: deployed_bytecode.map(Into::into),
+                    },
+                ))
             })
             .collect();
         Self(Arc::new(map))
@@ -109,28 +114,6 @@
     /// Clears all contracts.
     pub fn clear(&mut self) {
         *self = Self::default();
-=======
-        Self(
-            artifacts
-                .into_iter()
-                .filter_map(|(id, artifact)| {
-                    let name = id.name.clone();
-
-                    let CompactContractBytecode { abi, bytecode, deployed_bytecode } = artifact;
-
-                    Some((
-                        id,
-                        ContractData {
-                            name,
-                            abi: abi?,
-                            bytecode: bytecode.map(Into::into),
-                            deployed_bytecode: deployed_bytecode.map(Into::into),
-                        },
-                    ))
-                })
-                .collect(),
-        )
->>>>>>> 489453c7
     }
 
     /// Finds a contract which has a similar bytecode as `code`.
