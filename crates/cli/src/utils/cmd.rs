use ethers::{
    abi::Abi,
    core::types::Chain,
    solc::{
        artifacts::{CompactBytecode, CompactDeployedBytecode},
        cache::{CacheEntry, SolFilesCache},
        info::ContractInfo,
        utils::read_json_file,
        Artifact, ProjectCompileOutput,
    },
};
use eyre::{Result, WrapErr};
use foundry_common::{cli_warn, fs, TestFunctionExt};
use foundry_config::{error::ExtractConfigError, figment::Figment, Chain as ConfigChain, Config};
use foundry_debugger::DebuggerArgs;
use foundry_evm::{
    debug::DebugArena,
    executor::{opts::EvmOpts, DeployResult, EvmError, ExecutionErr, RawCallResult},
    trace::{
        identifier::{EtherscanIdentifier, SignaturesIdentifier},
        CallTraceDecoder, CallTraceDecoderBuilder, TraceKind, Traces,
    },
    utils::b160_to_h160,
};
use std::{fmt::Write, path::PathBuf, str::FromStr};
use tracing::trace;
use yansi::Paint;

/// Given a `Project`'s output, removes the matching ABI, Bytecode and
/// Runtime Bytecode of the given contract.
#[track_caller]
pub fn remove_contract(
    output: &mut ProjectCompileOutput,
    info: &ContractInfo,
) -> Result<(Abi, CompactBytecode, CompactDeployedBytecode)> {
    let contract = if let Some(contract) = output.remove_contract(info) {
        contract
    } else {
        let mut err = format!("could not find artifact: `{}`", info.name);
        if let Some(suggestion) =
            super::did_you_mean(&info.name, output.artifacts().map(|(name, _)| name)).pop()
        {
            if suggestion != info.name {
                err = format!(
                    r#"{err}

        Did you mean `{suggestion}`?"#
                );
            }
        }
        eyre::bail!(err)
    };

    let abi = contract
        .get_abi()
        .ok_or_else(|| eyre::eyre!("contract {} does not contain abi", info))?
        .into_owned();

    let bin = contract
        .get_bytecode()
        .ok_or_else(|| eyre::eyre!("contract {} does not contain bytecode", info))?
        .into_owned();

    let runtime = contract
        .get_deployed_bytecode()
        .ok_or_else(|| eyre::eyre!("contract {} does not contain deployed bytecode", info))?
        .into_owned();

    Ok((abi, bin, runtime))
}

/// Helper function for finding a contract by ContractName
// TODO: Is there a better / more ergonomic way to get the artifacts given a project and a
// contract name?
pub fn get_cached_entry_by_name(
    cache: &SolFilesCache,
    name: &str,
) -> Result<(PathBuf, CacheEntry)> {
    let mut cached_entry = None;
    let mut alternatives = Vec::new();

    for (abs_path, entry) in cache.files.iter() {
        for (artifact_name, _) in entry.artifacts.iter() {
            if artifact_name == name {
                if cached_entry.is_some() {
                    eyre::bail!(
                        "contract with duplicate name `{}`. please pass the path instead",
                        name
                    )
                }
                cached_entry = Some((abs_path.to_owned(), entry.to_owned()));
            } else {
                alternatives.push(artifact_name);
            }
        }
    }

    if let Some(entry) = cached_entry {
        return Ok(entry)
    }

    let mut err = format!("could not find artifact: `{name}`");
    if let Some(suggestion) = super::did_you_mean(name, &alternatives).pop() {
        err = format!(
            r#"{err}

        Did you mean `{suggestion}`?"#
        );
    }
    eyre::bail!(err)
}

/// Returns error if constructor has arguments.
pub fn ensure_clean_constructor(abi: &Abi) -> Result<()> {
    if let Some(constructor) = &abi.constructor {
        if !constructor.inputs.is_empty() {
            eyre::bail!("Contract constructor should have no arguments. Add those arguments to  `run(...)` instead, and call it with `--sig run(...)`.");
        }
    }
    Ok(())
}

pub fn needs_setup(abi: &Abi) -> bool {
    let setup_fns: Vec<_> = abi.functions().filter(|func| func.name.is_setup()).collect();

    for setup_fn in setup_fns.iter() {
        if setup_fn.name != "setUp" {
            println!(
                "{} Found invalid setup function \"{}\" did you mean \"setUp()\"?",
                Paint::yellow("Warning:").bold(),
                setup_fn.signature()
            );
        }
    }

    setup_fns.len() == 1 && setup_fns[0].name == "setUp"
}

pub fn eta_key(state: &indicatif::ProgressState, f: &mut dyn Write) {
    write!(f, "{:.1}s", state.eta().as_secs_f64()).unwrap()
}

#[macro_export]
macro_rules! init_progress {
    ($local:expr, $label:expr) => {{
        let pb = indicatif::ProgressBar::new($local.len() as u64);
        let mut template =
            "{spinner:.green} [{elapsed_precise}] [{wide_bar:.cyan/blue}] {pos}/{len} ".to_string();
        template += $label;
        template += " ({eta})";
        pb.set_style(
            indicatif::ProgressStyle::with_template(&template)
                .unwrap()
                .with_key("eta", $crate::utils::eta_key)
                .progress_chars("#>-"),
        );
        pb
    }};
}

#[macro_export]
macro_rules! update_progress {
    ($pb:ident, $index:expr) => {
        $pb.set_position(($index + 1) as u64);
    };
}

/// True if the network calculates gas costs differently.
pub fn has_different_gas_calc(chain: u64) -> bool {
    if let ConfigChain::Named(chain) = ConfigChain::from(chain) {
        return matches!(chain, Chain::Arbitrum | Chain::ArbitrumTestnet | Chain::ArbitrumGoerli)
    }
    false
}

/// True if it supports broadcasting in batches.
pub fn has_batch_support(chain: u64) -> bool {
    if let ConfigChain::Named(chain) = ConfigChain::from(chain) {
        return !matches!(chain, Chain::Arbitrum | Chain::ArbitrumTestnet | Chain::ArbitrumGoerli)
    }
    true
}

/// Helpers for loading configuration.
///
/// This is usually implicitly implemented on a "&CmdArgs" struct via impl macros defined in
/// `forge_config` (See [`forge_config::impl_figment_convert`] for more details) and the impl
/// definition on `T: Into<Config> + Into<Figment>` below.
///
/// Each function also has an `emit_warnings` form which does the same thing as its counterpart but
/// also prints `Config::__warnings` to stderr
pub trait LoadConfig {
    /// Load and sanitize the [`Config`] based on the options provided in self
    ///
    /// Returns an error if loading the config failed
    fn try_load_config(self) -> Result<Config, ExtractConfigError>;
    /// Load and sanitize the [`Config`] based on the options provided in self
    fn load_config(self) -> Config;
    /// Load and sanitize the [`Config`], as well as extract [`EvmOpts`] from self
    fn load_config_and_evm_opts(self) -> Result<(Config, EvmOpts)>;
    /// Load [`Config`] but do not sanitize. See [`Config::sanitized`] for more information
    fn load_config_unsanitized(self) -> Config;
    /// Load [`Config`] but do not sanitize. See [`Config::sanitized`] for more information.
    ///
    /// Returns an error if loading failed
    fn try_load_config_unsanitized(self) -> Result<Config, ExtractConfigError>;
    /// Same as [`LoadConfig::load_config`] but also emits warnings generated
    fn load_config_emit_warnings(self) -> Config;
    /// Same as [`LoadConfig::load_config`] but also emits warnings generated
    ///
    /// Returns an error if loading failed
    fn try_load_config_emit_warnings(self) -> Result<Config, ExtractConfigError>;
    /// Same as [`LoadConfig::load_config_and_evm_opts`] but also emits warnings generated
    fn load_config_and_evm_opts_emit_warnings(self) -> Result<(Config, EvmOpts)>;
    /// Same as [`LoadConfig::load_config_unsanitized`] but also emits warnings generated
    fn load_config_unsanitized_emit_warnings(self) -> Config;
    fn try_load_config_unsanitized_emit_warnings(self) -> Result<Config, ExtractConfigError>;
}

impl<T> LoadConfig for T
where
    T: Into<Config> + Into<Figment>,
{
    fn try_load_config(self) -> Result<Config, ExtractConfigError> {
        let figment: Figment = self.into();
        Ok(Config::try_from(figment)?.sanitized())
    }

    fn load_config(self) -> Config {
        self.into()
    }

    fn load_config_and_evm_opts(self) -> Result<(Config, EvmOpts)> {
        let figment: Figment = self.into();

        let mut evm_opts = figment.extract::<EvmOpts>().map_err(ExtractConfigError::new)?;
        let config = Config::try_from(figment)?.sanitized();

        // update the fork url if it was an alias
        if let Some(fork_url) = config.get_rpc_url() {
            trace!(target: "forge::config", ?fork_url, "Update EvmOpts fork url");
            evm_opts.fork_url = Some(fork_url?.into_owned());
        }

        Ok((config, evm_opts))
    }

    fn load_config_unsanitized(self) -> Config {
        let figment: Figment = self.into();
        Config::from_provider(figment)
    }

    fn try_load_config_unsanitized(self) -> Result<Config, ExtractConfigError> {
        let figment: Figment = self.into();
        Config::try_from(figment)
    }

    fn load_config_emit_warnings(self) -> Config {
        let config = self.load_config();
        config.__warnings.iter().for_each(|w| cli_warn!("{w}"));
        config
    }

    fn try_load_config_emit_warnings(self) -> Result<Config, ExtractConfigError> {
        let config = self.try_load_config()?;
        config.__warnings.iter().for_each(|w| cli_warn!("{w}"));
        Ok(config)
    }

    fn load_config_and_evm_opts_emit_warnings(self) -> Result<(Config, EvmOpts)> {
        let (config, evm_opts) = self.load_config_and_evm_opts()?;
        config.__warnings.iter().for_each(|w| cli_warn!("{w}"));
        Ok((config, evm_opts))
    }

    fn load_config_unsanitized_emit_warnings(self) -> Config {
        let config = self.load_config_unsanitized();
        config.__warnings.iter().for_each(|w| cli_warn!("{w}"));
        config
    }

    fn try_load_config_unsanitized_emit_warnings(self) -> Result<Config, ExtractConfigError> {
        let config = self.try_load_config_unsanitized()?;
        config.__warnings.iter().for_each(|w| cli_warn!("{w}"));
        Ok(config)
    }
}

/// Read contract constructor arguments from the given file.
pub fn read_constructor_args_file(constructor_args_path: PathBuf) -> Result<Vec<String>> {
    if !constructor_args_path.exists() {
        eyre::bail!("Constructor args file \"{}\" not found", constructor_args_path.display());
    }
    let args = if constructor_args_path.extension() == Some(std::ffi::OsStr::new("json")) {
        read_json_file(&constructor_args_path).wrap_err(format!(
            "Constructor args file \"{}\" must encode a json array",
            constructor_args_path.display(),
        ))?
    } else {
        fs::read_to_string(constructor_args_path)?.split_whitespace().map(str::to_string).collect()
    };
    Ok(args)
}

/// A slimmed down return from the executor used for returning minimal trace + gas metering info
pub struct TraceResult {
    pub success: bool,
    pub traces: Traces,
    pub debug: DebugArena,
    pub gas_used: u64,
}

impl From<RawCallResult> for TraceResult {
    fn from(result: RawCallResult) -> Self {
        let RawCallResult { gas_used, traces, reverted, debug, .. } = result;

        Self {
            success: !reverted,
            traces: vec![(TraceKind::Execution, traces.expect("traces is None"))],
            debug: debug.unwrap_or_default(),
            gas_used,
        }
    }
}

impl From<DeployResult> for TraceResult {
    fn from(result: DeployResult) -> Self {
        let DeployResult { gas_used, traces, debug, .. } = result;

        Self {
            success: true,
            traces: vec![(TraceKind::Execution, traces.expect("traces is None"))],
            debug: debug.unwrap_or_default(),
            gas_used,
        }
    }
}

impl TryFrom<EvmError> for TraceResult {
    type Error = EvmError;

    fn try_from(err: EvmError) -> Result<Self, Self::Error> {
        match err {
            EvmError::Execution(err) => {
                let ExecutionErr { reverted, gas_used, traces, debug: run_debug, .. } = *err;
                Ok(TraceResult {
                    success: !reverted,
                    traces: vec![(TraceKind::Execution, traces.expect("traces is None"))],
                    debug: run_debug.unwrap_or_default(),
                    gas_used,
                })
            }
            _ => Err(err),
        }
    }
}

/// labels the traces, conditionally prints them or opens the debugger
pub async fn handle_traces(
    mut result: TraceResult,
    config: &Config,
    chain: Option<ethers::types::Chain>,
    labels: Vec<String>,
    verbose: bool,
    debug: bool,
) -> Result<()> {
    let mut etherscan_identifier = EtherscanIdentifier::new(config, chain)?;

    let labeled_addresses = labels.iter().filter_map(|label_str| {
        let mut iter = label_str.split(':');

        if let Some(addr) = iter.next() {
            if let (Ok(address), Some(label)) =
                (ethers::types::Address::from_str(addr), iter.next())
            {
                return Some((address, label.to_string()))
            }
        }
        None
    });

    let mut decoder = CallTraceDecoderBuilder::new()
        .with_labels(labeled_addresses)
        .with_signature_identifier(SignaturesIdentifier::new(
            Config::foundry_cache_dir(),
            config.offline,
        )?)
        .build();

    for (_, trace) in &mut result.traces {
        decoder.identify(trace, &mut etherscan_identifier);
    }

    if debug {
        let sources = etherscan_identifier.get_compiled_contracts().await?;
        let debugger = DebuggerArgs {
            debug: vec![result.debug],
            decoder: &decoder,
            sources,
            breakpoints: Default::default(),
        };
        debugger.run()?;
    } else {
        print_traces(&mut result, &decoder, verbose).await?;
    }

    Ok(())
}

pub async fn print_traces(
    result: &mut TraceResult,
    decoder: &CallTraceDecoder,
    verbose: bool,
) -> Result<()> {
    if result.traces.is_empty() {
        panic!("No traces found")
    }

    println!("Traces:");
    for (_, trace) in &mut result.traces {
        decoder.decode(trace).await;
        if !verbose {
            println!("{trace}");
        } else {
            println!("{trace:#}");
        }
    }
    println!();

    if result.success {
        println!("{}", Paint::green("Transaction successfully executed."));
    } else {
        println!("{}", Paint::red("Transaction failed."));
    }

    println!("Gas used: {}", result.gas_used);
    Ok(())
<<<<<<< HEAD
}

pub fn run_debugger(
    result: TraceResult,
    decoder: CallTraceDecoder,
    known_contracts: BTreeMap<ArtifactId, ContractBytecodeSome>,
    sources: BTreeMap<ArtifactId, String>,
) -> Result<()> {
    let calls: Vec<DebugArena> = vec![result.debug];
    let flattened = calls.last().expect("we should have collected debug info").flatten(0);
    let tui = Tui::new(
        flattened.into_iter().map(|f| (b160_to_h160(f.0), f.1, f.2)).collect(),
        0,
        decoder.contracts,
        known_contracts.into_iter().map(|(id, artifact)| (id.name, artifact)).collect(),
        sources
            .into_iter()
            .map(|(id, source)| {
                let mut sources = BTreeMap::new();
                sources.insert(0, source);
                (id.name, sources)
            })
            .collect(),
        Default::default(),
    )?;
    match tui.start().expect("Failed to start tui") {
        TUIExitReason::CharExit => Ok(()),
    }
=======
>>>>>>> 17a57de0
}<|MERGE_RESOLUTION|>--- conflicted
+++ resolved
@@ -20,7 +20,6 @@
         identifier::{EtherscanIdentifier, SignaturesIdentifier},
         CallTraceDecoder, CallTraceDecoderBuilder, TraceKind, Traces,
     },
-    utils::b160_to_h160,
 };
 use std::{fmt::Write, path::PathBuf, str::FromStr};
 use tracing::trace;
@@ -435,35 +434,4 @@
 
     println!("Gas used: {}", result.gas_used);
     Ok(())
-<<<<<<< HEAD
-}
-
-pub fn run_debugger(
-    result: TraceResult,
-    decoder: CallTraceDecoder,
-    known_contracts: BTreeMap<ArtifactId, ContractBytecodeSome>,
-    sources: BTreeMap<ArtifactId, String>,
-) -> Result<()> {
-    let calls: Vec<DebugArena> = vec![result.debug];
-    let flattened = calls.last().expect("we should have collected debug info").flatten(0);
-    let tui = Tui::new(
-        flattened.into_iter().map(|f| (b160_to_h160(f.0), f.1, f.2)).collect(),
-        0,
-        decoder.contracts,
-        known_contracts.into_iter().map(|(id, artifact)| (id.name, artifact)).collect(),
-        sources
-            .into_iter()
-            .map(|(id, source)| {
-                let mut sources = BTreeMap::new();
-                sources.insert(0, source);
-                (id.name, sources)
-            })
-            .collect(),
-        Default::default(),
-    )?;
-    match tui.start().expect("Failed to start tui") {
-        TUIExitReason::CharExit => Ok(()),
-    }
-=======
->>>>>>> 17a57de0
 }