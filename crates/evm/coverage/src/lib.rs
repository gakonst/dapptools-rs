--- conflicted
+++ resolved
@@ -15,12 +15,8 @@
     collections::{BTreeMap, HashMap},
     fmt::Display,
     ops::{AddAssign, Deref, DerefMut},
-<<<<<<< HEAD
-    path::Path,
-=======
     path::PathBuf,
     sync::Arc,
->>>>>>> 11e4e4e9
 };
 
 use eyre::{Context, Result};
