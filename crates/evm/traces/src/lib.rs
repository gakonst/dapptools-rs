//! # foundry-evm-traces
//!
//! EVM trace identifying and decoding.

#![cfg_attr(not(test), warn(unused_crate_dependencies))]
#![cfg_attr(docsrs, feature(doc_cfg, doc_auto_cfg))]

#[macro_use]
extern crate tracing;

use foundry_common::contracts::{ContractsByAddress, ContractsByArtifact};
use revm::interpreter::OpCode;
use revm_inspectors::tracing::OpcodeFilter;
use serde::{Deserialize, Serialize};

pub use revm_inspectors::tracing::{
    types::{
        CallKind, CallLog, CallTrace, CallTraceNode, DecodedCallData, DecodedCallLog,
        DecodedCallTrace,
    },
    CallTraceArena, FourByteInspector, GethTraceBuilder, ParityTraceBuilder, StackSnapshotType,
    TraceWriter, TracingInspector, TracingInspectorConfig,
};

/// Call trace address identifiers.
///
/// Identifiers figure out what ABIs and labels belong to all the addresses of the trace.
pub mod identifier;
use identifier::{LocalTraceIdentifier, TraceIdentifier};

mod decoder;
pub use decoder::{CallTraceDecoder, CallTraceDecoderBuilder};

pub mod debug;
pub use debug::DebugTraceIdentifier;

pub type Traces = Vec<(TraceKind, CallTraceArena)>;

/// Decode a collection of call traces.
///
/// The traces will be decoded using the given decoder, if possible.
pub async fn decode_trace_arena(
    arena: &mut CallTraceArena,
    decoder: &CallTraceDecoder,
) -> Result<(), std::fmt::Error> {
    decoder.prefetch_signatures(arena.nodes()).await;
    decoder.populate_traces(arena.nodes_mut()).await;

<<<<<<< HEAD
    fn inner<'a>(
        arena: &'a [CallTraceNode],
        decoder: &'a CallTraceDecoder,
        s: &'a mut String,
        idx: usize,
        left: &'a str,
        child: &'a str,
    ) -> BoxFuture<'a, Result<(), std::fmt::Error>> {
        async move {
            let node = &arena[idx];

            // Display trace header
            let (trace, return_data) = render_trace(&node.trace, decoder).await?;
            writeln!(s, "{left}{trace}")?;

            // Display logs and subcalls
            let left_prefix = format!("{child}{BRANCH}");
            let right_prefix = format!("{child}{PIPE}");
            for child in &node.ordering {
                match child {
                    TraceMemberOrder::Log(index) => {
                        let log = render_trace_log(&node.logs[*index].raw_log, decoder).await?;

                        // Prepend our tree structure symbols to each line of the displayed log
                        log.lines().enumerate().try_for_each(|(i, line)| {
                            writeln!(
                                s,
                                "{}{}",
                                if i == 0 { &left_prefix } else { &right_prefix },
                                line
                            )
                        })?;
                    }
                    TraceMemberOrder::Call(index) => {
                        inner(
                            arena,
                            decoder,
                            s,
                            node.children[*index],
                            &left_prefix,
                            &right_prefix,
                        )
                        .await?;
                    }
                    TraceMemberOrder::Step(_) => {}
                }
            }

            // Display trace return data
            let color = trace_color(&node.trace);
            write!(
                s,
                "{child}{EDGE}{}{}",
                RETURN.fg(color),
                format!("[{:?}] ", node.trace.status).fg(color)
            )?;
            match return_data {
                Some(val) => write!(s, "{val}"),
                None if node.trace.kind.is_any_create() => {
                    write!(s, "{} bytes of code", node.trace.output.len())
                }
                None if node.trace.output.is_empty() => Ok(()),
                None => write!(s, "{}", node.trace.output),
            }?;
            writeln!(s)?;

            Ok(())
        }
        .boxed()
    }

    let mut s = String::new();
    inner(arena.nodes(), decoder, &mut s, 0, "  ", "  ").await?;
    Ok(s)
}

/// Render a call trace.
///
/// The trace will be decoded using the given decoder, if possible.
pub async fn render_trace(
    trace: &CallTrace,
    decoder: &CallTraceDecoder,
) -> Result<(String, Option<String>), std::fmt::Error> {
    let mut s = String::new();
    write!(&mut s, "[{}] ", trace.gas_used)?;
    let address = trace.address.to_checksum(None);

    let decoded = decoder.decode_function(trace).await;
    let is_eofcreate = matches!(trace.kind, CallKind::EOFCreate);
    if trace.kind.is_any_create() || is_eofcreate {
        write!(
            &mut s,
            "{}{} {}@{}",
            CALL.yellow(),
            "new".yellow(),
            decoded.label.as_deref().unwrap_or("<unknown>"),
            address
        )?;
    } else {
        let (func_name, inputs) = match &decoded.func {
            Some(DecodedCallData { signature, args }) => {
                let name = signature.split('(').next().unwrap();
                (name.to_string(), args.join(", "))
            }
            None => {
                debug!(target: "evm::traces", trace=?trace, "unhandled raw calldata");
                if trace.data.len() < 4 {
                    ("fallback".to_string(), hex::encode(&trace.data))
                } else {
                    let (selector, data) = trace.data.split_at(4);
                    (hex::encode(selector), hex::encode(data))
                }
            }
        };

        let action = match trace.kind {
            CallKind::Call => "",
            CallKind::StaticCall => " [staticcall]",
            CallKind::CallCode => " [callcode]",
            CallKind::DelegateCall => " [delegatecall]",
            CallKind::Create | CallKind::Create2 | CallKind::EOFCreate => unreachable!(),
            CallKind::AuthCall => " [authcall]",
        };

        let color = trace_color(trace);
        write!(
            &mut s,
            "{addr}::{func_name}{opt_value}({inputs}){action}",
            addr = decoded.label.as_deref().unwrap_or(&address).fg(color),
            func_name = func_name.fg(color),
            opt_value = if trace.value.is_zero() {
                String::new()
            } else {
                format!("{{value: {}}}", trace.value)
            },
            action = action.yellow(),
        )?;
    }

    Ok((s, decoded.return_data))
}

/// Render a trace log.
async fn render_trace_log(
    log: &LogData,
    decoder: &CallTraceDecoder,
) -> Result<String, std::fmt::Error> {
    let mut s = String::new();
    let decoded = decoder.decode_event(log).await;

    match decoded {
        DecodedCallLog::Raw(log) => {
            for (i, topic) in log.topics().iter().enumerate() {
                writeln!(
                    s,
                    "{:>13}: {}",
                    if i == 0 { "emit topic 0".to_string() } else { format!("topic {i}") },
                    format!("{topic:?}").cyan()
                )?;
            }

            write!(s, "          data: {}", hex::encode_prefixed(&log.data).cyan())?;
        }
        DecodedCallLog::Decoded(name, params) => {
            let params = params
                .iter()
                .map(|(name, value)| format!("{name}: {value}"))
                .collect::<Vec<String>>()
                .join(", ");

            write!(s, "emit {}({params})", name.cyan())?;
        }
    }

    Ok(s)
=======
    Ok(())
}

/// Render a collection of call traces to a string.
pub fn render_trace_arena(arena: &CallTraceArena) -> String {
    let mut w = TraceWriter::new(Vec::<u8>::new());
    w.write_arena(arena).expect("Failed to write traces");
    String::from_utf8(w.into_writer()).expect("trace writer wrote invalid UTF-8")
>>>>>>> b98590c7
}

/// Specifies the kind of trace.
#[derive(Clone, Copy, Debug, PartialEq, Eq, Serialize, Deserialize)]
pub enum TraceKind {
    Deployment,
    Setup,
    Execution,
}

impl TraceKind {
    /// Returns `true` if the trace kind is [`Deployment`].
    ///
    /// [`Deployment`]: TraceKind::Deployment
    #[must_use]
    pub fn is_deployment(self) -> bool {
        matches!(self, Self::Deployment)
    }

    /// Returns `true` if the trace kind is [`Setup`].
    ///
    /// [`Setup`]: TraceKind::Setup
    #[must_use]
    pub fn is_setup(self) -> bool {
        matches!(self, Self::Setup)
    }

    /// Returns `true` if the trace kind is [`Execution`].
    ///
    /// [`Execution`]: TraceKind::Execution
    #[must_use]
    pub fn is_execution(self) -> bool {
        matches!(self, Self::Execution)
    }
}

/// Given a list of traces and artifacts, it returns a map connecting address to abi
pub fn load_contracts<'a>(
    traces: impl IntoIterator<Item = &'a CallTraceArena>,
    known_contracts: &ContractsByArtifact,
) -> ContractsByAddress {
    let mut local_identifier = LocalTraceIdentifier::new(known_contracts);
    let decoder = CallTraceDecoder::new();
    let mut contracts = ContractsByAddress::new();
    for trace in traces {
        for address in local_identifier.identify_addresses(decoder.trace_addresses(trace)) {
            if let (Some(contract), Some(abi)) = (address.contract, address.abi) {
                contracts.insert(address.address, (contract, abi.into_owned()));
            }
        }
    }
    contracts
}

/// Different kinds of internal functions tracing.
#[derive(Debug, Clone, Copy, PartialEq, Eq, PartialOrd, Ord, Default)]
pub enum InternalTraceMode {
    #[default]
    None,
    /// Traces internal functions without decoding inputs/outputs from memory.
    Simple,
    /// Same as `Simple`, but also tracks memory snapshots.
    Full,
}

impl From<InternalTraceMode> for TraceMode {
    fn from(mode: InternalTraceMode) -> Self {
        match mode {
            InternalTraceMode::None => Self::None,
            InternalTraceMode::Simple => Self::JumpSimple,
            InternalTraceMode::Full => Self::Jump,
        }
    }
}

// Different kinds of traces used by different foundry components.
#[derive(Debug, Clone, Copy, PartialEq, Eq, PartialOrd, Ord, Default)]
pub enum TraceMode {
    /// Disabled tracing.
    #[default]
    None,
    /// Simple call trace, no steps tracing required.
    Call,
    /// Call trace with tracing for JUMP and JUMPDEST opcode steps.
    ///
    /// Used for internal functions identification. Does not track memory snapshots.
    JumpSimple,
    /// Call trace with tracing for JUMP and JUMPDEST opcode steps.
    ///
    /// Same as `JumpSimple`, but tracks memory snapshots as well.
    Jump,
    /// Call trace with complete steps tracing.
    ///
    /// Used by debugger.
    Debug,
}

impl TraceMode {
    pub const fn is_none(self) -> bool {
        matches!(self, Self::None)
    }

    pub const fn is_call(self) -> bool {
        matches!(self, Self::Call)
    }

    pub const fn is_jump_simple(self) -> bool {
        matches!(self, Self::JumpSimple)
    }

    pub const fn is_jump(self) -> bool {
        matches!(self, Self::Jump)
    }

    pub const fn is_debug(self) -> bool {
        matches!(self, Self::Debug)
    }

    pub fn with_debug(self, yes: bool) -> Self {
        if yes {
            std::cmp::max(self, Self::Debug)
        } else {
            self
        }
    }

    pub fn with_decode_internal(self, mode: InternalTraceMode) -> Self {
        std::cmp::max(self, mode.into())
    }

    pub fn with_verbosity(self, verbosiy: u8) -> Self {
        if verbosiy >= 3 {
            std::cmp::max(self, Self::Call)
        } else {
            self
        }
    }

    pub fn into_config(self) -> Option<TracingInspectorConfig> {
        if self.is_none() {
            None
        } else {
            TracingInspectorConfig {
                record_steps: self >= Self::JumpSimple,
                record_memory_snapshots: self >= Self::Jump,
                record_stack_snapshots: if self >= Self::JumpSimple {
                    StackSnapshotType::Full
                } else {
                    StackSnapshotType::None
                },
                record_logs: true,
                record_state_diff: false,
                record_returndata_snapshots: self.is_debug(),
                record_opcodes_filter: (self.is_jump() || self.is_jump_simple())
                    .then(|| OpcodeFilter::new().enabled(OpCode::JUMP).enabled(OpCode::JUMPDEST)),
                exclude_precompile_calls: false,
            }
            .into()
        }
    }
}<|MERGE_RESOLUTION|>--- conflicted
+++ resolved
@@ -46,183 +46,6 @@
     decoder.prefetch_signatures(arena.nodes()).await;
     decoder.populate_traces(arena.nodes_mut()).await;
 
-<<<<<<< HEAD
-    fn inner<'a>(
-        arena: &'a [CallTraceNode],
-        decoder: &'a CallTraceDecoder,
-        s: &'a mut String,
-        idx: usize,
-        left: &'a str,
-        child: &'a str,
-    ) -> BoxFuture<'a, Result<(), std::fmt::Error>> {
-        async move {
-            let node = &arena[idx];
-
-            // Display trace header
-            let (trace, return_data) = render_trace(&node.trace, decoder).await?;
-            writeln!(s, "{left}{trace}")?;
-
-            // Display logs and subcalls
-            let left_prefix = format!("{child}{BRANCH}");
-            let right_prefix = format!("{child}{PIPE}");
-            for child in &node.ordering {
-                match child {
-                    TraceMemberOrder::Log(index) => {
-                        let log = render_trace_log(&node.logs[*index].raw_log, decoder).await?;
-
-                        // Prepend our tree structure symbols to each line of the displayed log
-                        log.lines().enumerate().try_for_each(|(i, line)| {
-                            writeln!(
-                                s,
-                                "{}{}",
-                                if i == 0 { &left_prefix } else { &right_prefix },
-                                line
-                            )
-                        })?;
-                    }
-                    TraceMemberOrder::Call(index) => {
-                        inner(
-                            arena,
-                            decoder,
-                            s,
-                            node.children[*index],
-                            &left_prefix,
-                            &right_prefix,
-                        )
-                        .await?;
-                    }
-                    TraceMemberOrder::Step(_) => {}
-                }
-            }
-
-            // Display trace return data
-            let color = trace_color(&node.trace);
-            write!(
-                s,
-                "{child}{EDGE}{}{}",
-                RETURN.fg(color),
-                format!("[{:?}] ", node.trace.status).fg(color)
-            )?;
-            match return_data {
-                Some(val) => write!(s, "{val}"),
-                None if node.trace.kind.is_any_create() => {
-                    write!(s, "{} bytes of code", node.trace.output.len())
-                }
-                None if node.trace.output.is_empty() => Ok(()),
-                None => write!(s, "{}", node.trace.output),
-            }?;
-            writeln!(s)?;
-
-            Ok(())
-        }
-        .boxed()
-    }
-
-    let mut s = String::new();
-    inner(arena.nodes(), decoder, &mut s, 0, "  ", "  ").await?;
-    Ok(s)
-}
-
-/// Render a call trace.
-///
-/// The trace will be decoded using the given decoder, if possible.
-pub async fn render_trace(
-    trace: &CallTrace,
-    decoder: &CallTraceDecoder,
-) -> Result<(String, Option<String>), std::fmt::Error> {
-    let mut s = String::new();
-    write!(&mut s, "[{}] ", trace.gas_used)?;
-    let address = trace.address.to_checksum(None);
-
-    let decoded = decoder.decode_function(trace).await;
-    let is_eofcreate = matches!(trace.kind, CallKind::EOFCreate);
-    if trace.kind.is_any_create() || is_eofcreate {
-        write!(
-            &mut s,
-            "{}{} {}@{}",
-            CALL.yellow(),
-            "new".yellow(),
-            decoded.label.as_deref().unwrap_or("<unknown>"),
-            address
-        )?;
-    } else {
-        let (func_name, inputs) = match &decoded.func {
-            Some(DecodedCallData { signature, args }) => {
-                let name = signature.split('(').next().unwrap();
-                (name.to_string(), args.join(", "))
-            }
-            None => {
-                debug!(target: "evm::traces", trace=?trace, "unhandled raw calldata");
-                if trace.data.len() < 4 {
-                    ("fallback".to_string(), hex::encode(&trace.data))
-                } else {
-                    let (selector, data) = trace.data.split_at(4);
-                    (hex::encode(selector), hex::encode(data))
-                }
-            }
-        };
-
-        let action = match trace.kind {
-            CallKind::Call => "",
-            CallKind::StaticCall => " [staticcall]",
-            CallKind::CallCode => " [callcode]",
-            CallKind::DelegateCall => " [delegatecall]",
-            CallKind::Create | CallKind::Create2 | CallKind::EOFCreate => unreachable!(),
-            CallKind::AuthCall => " [authcall]",
-        };
-
-        let color = trace_color(trace);
-        write!(
-            &mut s,
-            "{addr}::{func_name}{opt_value}({inputs}){action}",
-            addr = decoded.label.as_deref().unwrap_or(&address).fg(color),
-            func_name = func_name.fg(color),
-            opt_value = if trace.value.is_zero() {
-                String::new()
-            } else {
-                format!("{{value: {}}}", trace.value)
-            },
-            action = action.yellow(),
-        )?;
-    }
-
-    Ok((s, decoded.return_data))
-}
-
-/// Render a trace log.
-async fn render_trace_log(
-    log: &LogData,
-    decoder: &CallTraceDecoder,
-) -> Result<String, std::fmt::Error> {
-    let mut s = String::new();
-    let decoded = decoder.decode_event(log).await;
-
-    match decoded {
-        DecodedCallLog::Raw(log) => {
-            for (i, topic) in log.topics().iter().enumerate() {
-                writeln!(
-                    s,
-                    "{:>13}: {}",
-                    if i == 0 { "emit topic 0".to_string() } else { format!("topic {i}") },
-                    format!("{topic:?}").cyan()
-                )?;
-            }
-
-            write!(s, "          data: {}", hex::encode_prefixed(&log.data).cyan())?;
-        }
-        DecodedCallLog::Decoded(name, params) => {
-            let params = params
-                .iter()
-                .map(|(name, value)| format!("{name}: {value}"))
-                .collect::<Vec<String>>()
-                .join(", ");
-
-            write!(s, "emit {}({params})", name.cyan())?;
-        }
-    }
-
-    Ok(s)
-=======
     Ok(())
 }
 
@@ -231,7 +54,6 @@
     let mut w = TraceWriter::new(Vec::<u8>::new());
     w.write_arena(arena).expect("Failed to write traces");
     String::from_utf8(w.into_writer()).expect("trace writer wrote invalid UTF-8")
->>>>>>> b98590c7
 }
 
 /// Specifies the kind of trace.
