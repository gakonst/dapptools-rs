//! # foundry-evm-traces
//!
//! EVM trace identifying and decoding.

#![cfg_attr(not(test), warn(unused_crate_dependencies))]
#![cfg_attr(docsrs, feature(doc_cfg, doc_auto_cfg))]

#[macro_use]
extern crate tracing;

use alloy_primitives::{hex, LogData};
use foundry_common::contracts::{ContractsByAddress, ContractsByArtifact};
use foundry_evm_core::constants::CHEATCODE_ADDRESS;
use futures::{future::BoxFuture, FutureExt};
use revm_inspectors::tracing::types::TraceMemberOrder;
use serde::{Deserialize, Serialize};
use std::fmt::Write;
use yansi::{Color, Paint};

pub use revm_inspectors::tracing::{
    types::{CallKind, CallTrace, CallTraceNode},
    CallTraceArena, GethTraceBuilder, ParityTraceBuilder, StackSnapshotType, TracingInspector,
    TracingInspectorConfig,
};

/// Call trace address identifiers.
///
/// Identifiers figure out what ABIs and labels belong to all the addresses of the trace.
pub mod identifier;
use identifier::{LocalTraceIdentifier, TraceIdentifier};

mod decoder;
pub use decoder::{CallTraceDecoder, CallTraceDecoderBuilder};

<<<<<<< HEAD
use revm_inspectors::tracing::types::LogCallOrder;
pub use revm_inspectors::tracing::{
    types::{CallKind, CallTrace, CallTraceNode},
    CallTraceArena, FourByteInspector, GethTraceBuilder, ParityTraceBuilder, StackSnapshotType,
    TracingInspector, TracingInspectorConfig,
};

=======
>>>>>>> d3572af7
pub type Traces = Vec<(TraceKind, CallTraceArena)>;

#[derive(Default, Debug, Eq, PartialEq)]
pub struct DecodedCallData {
    pub signature: String,
    pub args: Vec<String>,
}

#[derive(Default, Debug)]
pub struct DecodedCallTrace {
    pub label: Option<String>,
    pub return_data: Option<String>,
    pub func: Option<DecodedCallData>,
    pub contract: Option<String>,
}

#[derive(Debug)]
pub enum DecodedCallLog<'a> {
    /// A raw log.
    Raw(&'a LogData),
    /// A decoded log.
    ///
    /// The first member of the tuple is the event name, and the second is a vector of decoded
    /// parameters.
    Decoded(String, Vec<(String, String)>),
}

const PIPE: &str = "  │ ";
const EDGE: &str = "  └─ ";
const BRANCH: &str = "  ├─ ";
const CALL: &str = "→ ";
const RETURN: &str = "← ";

/// Render a collection of call traces.
///
/// The traces will be decoded using the given decoder, if possible.
pub async fn render_trace_arena(
    arena: &CallTraceArena,
    decoder: &CallTraceDecoder,
) -> Result<String, std::fmt::Error> {
    decoder.prefetch_signatures(arena.nodes()).await;

    fn inner<'a>(
        arena: &'a [CallTraceNode],
        decoder: &'a CallTraceDecoder,
        s: &'a mut String,
        idx: usize,
        left: &'a str,
        child: &'a str,
    ) -> BoxFuture<'a, Result<(), std::fmt::Error>> {
        async move {
            let node = &arena[idx];

            // Display trace header
            let (trace, return_data) = render_trace(&node.trace, decoder).await?;
            writeln!(s, "{left}{trace}")?;

            // Display logs and subcalls
            let left_prefix = format!("{child}{BRANCH}");
            let right_prefix = format!("{child}{PIPE}");
            for child in &node.ordering {
                match child {
                    TraceMemberOrder::Log(index) => {
                        let log = render_trace_log(&node.logs[*index], decoder).await?;

                        // Prepend our tree structure symbols to each line of the displayed log
                        log.lines().enumerate().try_for_each(|(i, line)| {
                            writeln!(
                                s,
                                "{}{}",
                                if i == 0 { &left_prefix } else { &right_prefix },
                                line
                            )
                        })?;
                    }
                    TraceMemberOrder::Call(index) => {
                        inner(
                            arena,
                            decoder,
                            s,
                            node.children[*index],
                            &left_prefix,
                            &right_prefix,
                        )
                        .await?;
                    }
                    TraceMemberOrder::Step(_) => {}
                }
            }

            // Display trace return data
            let color = trace_color(&node.trace);
            write!(
                s,
                "{child}{EDGE}{}{}",
                RETURN.fg(color),
                format!("[{:?}] ", node.trace.status).fg(color)
            )?;
            match return_data {
                Some(val) => write!(s, "{val}"),
                None if node.trace.kind.is_any_create() => {
                    write!(s, "{} bytes of code", node.trace.output.len())
                }
                None if node.trace.output.is_empty() => Ok(()),
                None => write!(s, "{}", node.trace.output),
            }?;
            writeln!(s)?;

            Ok(())
        }
        .boxed()
    }

    let mut s = String::new();
    inner(arena.nodes(), decoder, &mut s, 0, "  ", "  ").await?;
    Ok(s)
}

/// Render a call trace.
///
/// The trace will be decoded using the given decoder, if possible.
pub async fn render_trace(
    trace: &CallTrace,
    decoder: &CallTraceDecoder,
) -> Result<(String, Option<String>), std::fmt::Error> {
    let mut s = String::new();
    write!(&mut s, "[{}] ", trace.gas_used)?;
    let address = trace.address.to_checksum(None);

    let decoded = decoder.decode_function(trace).await;
    if trace.kind.is_any_create() {
        write!(
            &mut s,
            "{}{} {}@{}",
            CALL.yellow(),
            "new".yellow(),
            decoded.label.as_deref().unwrap_or("<unknown>"),
            address
        )?;
    } else {
        let (func_name, inputs) = match &decoded.func {
            Some(DecodedCallData { signature, args }) => {
                let name = signature.split('(').next().unwrap();
                (name.to_string(), args.join(", "))
            }
            None => {
                debug!(target: "evm::traces", trace=?trace, "unhandled raw calldata");
                if trace.data.len() < 4 {
                    ("fallback".to_string(), hex::encode(&trace.data))
                } else {
                    let (selector, data) = trace.data.split_at(4);
                    (hex::encode(selector), hex::encode(data))
                }
            }
        };

        let action = match trace.kind {
            CallKind::Call => "",
            CallKind::StaticCall => " [staticcall]",
            CallKind::CallCode => " [callcode]",
            CallKind::DelegateCall => " [delegatecall]",
            CallKind::Create | CallKind::Create2 => unreachable!(),
            CallKind::AuthCall => " [authcall]",
        };

        let color = trace_color(trace);
        write!(
            &mut s,
            "{addr}::{func_name}{opt_value}({inputs}){action}",
            addr = decoded.label.as_deref().unwrap_or(&address).fg(color),
            func_name = func_name.fg(color),
            opt_value = if trace.value.is_zero() {
                String::new()
            } else {
                format!("{{value: {}}}", trace.value)
            },
            action = action.yellow(),
        )?;
    }

    Ok((s, decoded.return_data))
}

/// Render a trace log.
async fn render_trace_log(
    log: &LogData,
    decoder: &CallTraceDecoder,
) -> Result<String, std::fmt::Error> {
    let mut s = String::new();
    let decoded = decoder.decode_event(log).await;

    match decoded {
        DecodedCallLog::Raw(log) => {
            for (i, topic) in log.topics().iter().enumerate() {
                writeln!(
                    s,
                    "{:>13}: {}",
                    if i == 0 { "emit topic 0".to_string() } else { format!("topic {i}") },
                    format!("{topic:?}").cyan()
                )?;
            }

            write!(s, "          data: {}", hex::encode_prefixed(&log.data).cyan())?;
        }
        DecodedCallLog::Decoded(name, params) => {
            let params = params
                .iter()
                .map(|(name, value)| format!("{name}: {value}"))
                .collect::<Vec<String>>()
                .join(", ");

            write!(s, "emit {}({params})", name.cyan())?;
        }
    }

    Ok(s)
}

/// Specifies the kind of trace.
#[derive(Clone, Copy, Debug, PartialEq, Eq, Serialize, Deserialize)]
pub enum TraceKind {
    Deployment,
    Setup,
    Execution,
}

impl TraceKind {
    /// Returns `true` if the trace kind is [`Deployment`].
    ///
    /// [`Deployment`]: TraceKind::Deployment
    #[must_use]
    pub fn is_deployment(self) -> bool {
        matches!(self, Self::Deployment)
    }

    /// Returns `true` if the trace kind is [`Setup`].
    ///
    /// [`Setup`]: TraceKind::Setup
    #[must_use]
    pub fn is_setup(self) -> bool {
        matches!(self, Self::Setup)
    }

    /// Returns `true` if the trace kind is [`Execution`].
    ///
    /// [`Execution`]: TraceKind::Execution
    #[must_use]
    pub fn is_execution(self) -> bool {
        matches!(self, Self::Execution)
    }
}

/// Chooses the color of the trace depending on the destination address and status of the call.
fn trace_color(trace: &CallTrace) -> Color {
    if trace.address == CHEATCODE_ADDRESS {
        Color::Blue
    } else if trace.success {
        Color::Green
    } else {
        Color::Red
    }
}

/// Given a list of traces and artifacts, it returns a map connecting address to abi
pub fn load_contracts<'a>(
    traces: impl IntoIterator<Item = &'a CallTraceArena>,
    known_contracts: &ContractsByArtifact,
) -> ContractsByAddress {
    let mut local_identifier = LocalTraceIdentifier::new(known_contracts);
    let decoder = CallTraceDecoder::new();
    let mut contracts = ContractsByAddress::new();
    for trace in traces {
        for address in local_identifier.identify_addresses(decoder.trace_addresses(trace)) {
            if let (Some(contract), Some(abi)) = (address.contract, address.abi) {
                contracts.insert(address.address, (contract, abi.into_owned()));
            }
        }
    }
    contracts
}<|MERGE_RESOLUTION|>--- conflicted
+++ resolved
@@ -19,8 +19,8 @@
 
 pub use revm_inspectors::tracing::{
     types::{CallKind, CallTrace, CallTraceNode},
-    CallTraceArena, GethTraceBuilder, ParityTraceBuilder, StackSnapshotType, TracingInspector,
-    TracingInspectorConfig,
+    CallTraceArena, FourByteInspector, GethTraceBuilder, ParityTraceBuilder, StackSnapshotType,
+    TracingInspector, TracingInspectorConfig,
 };
 
 /// Call trace address identifiers.
@@ -32,16 +32,6 @@
 mod decoder;
 pub use decoder::{CallTraceDecoder, CallTraceDecoderBuilder};
 
-<<<<<<< HEAD
-use revm_inspectors::tracing::types::LogCallOrder;
-pub use revm_inspectors::tracing::{
-    types::{CallKind, CallTrace, CallTraceNode},
-    CallTraceArena, FourByteInspector, GethTraceBuilder, ParityTraceBuilder, StackSnapshotType,
-    TracingInspector, TracingInspectorConfig,
-};
-
-=======
->>>>>>> d3572af7
 pub type Traces = Vec<(TraceKind, CallTraceArena)>;
 
 #[derive(Default, Debug, Eq, PartialEq)]
