--- conflicted
+++ resolved
@@ -6,11 +6,6 @@
 use alloy_primitives::{keccak256, Address, Bytes, B256, U256};
 use alloy_providers::provider::TempProvider;
 use alloy_rpc_types::{Block, BlockId, BlockNumberOrTag, Transaction};
-<<<<<<< HEAD
-use alloy_transports::TransportError;
-use ethers::types::NameOrAddress;
-=======
->>>>>>> 029a8ba5
 use foundry_common::NON_ARCHIVE_NODE_WARNING;
 use foundry_utils::types::ToEthers;
 use futures::{
@@ -40,14 +35,8 @@
 type BlockHashFuture<Err> = Pin<Box<dyn Future<Output = (Result<B256, Err>, u64)> + Send>>;
 type FullBlockFuture<Err> =
     Pin<Box<dyn Future<Output = (FullBlockSender, Result<Option<Block>, Err>, BlockId)> + Send>>;
-<<<<<<< HEAD
-type TransactionFuture<Err> = Pin<
-    Box<dyn Future<Output = (TransactionSender, Result<Option<Transaction>, Err>, B256)> + Send>,
->;
-=======
 type TransactionFuture<Err> =
     Pin<Box<dyn Future<Output = (TransactionSender, Result<Transaction, Err>, B256)> + Send>>;
->>>>>>> 029a8ba5
 
 type AccountInfoSender = OneshotSender<DatabaseResult<AccountInfo>>;
 type StorageSender = OneshotSender<DatabaseResult<U256>>;
@@ -91,11 +80,7 @@
     /// Stores all the data.
     db: BlockchainDb,
     /// Requests currently in progress
-<<<<<<< HEAD
-    pending_requests: Vec<ProviderRequest<TransportError>>,
-=======
     pending_requests: Vec<ProviderRequest<eyre::Report>>,
->>>>>>> 029a8ba5
     /// Listeners that wait for a `get_account` related response
     account_requests: HashMap<Address, Vec<AccountInfoSender>>,
     /// Listeners that wait for a `get_storage_at` response
@@ -197,15 +182,6 @@
                     // serialize & deserialize back to U256
                     let idx_req = B256::from(idx);
                     let storage = provider.get_storage_at(address, idx_req, block_id).await;
-<<<<<<< HEAD
-                    Ok((
-                        storage.success().ok_or_else(|| {
-                            eyre::eyre!("could not fetch slot {idx} from {address}")
-                        })?,
-                        address,
-                        idx,
-                    ))
-=======
                     (
                         storage.success().ok_or_else(|| {
                             eyre::eyre!("could not fetch slot {idx} from {address}")
@@ -213,7 +189,6 @@
                         address,
                         idx,
                     )
->>>>>>> 029a8ba5
                 });
                 self.pending_requests.push(ProviderRequest::Storage(fut));
             }
@@ -221,11 +196,7 @@
     }
 
     /// returns the future that fetches the account data
-<<<<<<< HEAD
-    fn get_account_req(&self, address: Address) -> ProviderRequest<TransportError> {
-=======
     fn get_account_req(&self, address: Address) -> ProviderRequest<eyre::Report> {
->>>>>>> 029a8ba5
         trace!(target: "backendhandler", "preparing account request, address={:?}", address);
         let provider = self.provider.clone();
         let block_id = self.block_id;
@@ -235,21 +206,6 @@
             let code =
                 provider.get_code_at(address, block_id.unwrap_or(BlockNumberOrTag::Latest.into()));
             let (balance, nonce, code) = tokio::join!(balance, nonce, code);
-<<<<<<< HEAD
-            Ok((
-                (
-                    balance
-                        .success()
-                        .ok_or_else(|| eyre::eyre!("could not fetch balance for {address}"))?,
-                    nonce
-                        .success()
-                        .ok_or_else(|| eyre::eyre!("could not fetch nonce for {address}"))?,
-                    code.success()
-                        .ok_or_else(|| eyre::eyre!("could not fetch code for {address}"))?,
-                ),
-                address,
-            ))
-=======
             (
                 balance
                     .success()
@@ -266,7 +222,6 @@
                     }),
                 address,
             )
->>>>>>> 029a8ba5
         });
         ProviderRequest::Account(fut)
     }
@@ -288,15 +243,11 @@
     fn request_full_block(&mut self, number: BlockId, sender: FullBlockSender) {
         let provider = self.provider.clone();
         let fut = Box::pin(async move {
-<<<<<<< HEAD
-            let block = provider.get_block_by_number(number.into(), true).await;
-=======
             let block = provider
                 .get_block(number, true)
                 .await
                 .success()
                 .ok_or_else(|| eyre::eyre!("could not fetch block {number:?}"));
->>>>>>> 029a8ba5
             (sender, block, number)
         });
 
@@ -307,15 +258,11 @@
     fn request_transaction(&mut self, tx: B256, sender: TransactionSender) {
         let provider = self.provider.clone();
         let fut = Box::pin(async move {
-<<<<<<< HEAD
-            let block = provider.get_transaction_by_hash(tx).await;
-=======
             let block = provider
                 .get_transaction_by_hash(tx)
                 .await
                 .success()
                 .ok_or_else(|| eyre::eyre!("could not get transaction {tx}"));
->>>>>>> 029a8ba5
             (sender, block, tx)
         });
 
@@ -333,15 +280,11 @@
                 entry.insert(vec![listener]);
                 let provider = self.provider.clone();
                 let fut = Box::pin(async move {
-<<<<<<< HEAD
-                    let block = provider.get_block_by_number(number, false).await;
-=======
                     let block = provider
                         .get_block_by_number(number, false)
                         .await
                         .success()
                         .ok_or_else(|| eyre::eyre!("failed to get block"));
->>>>>>> 029a8ba5
 
                     let block_hash = match block {
                         Ok(Some(block)) => Ok(block
