--- conflicted
+++ resolved
@@ -170,16 +170,7 @@
         self
     }
 
-<<<<<<< HEAD
-=======
     #[inline]
-    pub fn set_debugger(&mut self, debugger: bool) -> &mut Self {
-        self.inspector.enable_debugger(debugger);
-        self
-    }
-
-    #[inline]
->>>>>>> 434a6682
     pub fn set_trace_printer(&mut self, trace_printer: bool) -> &mut Self {
         self.inspector.print(trace_printer);
         self
