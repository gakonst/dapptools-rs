--- conflicted
+++ resolved
@@ -179,11 +179,7 @@
     fn encode_string(&self) -> Bytes {
         match self {
             Self::CustomBytes(cow) => cow_to_bytes(cow),
-<<<<<<< HEAD
-            e => DynSolValue::String(e.to_string()).encode().into(),
-=======
             e => DynSolValue::String(e.to_string()).abi_encode().into(),
->>>>>>> 7b291d43
         }
     }
 }
