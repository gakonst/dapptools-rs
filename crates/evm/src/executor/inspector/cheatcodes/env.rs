--- conflicted
+++ resolved
@@ -238,7 +238,7 @@
         ]
     };
 
-    DynSolValue::Tuple(data).encode().into()
+    DynSolValue::Tuple(data).abi_encode().into()
 }
 
 #[derive(Clone, Debug, Default)]
@@ -271,11 +271,11 @@
             DynSolValue::Array(read_accesses),
             DynSolValue::Array(write_accesses),
         ])
-        .encode_params()
+        .abi_encode_params()
         .into()
     } else {
         DynSolValue::Tuple(vec![DynSolValue::Array(vec![]), DynSolValue::Array(vec![])])
-            .encode_params()
+            .abi_encode_params()
             .into()
     }
 }
@@ -306,10 +306,10 @@
                         DynSolValue::Array(
                             entry
                                 .inner
-                                .topics
+                                .topics()
                                 .clone()
                                 .into_iter()
-                                .map(|t| DynSolValue::FixedBytes(t, 32))
+                                .map(|t| DynSolValue::FixedBytes(*t, 32))
                                 .collect(),
                         ),
                         DynSolValue::Bytes(entry.inner.data.clone().to_vec()),
@@ -318,10 +318,10 @@
                 })
                 .collect::<Vec<DynSolValue>>(),
         )
-        .encode()
+        .abi_encode()
         .into()
     } else {
-        DynSolValue::Array(vec![]).encode().into()
+        DynSolValue::Array(vec![]).abi_encode().into()
     }
 }
 
@@ -425,11 +425,7 @@
                 U256::from_be_bytes(inner.1),
                 data.db,
             )?;
-<<<<<<< HEAD
-            DynSolValue::from(val).encode().into()
-=======
             DynSolValue::from(val).abi_encode().into()
->>>>>>> 7b291d43
         }
         HEVMCalls::Cool(inner) => cool_account(data, inner.0.to_alloy())?,
         HEVMCalls::Breakpoint0(inner) => add_breakpoint(state, caller, &inner.0, true)?,
@@ -578,11 +574,7 @@
 
             // we can safely unwrap because `load_account` insert inner.0 to DB.
             let account = data.journaled_state.state().get(&inner.0.to_alloy()).unwrap();
-<<<<<<< HEAD
-            DynSolValue::from(account.info.nonce).encode().into()
-=======
             DynSolValue::from(account.info.nonce).abi_encode().into()
->>>>>>> 7b291d43
         }
         // [function getNonce(Wallet)] returns the current nonce of the Wallet's ETH address
         HEVMCalls::GetNonce0(inner) => {
@@ -599,11 +591,7 @@
 
             // we can safely unwrap because `load_account` insert inner.0 to DB.
             let account = data.journaled_state.state().get(&inner.0.addr.to_alloy()).unwrap();
-<<<<<<< HEAD
-            DynSolValue::from(account.info.nonce.to_alloy()).encode().into()
-=======
             DynSolValue::from(account.info.nonce.to_alloy()).abi_encode().into()
->>>>>>> 7b291d43
         }
         HEVMCalls::ChainId(inner) => {
             ensure!(
