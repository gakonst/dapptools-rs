use super::{bail, ensure, fmt_err, util::MAGIC_SKIP_BYTES, Cheatcodes, Error, Result};
use crate::{abi::HEVMCalls, executor::inspector::cheatcodes::parse};
<<<<<<< HEAD
use alloy_dyn_abi::{DynSolType, DynSolValue};
use alloy_primitives::{Address, Bytes, B256, I256, U256};
use ethers::{abi::JsonAbi, prelude::artifacts::CompactContractBytecode};
use foundry_common::{fmt::*, fs, get_artifact_path};
use foundry_config::fs_permissions::FsAccessKind;
use foundry_utils::types::ToAlloy;
use revm::{Database, EVMData};
use serde::Deserialize;
use serde_json::Value;
use std::{collections::BTreeMap, env, path::Path, process::Command, str::FromStr};
=======
use alloy_primitives::{Bytes, U256 as rU256};
use ethers::{
    abi::{self, AbiEncode, JsonAbi, ParamType, Token},
    prelude::artifacts::CompactContractBytecode,
    types::*,
};
use foundry_common::{fmt::*, fs, get_artifact_path};
use foundry_config::fs_permissions::FsAccessKind;
use foundry_utils::types::ToEthers;
use revm::{Database, EVMData};
use serde::Deserialize;
use serde_json::Value;
use std::{
    collections::BTreeMap,
    env,
    path::Path,
    process::Command,
    time::{SystemTime, UNIX_EPOCH},
};
>>>>>>> 7b291d43

/// Invokes a `Command` with the given args and returns the exit code, stdout, and stderr.
///
/// If stdout or stderr are valid hex, it returns the hex decoded value.
fn try_ffi(state: &Cheatcodes, args: &[String]) -> Result {
    if args.is_empty() || args[0].is_empty() {
        bail!("Can't execute empty command");
    }
    let name = &args[0];
    let mut cmd = Command::new(name);
    if args.len() > 1 {
        cmd.args(&args[1..]);
    }

    trace!(?args, "invoking try_ffi");

    let output = cmd
        .current_dir(&state.config.root)
        .output()
        .map_err(|err| fmt_err!("Failed to execute command: {err}"))?;

    let exit_code = output.status.code().unwrap_or(1);

    let trimmed_stdout = String::from_utf8(output.stdout)?;
    let trimmed_stdout = trimmed_stdout.trim();

    // The stdout might be encoded on valid hex, or it might just be a string,
    // so we need to determine which it is to avoid improperly encoding later.
    let encoded_stdout: DynSolValue = if let Ok(hex) = hex::decode(trimmed_stdout) {
        DynSolValue::Bytes(hex)
    } else {
        DynSolValue::Bytes(trimmed_stdout.into())
    };
    let exit_code = I256::from_dec_str(&exit_code.to_string())
        .map_err(|err| fmt_err!("Could not convert exit code: {err}"))?;
    let res = DynSolValue::Tuple(vec![
        DynSolValue::Int(exit_code, 256),
        encoded_stdout,
        // We can grab the stderr output as-is.
        DynSolValue::Bytes(output.stderr),
    ]);

    Ok(res.encode().into())
}

/// Invokes a `Command` with the given args and returns the abi encoded response
///
/// If the output of the command is valid hex, it returns the hex decoded value
fn ffi(state: &Cheatcodes, args: &[String]) -> Result {
    if args.is_empty() || args[0].is_empty() {
        bail!("Can't execute empty command");
    }
    let name = &args[0];
    let mut cmd = Command::new(name);
    if args.len() > 1 {
        cmd.args(&args[1..]);
    }

    debug!(target: "evm::cheatcodes", ?args, "invoking ffi");

    let output = cmd
        .current_dir(&state.config.root)
        .output()
        .map_err(|err| fmt_err!("Failed to execute command: {err}"))?;

    if !output.stderr.is_empty() {
        let stderr = String::from_utf8_lossy(&output.stderr);
        error!(target: "evm::cheatcodes", ?args, ?stderr, "non-empty stderr");
    }

    let output = String::from_utf8(output.stdout)?;
    let trimmed = output.trim();
    if let Ok(hex) = hex::decode(trimmed) {
        Ok(DynSolValue::Bytes(hex).encode().into())
    } else {
        Ok(DynSolValue::String(trimmed.to_owned()).encode().into())
    }
}

/// An enum which unifies the deserialization of Hardhat-style artifacts with Forge-style artifacts
/// to get their bytecode.
#[derive(Deserialize)]
#[serde(untagged)]
#[allow(clippy::large_enum_variant)]
enum ArtifactBytecode {
    Hardhat(HardhatArtifact),
    Solc(JsonAbi),
    Forge(CompactContractBytecode),
    Huff(HuffArtifact),
}

impl ArtifactBytecode {
    fn into_bytecode(self) -> Option<Bytes> {
        match self {
            ArtifactBytecode::Hardhat(inner) => Some(inner.bytecode),
            ArtifactBytecode::Forge(inner) => {
                inner.bytecode.and_then(|bytecode| bytecode.object.into_bytes()).map(|b| b.0.into())
            }
            ArtifactBytecode::Solc(inner) => inner.bytecode().map(|b| b.0.into()),
            ArtifactBytecode::Huff(inner) => Some(inner.bytecode),
        }
    }

    fn into_deployed_bytecode(self) -> Option<Bytes> {
        match self {
            ArtifactBytecode::Hardhat(inner) => Some(inner.deployed_bytecode),
            ArtifactBytecode::Forge(inner) => inner.deployed_bytecode.and_then(|bytecode| {
                bytecode
                    .bytecode
                    .and_then(|bytecode| bytecode.object.into_bytes())
                    .map(|b| b.0.into())
            }),
            ArtifactBytecode::Solc(inner) => inner.deployed_bytecode().map(|b| b.0.into()),
            ArtifactBytecode::Huff(inner) => Some(inner.runtime),
        }
    }
}

/// A thin wrapper around a Hardhat-style artifact that only extracts the bytecode.
#[derive(Deserialize)]
#[serde(rename_all = "camelCase")]
struct HardhatArtifact {
    bytecode: Bytes,
    deployed_bytecode: Bytes,
}

#[derive(Deserialize)]
struct HuffArtifact {
    bytecode: Bytes,
    runtime: Bytes,
}

/// Returns the _deployed_ bytecode (`bytecode`) of the matching artifact
fn get_code(state: &Cheatcodes, path: &str) -> Result {
    let bytecode = read_bytecode(state, path)?;
    if let Some(bin) = bytecode.into_bytecode() {
        Ok(DynSolValue::Bytes(bin.to_vec()).encode().into())
    } else {
        Err(fmt_err!("No bytecode for contract. Is it abstract or unlinked?"))
    }
}

/// Returns the _deployed_ bytecode (`bytecode`) of the matching artifact
fn get_deployed_code(state: &Cheatcodes, path: &str) -> Result {
    let bytecode = read_bytecode(state, path)?;
    if let Some(bin) = bytecode.into_deployed_bytecode() {
        Ok(DynSolValue::Bytes(bin.to_vec()).encode().into())
    } else {
        Err(fmt_err!("No deployed bytecode for contract. Is it abstract or unlinked?"))
    }
}

/// Reads the bytecode object(s) from the matching artifact
fn read_bytecode(state: &Cheatcodes, path: &str) -> Result<ArtifactBytecode> {
    let path = get_artifact_path(&state.config.paths, path);
    let path = state.config.ensure_path_allowed(path, FsAccessKind::Read)?;
    let data = fs::read_to_string(path)?;
    serde_json::from_str::<ArtifactBytecode>(&data).map_err(Into::into)
}

fn set_env(key: &str, val: &str) -> Result {
    // `std::env::set_var` may panic in the following situations
    // ref: https://doc.rust-lang.org/std/env/fn.set_var.html
    if key.is_empty() {
        Err(fmt_err!("Environment variable key can't be empty"))
    } else if key.contains('=') {
        Err(fmt_err!("Environment variable key can't contain equal sign `=`"))
    } else if key.contains('\0') {
        Err(fmt_err!("Environment variable key can't contain NUL character `\\0`"))
    } else if val.contains('\0') {
        Err(fmt_err!("Environment variable value can't contain NUL character `\\0`"))
    } else {
        env::set_var(key, val);
        Ok(Bytes::new())
    }
}

fn get_env(key: &str, ty: DynSolType, delim: Option<&str>, default: Option<String>) -> Result {
    let val = env::var(key).or_else(|e| {
        default.ok_or_else(|| {
            fmt_err!("Failed to get environment variable `{key}` as type `{ty}`: {e}")
        })
    })?;
    if let Some(d) = delim {
        parse::parse_array(val.split(d).map(str::trim), &ty)
    } else {
        parse::parse(&val, &ty)
    }
}

/// Converts a JSON [`Value`] to a [`DynSolValue`].
///
/// The function is designed to run recursively, so that in case of an object
/// it will call itself to convert each of it's value and encode the whole as a
/// Tuple
pub fn value_to_token(value: &Value) -> Result<DynSolValue> {
    match value {
        Value::Null => Ok(DynSolValue::FixedBytes(B256::ZERO, 32)),
        Value::Bool(boolean) => Ok(DynSolValue::Bool(*boolean)),
        Value::Array(array) => {
            let values = array.iter().map(value_to_token).collect::<Result<Vec<_>>>()?;
            Ok(DynSolValue::Array(values))
        }
        value @ Value::Object(_) => {
            // See: [#3647](https://github.com/foundry-rs/foundry/pull/3647)
            let ordered_object: BTreeMap<String, Value> =
                serde_json::from_value(value.clone()).unwrap();
            let values = ordered_object.values().map(value_to_token).collect::<Result<Vec<_>>>()?;
            Ok(DynSolValue::Tuple(values))
        }
        Value::Number(number) => {
            if let Some(f) = number.as_f64() {
                // Check if the number has decimal digits because the EVM does not support floating
                // point math
                if f.fract() == 0.0 {
                    // Use the string representation of the `serde_json` Number type instead of
                    // calling f.to_string(), because some numbers are wrongly rounded up after
                    // being convented to f64.
                    // Example: 18446744073709551615 becomes 18446744073709552000 after parsing it
                    // to f64.
                    let s = number.to_string();

                    // Coerced to scientific notation, so short-ciruit to using fallback.
                    // This will not have a problem with hex numbers, as for parsing these
                    // We'd need to prefix this with 0x.
                    if s.starts_with("1e") {
                        // Calling Number::to_string with powers of ten formats the number using
                        // scientific notation and causes from_dec_str to fail. Using format! with
                        // f64 keeps the full number representation.
                        // Example: 100000000000000000000 becomes 1e20 when Number::to_string is
                        // used.
                        let fallback_s = format!("{f}");
                        if let Ok(n) = U256::from_str(&fallback_s) {
                            return Ok(DynSolValue::Uint(n, 256))
                        }
                        if let Ok(n) = I256::from_dec_str(&fallback_s) {
                            return Ok(DynSolValue::Int(n, 256))
                        }
                    }

                    if let Ok(n) = U256::from_str(&s) {
                        return Ok(DynSolValue::Uint(n, 256))
                    }
                    if let Ok(n) = I256::from_str(&s) {
                        return Ok(DynSolValue::Int(n, 256))
                    }
                }
            }

            Err(fmt_err!("Unsupported value: {number:?}"))
        }
        Value::String(string) => {
            if let Some(mut val) = string.strip_prefix("0x") {
                let s;
                if val.len() % 2 != 0 {
                    s = format!("0{}", val);
                    val = &s[..];
                }
                let bytes = hex::decode(val)?;
                Ok(match bytes.len() {
                    20 => DynSolValue::Address(Address::from_slice(&bytes)),
                    32 => DynSolValue::FixedBytes(B256::from_slice(&bytes), 32),
                    _ => DynSolValue::Bytes(bytes),
                })
            } else {
                Ok(DynSolValue::String(string.to_owned()))
            }
        }
    }
}

/// Canonicalize a json path key to always start from the root of the document.
/// Read more about json path syntax: https://goessner.net/articles/JsonPath/
fn canonicalize_json_key(key: &str) -> String {
    if !key.starts_with('$') {
        format!("${key}")
    } else {
        key.to_owned()
    }
}

/// Encodes a vector of [`DynSolValue`] into a vector of bytes.
fn encode_abi_values(values: Vec<DynSolValue>) -> Vec<u8> {
    if values.is_empty() {
        DynSolValue::Bytes(Vec::new()).encode()
    } else if values.len() == 1 {
        DynSolValue::Bytes(values[0].encode()).encode()
    } else {
        DynSolValue::Bytes(DynSolValue::Array(values).encode()).encode()
    }
}

/// Parses a vector of [`Value`]s into a vector of [`DynSolValue`]s.
fn parse_json_values(values: Vec<&Value>, key: &str) -> Result<Vec<DynSolValue>> {
    values
        .iter()
        .map(|inner| {
            value_to_token(inner).map_err(|err| fmt_err!("Failed to parse key \"{key}\": {err}"))
        })
        .collect::<Result<Vec<DynSolValue>>>()
}

/// Parses a JSON and returns a single value, an array or an entire JSON object encoded as tuple.
/// As the JSON object is parsed serially, with the keys ordered alphabetically, they must be
/// deserialized in the same order. That means that the solidity `struct` should order it's fields
/// alphabetically and not by efficient packing or some other taxonomy.
fn parse_json(json_str: &str, key: &str, coerce: Option<DynSolType>) -> Result {
    let json =
        serde_json::from_str(json_str).map_err(|err| fmt_err!("Failed to parse JSON: {err}"))?;
    match key {
        // Handle the special case of the root key. We want to return the entire JSON object
        // in this case.
        "." => {
            let values = jsonpath_lib::select(&json, "$")?;
            let res = parse_json_values(values, key)?;

            // encode the bytes as the 'bytes' solidity type
            let abi_encoded = encode_abi_values(res);
            Ok(abi_encoded.into())
        }
        _ => {
            let values = jsonpath_lib::select(&json, &canonicalize_json_key(key))?;
            // values is an array of items. Depending on the JsonPath key, they
            // can be many or a single item. An item can be a single value or
            // an entire JSON object.
            if let Some(coercion_type) = coerce {
                ensure!(
                    values.iter().all(|value| !value.is_object()),
                    "You can only coerce values or arrays, not JSON objects. The key '{key}' returns an object",
                );

                ensure!(!values.is_empty(), "No matching value or array found for key {key}");

                let to_string = |v: &Value| {
                    let mut s = v.to_string();
                    s.retain(|c: char| c != '"');
                    s
                };
                trace!(target : "forge::evm", ?values, "parsing values");
                return if let Some(array) = values[0].as_array() {
                    parse::parse_array(array.iter().map(to_string), &coercion_type)
                } else {
                    parse::parse(&to_string(values[0]), &coercion_type)
                }
            }

            let res = parse_json_values(values, key)?;
            // encode the bytes as the 'bytes' solidity type
            let abi_encoded = encode_abi_values(res);
            Ok(abi_encoded.into())
        }
    }
}

// returns JSON keys of given object as a string array
fn parse_json_keys(json_str: &str, key: &str) -> Result {
    let json = serde_json::from_str(json_str)?;
    let values = jsonpath_lib::select(&json, &canonicalize_json_key(key))?;

    // We need to check that values contains just one JSON-object and not an array of objects
    ensure!(
        values.len() == 1,
        "You can only get keys for a single JSON-object. The key '{key}' returns a value or an array of JSON-objects",
    );

    let value = values[0];

    ensure!(
        value.is_object(),
        "You can only get keys for JSON-object. The key '{key}' does not return an object",
    );

    let res = value
        .as_object()
        .ok_or(eyre::eyre!("Unexpected error while extracting JSON-object"))?
        .keys()
        .map(|key| DynSolValue::String(key.to_owned()))
        .collect::<Vec<DynSolValue>>();

    // encode the bytes as the 'bytes' solidity type
    let abi_encoded = DynSolValue::Array(res).encode();
    Ok(abi_encoded.into())
}

/// Serializes a key:value pair to a specific object. If the key is None, the value is expected to
/// be an object, which will be set as the root object for the provided object key, overriding
/// the whole root object if the object key already exists. By calling this function multiple times,
/// the user can serialize multiple KV pairs to the same object. The value can be of any type, even
/// a new object in itself. The function will return a stringified version of the object, so that
/// the user can use that as a value to a new invocation of the same function with a new object key.
/// This enables the user to reuse the same function to crate arbitrarily complex object structures
/// (JSON).
fn serialize_json(
    state: &mut Cheatcodes,
    object_key: &str,
    value_key: Option<&str>,
    value: &str,
) -> Result {
    let json = if let Some(key) = value_key {
        let parsed_value =
            serde_json::from_str(value).unwrap_or_else(|_| Value::String(value.to_string()));
        if let Some(serialization) = state.serialized_jsons.get_mut(object_key) {
            serialization.insert(key.to_string(), parsed_value);
            serialization.clone()
        } else {
            let mut serialization = BTreeMap::new();
            serialization.insert(key.to_string(), parsed_value);
            state.serialized_jsons.insert(object_key.to_string(), serialization.clone());
            serialization.clone()
        }
    } else {
        // value must be a JSON object
        let parsed_value: BTreeMap<String, Value> = serde_json::from_str(value)
            .map_err(|err| fmt_err!("Failed to parse JSON object: {err}"))?;
        let serialization = parsed_value;
        state.serialized_jsons.insert(object_key.to_string(), serialization.clone());
        serialization.clone()
    };

    let stringified = serde_json::to_string(&json)
        .map_err(|err| fmt_err!("Failed to stringify hashmap: {err}"))?;
    Ok(DynSolValue::String(stringified).encode().into())
}

/// Converts an array to it's stringified version, adding the appropriate quotes around it's
/// ellements. This is to signify that the elements of the array are string themselves.
fn array_str_to_str<T: UIfmt>(array: &Vec<T>) -> String {
    format!(
        "[{}]",
        array
            .iter()
            .enumerate()
            .map(|(index, value)| {
                if index == array.len() - 1 {
                    format!("\"{}\"", value.pretty())
                } else {
                    format!("\"{}\",", value.pretty())
                }
            })
            .collect::<String>()
    )
}

/// Converts an array to it's stringified version. It will not add quotes around the values of the
/// array, enabling serde_json to parse the values of the array as types (e.g numbers, booleans,
/// etc.)
fn array_eval_to_str<T: UIfmt>(array: &Vec<T>) -> String {
    format!(
        "[{}]",
        array
            .iter()
            .enumerate()
            .map(|(index, value)| {
                if index == array.len() - 1 {
                    value.pretty()
                } else {
                    format!("{},", value.pretty())
                }
            })
            .collect::<String>()
    )
}

/// Write an object to a new file OR replace the value of an existing JSON file with the supplied
/// object.
fn write_json(
    state: &Cheatcodes,
    object: &str,
    path: impl AsRef<Path>,
    json_path_or_none: Option<&str>,
) -> Result {
    let json: Value =
        serde_json::from_str(object).unwrap_or_else(|_| Value::String(object.to_owned()));
    let json_string = serde_json::to_string_pretty(&if let Some(json_path) = json_path_or_none {
        let path = state.config.ensure_path_allowed(&path, FsAccessKind::Read)?;
        let data = serde_json::from_str(&fs::read_to_string(path)?)?;
        jsonpath_lib::replace_with(data, &canonicalize_json_key(json_path), &mut |_| {
            Some(json.clone())
        })?
    } else {
        json
    })?;
    super::fs::write_file(state, path, json_string)?;
    Ok(Bytes::new())
}

/// Checks if a key exists in a JSON object.
fn key_exists(json_str: &str, key: &str) -> Result {
    let json: Value =
        serde_json::from_str(json_str).map_err(|e| format!("Could not convert to JSON: {e}"))?;
    let values = jsonpath_lib::select(&json, &canonicalize_json_key(key))?;
    let exists = parse::parse(&(!values.is_empty()).to_string(), &DynSolType::Bool)?;
    Ok(exists)
}

/// Sleeps for a given amount of milliseconds.
fn sleep(milliseconds: &U256) -> Result {
    let sleep_duration = std::time::Duration::from_millis(milliseconds.to::<u64>());
    std::thread::sleep(sleep_duration);

    Ok(Default::default())
}

/// Returns the time since unix epoch in milliseconds
fn duration_since_epoch() -> Result {
    let sys_time = SystemTime::now();
    let difference = sys_time
        .duration_since(UNIX_EPOCH)
        .expect("Failed getting timestamp in unixTime cheatcode");
    let millis = difference.as_millis();
    Ok(rU256::from(millis).to_ethers().encode().into())
}

/// Skip the current test, by returning a magic value that will be checked by the test runner.
pub fn skip(state: &mut Cheatcodes, depth: u64, skip: bool) -> Result {
    if !skip {
        return Ok(b"".into())
    }

    // Skip should not work if called deeper than at test level.
    // As we're not returning the magic skip bytes, this will cause a test failure.
    if depth > 1 {
        return Err(Error::custom("The skip cheatcode can only be used at test level"))
    }

    state.skip = true;
    Err(Error::custom_bytes(MAGIC_SKIP_BYTES))
}

#[instrument(level = "error", name = "ext", target = "evm::cheatcodes", skip_all)]
pub fn apply<DB: Database>(
    state: &mut Cheatcodes,
    data: &mut EVMData<'_, DB>,
    call: &HEVMCalls,
) -> Option<Result> {
    Some(match call {
        HEVMCalls::Ffi(inner) => {
            if state.config.ffi {
                ffi(state, &inner.0)
            } else {
                Err(fmt_err!("FFI disabled: run again with `--ffi` if you want to allow tests to call external scripts."))
            }
        }
        HEVMCalls::TryFfi(inner) => {
            if state.config.ffi {
                try_ffi(state, &inner.0)
            } else {
                Err(fmt_err!("FFI disabled: run again with `--ffi` if you want to allow tests to call external scripts."))
            }
        }
        HEVMCalls::GetCode(inner) => get_code(state, &inner.0),
        HEVMCalls::GetDeployedCode(inner) => get_deployed_code(state, &inner.0),
        HEVMCalls::SetEnv(inner) => set_env(&inner.0, &inner.1),
        HEVMCalls::EnvBool0(inner) => get_env(&inner.0, DynSolType::Bool, None, None),
        HEVMCalls::EnvUint0(inner) => get_env(&inner.0, DynSolType::Uint(256), None, None),
        HEVMCalls::EnvInt0(inner) => get_env(&inner.0, DynSolType::Int(256), None, None),
        HEVMCalls::EnvAddress0(inner) => get_env(&inner.0, DynSolType::Address, None, None),
        HEVMCalls::EnvBytes320(inner) => get_env(&inner.0, DynSolType::FixedBytes(32), None, None),
        HEVMCalls::EnvString0(inner) => get_env(&inner.0, DynSolType::String, None, None),
        HEVMCalls::EnvBytes0(inner) => get_env(&inner.0, DynSolType::Bytes, None, None),
        HEVMCalls::EnvBool1(inner) => get_env(&inner.0, DynSolType::Bool, Some(&inner.1), None),
        HEVMCalls::EnvUint1(inner) => {
            get_env(&inner.0, DynSolType::Uint(256), Some(&inner.1), None)
        }
        HEVMCalls::EnvInt1(inner) => get_env(&inner.0, DynSolType::Int(256), Some(&inner.1), None),
        HEVMCalls::EnvAddress1(inner) => {
            get_env(&inner.0, DynSolType::Address, Some(&inner.1), None)
        }
        HEVMCalls::EnvBytes321(inner) => {
            get_env(&inner.0, DynSolType::FixedBytes(32), Some(&inner.1), None)
        }
        HEVMCalls::EnvString1(inner) => get_env(&inner.0, DynSolType::String, Some(&inner.1), None),
        HEVMCalls::EnvBytes1(inner) => get_env(&inner.0, DynSolType::Bytes, Some(&inner.1), None),
        HEVMCalls::EnvOr0(inner) => {
            get_env(&inner.0, DynSolType::Bool, None, Some(inner.1.to_string()))
        }
        HEVMCalls::EnvOr1(inner) => {
            get_env(&inner.0, DynSolType::Uint(256), None, Some(inner.1.to_string()))
        }
        HEVMCalls::EnvOr2(inner) => {
            get_env(&inner.0, DynSolType::Int(256), None, Some(inner.1.to_string()))
        }
        HEVMCalls::EnvOr3(inner) => {
            get_env(&inner.0, DynSolType::Address, None, Some(hex::encode(inner.1)))
        }
        HEVMCalls::EnvOr4(inner) => {
            get_env(&inner.0, DynSolType::FixedBytes(32), None, Some(hex::encode(inner.1)))
        }
        HEVMCalls::EnvOr5(inner) => {
            get_env(&inner.0, DynSolType::String, None, Some(inner.1.to_string()))
        }
        HEVMCalls::EnvOr6(inner) => {
            get_env(&inner.0, DynSolType::Bytes, None, Some(hex::encode(&inner.1)))
        }
        HEVMCalls::EnvOr7(inner) => get_env(
            &inner.0,
            DynSolType::Bool,
            Some(&inner.1),
            Some(inner.2.iter().map(|v| v.to_string()).collect::<Vec<_>>().join(&inner.1)),
        ),
        HEVMCalls::EnvOr8(inner) => get_env(
            &inner.0,
            DynSolType::Uint(256),
            Some(&inner.1),
            Some(inner.2.iter().map(|v| v.to_string()).collect::<Vec<_>>().join(&inner.1)),
        ),
        HEVMCalls::EnvOr9(inner) => get_env(
            &inner.0,
            DynSolType::Int(256),
            Some(&inner.1),
            Some(inner.2.iter().map(|v| v.to_string()).collect::<Vec<_>>().join(&inner.1)),
        ),
        HEVMCalls::EnvOr10(inner) => get_env(
            &inner.0,
            DynSolType::Address,
            Some(&inner.1),
            Some(inner.2.iter().map(hex::encode).collect::<Vec<_>>().join(&inner.1)),
        ),
        HEVMCalls::EnvOr11(inner) => get_env(
            &inner.0,
            DynSolType::FixedBytes(32),
            Some(&inner.1),
            Some(inner.2.iter().map(hex::encode).collect::<Vec<_>>().join(&inner.1)),
        ),
        HEVMCalls::EnvOr12(inner) => {
            get_env(&inner.0, DynSolType::String, Some(&inner.1), Some(inner.2.join(&inner.1)))
        }
        HEVMCalls::EnvOr13(inner) => get_env(
            &inner.0,
            DynSolType::Bytes,
            Some(&inner.1),
            Some(inner.2.iter().map(hex::encode).collect::<Vec<_>>().join(&inner.1)),
        ),

        // If no key argument is passed, return the whole JSON object.
        // "$" is the JSONPath key for the root of the object
        HEVMCalls::ParseJson0(inner) => parse_json(&inner.0, "$", None),
        HEVMCalls::ParseJson1(inner) => parse_json(&inner.0, &inner.1, None),
        HEVMCalls::ParseJsonBool(inner) => parse_json(&inner.0, &inner.1, Some(DynSolType::Bool)),
        HEVMCalls::ParseJsonKeys(inner) => parse_json_keys(&inner.0, &inner.1),
        HEVMCalls::ParseJsonBoolArray(inner) => {
            parse_json(&inner.0, &inner.1, Some(DynSolType::Bool))
        }
        HEVMCalls::ParseJsonUint(inner) => {
            parse_json(&inner.0, &inner.1, Some(DynSolType::Uint(256)))
        }
        HEVMCalls::ParseJsonUintArray(inner) => {
            parse_json(&inner.0, &inner.1, Some(DynSolType::Uint(256)))
        }
        HEVMCalls::ParseJsonInt(inner) => {
            parse_json(&inner.0, &inner.1, Some(DynSolType::Int(256)))
        }
        HEVMCalls::ParseJsonIntArray(inner) => {
            parse_json(&inner.0, &inner.1, Some(DynSolType::Int(256)))
        }
        HEVMCalls::ParseJsonString(inner) => {
            parse_json(&inner.0, &inner.1, Some(DynSolType::String))
        }
        HEVMCalls::ParseJsonStringArray(inner) => {
            parse_json(&inner.0, &inner.1, Some(DynSolType::String))
        }
        HEVMCalls::ParseJsonAddress(inner) => {
            parse_json(&inner.0, &inner.1, Some(DynSolType::Address))
        }
        HEVMCalls::ParseJsonAddressArray(inner) => {
            parse_json(&inner.0, &inner.1, Some(DynSolType::Address))
        }
        HEVMCalls::ParseJsonBytes(inner) => parse_json(&inner.0, &inner.1, Some(DynSolType::Bytes)),
        HEVMCalls::ParseJsonBytesArray(inner) => {
            parse_json(&inner.0, &inner.1, Some(DynSolType::Bytes))
        }
        HEVMCalls::ParseJsonBytes32(inner) => {
            parse_json(&inner.0, &inner.1, Some(DynSolType::FixedBytes(32)))
        }
        HEVMCalls::ParseJsonBytes32Array(inner) => {
            parse_json(&inner.0, &inner.1, Some(DynSolType::FixedBytes(32)))
        }
        HEVMCalls::SerializeJson(inner) => serialize_json(state, &inner.0, None, &inner.1.pretty()),
        HEVMCalls::SerializeBool0(inner) => {
            serialize_json(state, &inner.0, Some(&inner.1), &inner.2.pretty())
        }
        HEVMCalls::SerializeBool1(inner) => {
            serialize_json(state, &inner.0, Some(&inner.1), &array_eval_to_str(&inner.2))
        }
        HEVMCalls::SerializeUint0(inner) => {
            serialize_json(state, &inner.0, Some(&inner.1), &inner.2.pretty())
        }
        HEVMCalls::SerializeUint1(inner) => {
            serialize_json(state, &inner.0, Some(&inner.1), &array_eval_to_str(&inner.2))
        }
        HEVMCalls::SerializeInt0(inner) => {
            serialize_json(state, &inner.0, Some(&inner.1), &inner.2.pretty())
        }
        HEVMCalls::SerializeInt1(inner) => {
            serialize_json(state, &inner.0, Some(&inner.1), &array_eval_to_str(&inner.2))
        }
        HEVMCalls::SerializeAddress0(inner) => {
            serialize_json(state, &inner.0, Some(&inner.1), &inner.2.pretty())
        }
        HEVMCalls::SerializeAddress1(inner) => {
            serialize_json(state, &inner.0, Some(&inner.1), &array_str_to_str(&inner.2))
        }
        HEVMCalls::SerializeBytes320(inner) => {
            serialize_json(state, &inner.0, Some(&inner.1), &inner.2.pretty())
        }
        HEVMCalls::SerializeBytes321(inner) => {
            serialize_json(state, &inner.0, Some(&inner.1), &array_str_to_str(&inner.2))
        }
        HEVMCalls::SerializeString0(inner) => {
            serialize_json(state, &inner.0, Some(&inner.1), &inner.2.pretty())
        }
        HEVMCalls::SerializeString1(inner) => {
            serialize_json(state, &inner.0, Some(&inner.1), &array_str_to_str(&inner.2))
        }
        HEVMCalls::SerializeBytes0(inner) => {
            serialize_json(state, &inner.0, Some(&inner.1), &inner.2.pretty())
        }
        HEVMCalls::SerializeBytes1(inner) => {
            serialize_json(state, &inner.0, Some(&inner.1), &array_str_to_str(&inner.2))
        }
<<<<<<< HEAD
        HEVMCalls::Sleep(inner) => sleep(&inner.0.to_alloy()),
=======
        HEVMCalls::Sleep(inner) => sleep(&inner.0),
        HEVMCalls::UnixTime(_) => duration_since_epoch(),
>>>>>>> 7b291d43
        HEVMCalls::WriteJson0(inner) => write_json(state, &inner.0, &inner.1, None),
        HEVMCalls::WriteJson1(inner) => write_json(state, &inner.0, &inner.1, Some(&inner.2)),
        HEVMCalls::KeyExists(inner) => key_exists(&inner.0, &inner.1),
        HEVMCalls::Skip(inner) => skip(state, data.journaled_state.depth(), inner.0),
        _ => return None,
    })
}

#[cfg(test)]
mod tests {
    use super::*;
    use crate::executor::inspector::CheatsConfig;
    use ethers::core::abi::AbiDecode;
    use std::{path::PathBuf, sync::Arc};

    fn cheats() -> Cheatcodes {
        let config =
            CheatsConfig { root: PathBuf::from(&env!("CARGO_MANIFEST_DIR")), ..Default::default() };
        Cheatcodes { config: Arc::new(config), ..Default::default() }
    }

    #[test]
    fn test_ffi_hex() {
        let msg = "gm";
        let cheats = cheats();
        let args = ["echo".to_string(), hex::encode(msg)];
        let output = ffi(&cheats, &args).unwrap();

        let output = String::decode(&output).unwrap();
        assert_eq!(output, msg);
    }

    #[test]
    fn test_ffi_string() {
        let msg = "gm";
        let cheats = cheats();

        let args = ["echo".to_string(), msg.to_string()];
        let output = ffi(&cheats, &args).unwrap();

        let output = String::decode(&output).unwrap();
        assert_eq!(output, msg);
    }

    #[test]
    fn test_artifact_parsing() {
        let s = include_str!("../../../../test-data/solc-obj.json");
        let artifact: ArtifactBytecode = serde_json::from_str(s).unwrap();
        assert!(artifact.into_bytecode().is_some());

        let artifact: ArtifactBytecode = serde_json::from_str(s).unwrap();
        assert!(artifact.into_deployed_bytecode().is_some());
    }
}<|MERGE_RESOLUTION|>--- conflicted
+++ resolved
@@ -1,6 +1,5 @@
 use super::{bail, ensure, fmt_err, util::MAGIC_SKIP_BYTES, Cheatcodes, Error, Result};
 use crate::{abi::HEVMCalls, executor::inspector::cheatcodes::parse};
-<<<<<<< HEAD
 use alloy_dyn_abi::{DynSolType, DynSolValue};
 use alloy_primitives::{Address, Bytes, B256, I256, U256};
 use ethers::{abi::JsonAbi, prelude::artifacts::CompactContractBytecode};
@@ -10,28 +9,7 @@
 use revm::{Database, EVMData};
 use serde::Deserialize;
 use serde_json::Value;
-use std::{collections::BTreeMap, env, path::Path, process::Command, str::FromStr};
-=======
-use alloy_primitives::{Bytes, U256 as rU256};
-use ethers::{
-    abi::{self, AbiEncode, JsonAbi, ParamType, Token},
-    prelude::artifacts::CompactContractBytecode,
-    types::*,
-};
-use foundry_common::{fmt::*, fs, get_artifact_path};
-use foundry_config::fs_permissions::FsAccessKind;
-use foundry_utils::types::ToEthers;
-use revm::{Database, EVMData};
-use serde::Deserialize;
-use serde_json::Value;
-use std::{
-    collections::BTreeMap,
-    env,
-    path::Path,
-    process::Command,
-    time::{SystemTime, UNIX_EPOCH},
-};
->>>>>>> 7b291d43
+use std::{collections::BTreeMap, env, path::Path, process::Command, str::FromStr, time::{SystemTime, UNIX_EPOCH}};
 
 /// Invokes a `Command` with the given args and returns the exit code, stdout, and stderr.
 ///
@@ -74,7 +52,7 @@
         DynSolValue::Bytes(output.stderr),
     ]);
 
-    Ok(res.encode().into())
+    Ok(res.abi_encode().into())
 }
 
 /// Invokes a `Command` with the given args and returns the abi encoded response
@@ -105,9 +83,9 @@
     let output = String::from_utf8(output.stdout)?;
     let trimmed = output.trim();
     if let Ok(hex) = hex::decode(trimmed) {
-        Ok(DynSolValue::Bytes(hex).encode().into())
-    } else {
-        Ok(DynSolValue::String(trimmed.to_owned()).encode().into())
+        Ok(DynSolValue::Bytes(hex).abi_encode().into())
+    } else {
+        Ok(DynSolValue::String(trimmed.to_owned()).abi_encode().into())
     }
 }
 
@@ -168,7 +146,7 @@
 fn get_code(state: &Cheatcodes, path: &str) -> Result {
     let bytecode = read_bytecode(state, path)?;
     if let Some(bin) = bytecode.into_bytecode() {
-        Ok(DynSolValue::Bytes(bin.to_vec()).encode().into())
+        Ok(DynSolValue::Bytes(bin.to_vec()).abi_encode().into())
     } else {
         Err(fmt_err!("No bytecode for contract. Is it abstract or unlinked?"))
     }
@@ -178,7 +156,7 @@
 fn get_deployed_code(state: &Cheatcodes, path: &str) -> Result {
     let bytecode = read_bytecode(state, path)?;
     if let Some(bin) = bytecode.into_deployed_bytecode() {
-        Ok(DynSolValue::Bytes(bin.to_vec()).encode().into())
+        Ok(DynSolValue::Bytes(bin.to_vec()).abi_encode().into())
     } else {
         Err(fmt_err!("No deployed bytecode for contract. Is it abstract or unlinked?"))
     }
@@ -316,11 +294,11 @@
 /// Encodes a vector of [`DynSolValue`] into a vector of bytes.
 fn encode_abi_values(values: Vec<DynSolValue>) -> Vec<u8> {
     if values.is_empty() {
-        DynSolValue::Bytes(Vec::new()).encode()
+        DynSolValue::Bytes(Vec::new()).abi_encode()
     } else if values.len() == 1 {
-        DynSolValue::Bytes(values[0].encode()).encode()
-    } else {
-        DynSolValue::Bytes(DynSolValue::Array(values).encode()).encode()
+        DynSolValue::Bytes(values[0].abi_encode()).abi_encode()
+    } else {
+        DynSolValue::Bytes(DynSolValue::Array(values).abi_encode()).abi_encode()
     }
 }
 
@@ -412,7 +390,7 @@
         .collect::<Vec<DynSolValue>>();
 
     // encode the bytes as the 'bytes' solidity type
-    let abi_encoded = DynSolValue::Array(res).encode();
+    let abi_encoded = DynSolValue::Array(res).abi_encode();
     Ok(abi_encoded.into())
 }
 
@@ -453,7 +431,7 @@
 
     let stringified = serde_json::to_string(&json)
         .map_err(|err| fmt_err!("Failed to stringify hashmap: {err}"))?;
-    Ok(DynSolValue::String(stringified).encode().into())
+    Ok(DynSolValue::String(stringified).abi_encode().into())
 }
 
 /// Converts an array to it's stringified version, adding the appropriate quotes around it's
@@ -542,7 +520,7 @@
         .duration_since(UNIX_EPOCH)
         .expect("Failed getting timestamp in unixTime cheatcode");
     let millis = difference.as_millis();
-    Ok(rU256::from(millis).to_ethers().encode().into())
+    Ok(DynSolValue::Uint(U256::from(millis), 256).abi_encode().into())
 }
 
 /// Skip the current test, by returning a magic value that will be checked by the test runner.
@@ -752,12 +730,8 @@
         HEVMCalls::SerializeBytes1(inner) => {
             serialize_json(state, &inner.0, Some(&inner.1), &array_str_to_str(&inner.2))
         }
-<<<<<<< HEAD
         HEVMCalls::Sleep(inner) => sleep(&inner.0.to_alloy()),
-=======
-        HEVMCalls::Sleep(inner) => sleep(&inner.0),
         HEVMCalls::UnixTime(_) => duration_since_epoch(),
->>>>>>> 7b291d43
         HEVMCalls::WriteJson0(inner) => write_json(state, &inner.0, &inner.1, None),
         HEVMCalls::WriteJson1(inner) => write_json(state, &inner.0, &inner.1, Some(&inner.2)),
         HEVMCalls::KeyExists(inner) => key_exists(&inner.0, &inner.1),
