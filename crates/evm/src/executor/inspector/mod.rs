--- conflicted
+++ resolved
@@ -25,86 +25,8 @@
 mod printer;
 pub use printer::TracePrinter;
 
-<<<<<<< HEAD
-#[derive(Default, Clone, Debug)]
-pub struct InspectorStackConfig {
-    /// The cheatcode inspector and its state, if cheatcodes are enabled.
-    /// Whether cheatcodes are enabled
-    pub cheatcodes: Option<Cheatcodes>,
-    /// The block environment
-    ///
-    /// Used in the cheatcode handler to overwrite the block environment separately from the
-    /// execution block environment.
-    pub block: BlockEnv,
-    /// The gas price
-    ///
-    /// Used in the cheatcode handler to overwrite the gas price separately from the gas price
-    /// in the execution environment.
-    pub gas_price: U256,
-    /// Whether tracing is enabled
-    pub tracing: bool,
-    /// Whether the debugger should be fired on
-    pub debugger: bool,
-    /// The fuzzer inspector and its state, if it exists.
-    pub fuzzer: Option<Fuzzer>,
-    /// Whether coverage info should be collected
-    pub coverage: bool,
-    /// Should we print all opcode traces into console. Useful for debugging of EVM.
-    pub trace_printer: bool,
-    /// The chisel state inspector.
-    ///
-    /// If the inspector is enabled, Some(final_pc)
-    /// If not, None
-    pub chisel_state: Option<usize>,
-}
-
-impl InspectorStackConfig {
-    /// Returns the stack of inspectors to use when transacting/committing on the EVM
-    ///
-    /// See also [`revm::Evm::inspect_ref`] and  [`revm::Evm::commit_ref`]
-    pub fn stack(&self) -> InspectorStack {
-        let mut stack =
-            InspectorStack { log_collector: Some(LogCollector::default()), ..Default::default() };
-
-        stack.cheatcodes = self.create_cheatcodes();
-        if let Some(ref mut cheatcodes) = stack.cheatcodes {
-            cheatcodes.block = Some(self.block.clone());
-            cheatcodes.gas_price = Some(self.gas_price);
-        }
-
-        if self.tracing {
-            stack.tracer = Some(Tracer::default());
-        }
-        if self.debugger {
-            let gas_inspector = Rc::new(RefCell::new(GasInspector::default()));
-            stack.gas = Some(gas_inspector.clone());
-            stack.debugger = Some(Debugger::new(gas_inspector));
-        }
-        stack.fuzzer = self.fuzzer.clone();
-
-        if self.coverage {
-            stack.coverage = Some(CoverageCollector::default());
-        }
-
-        if self.trace_printer {
-            stack.printer = Some(TracePrinter::default());
-        }
-
-        if let Some(final_pc) = self.chisel_state {
-            stack.chisel_state = Some(ChiselState::new(final_pc));
-        }
-        stack
-    }
-
-    /// Configures the cheatcode inspector with a new and empty context
-    ///
-    /// Returns `None` if no cheatcodes inspector is set
-    fn create_cheatcodes(&self) -> Option<Cheatcodes> {
-        let cheatcodes = self.cheatcodes.clone();
-=======
 mod stack;
 pub use stack::{InspectorData, InspectorStack, InspectorStackBuilder};
->>>>>>> 434a6682
 
 mod tracer;
 pub use tracer::Tracer;