--- conflicted
+++ resolved
@@ -68,11 +68,7 @@
             opcode::BALANCE |
             opcode::SELFDESTRUCT => {
                 if let Ok(slot) = interpreter.stack().peek(0) {
-<<<<<<< HEAD
-                    let addr: Address = Address::from_word(B256::from(slot));
-=======
                     let addr: Address = Address::from_slice(&slot.to_be_bytes::<32>()[12..]);
->>>>>>> a5591d3d
                     if !self.excluded.contains(&addr) {
                         self.access_list.entry(addr).or_default();
                     }
@@ -80,11 +76,7 @@
             }
             opcode::DELEGATECALL | opcode::CALL | opcode::STATICCALL | opcode::CALLCODE => {
                 if let Ok(slot) = interpreter.stack().peek(1) {
-<<<<<<< HEAD
-                    let addr: Address = Address::from_word(B256::from(slot));
-=======
                     let addr: Address = Address::from_slice(&slot.to_be_bytes::<32>()[12..]);
->>>>>>> a5591d3d
                     if !self.excluded.contains(&addr) {
                         self.access_list.entry(addr).or_default();
                     }
