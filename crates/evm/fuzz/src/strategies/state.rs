use crate::invariant::{ArtifactFilters, FuzzRunIdentifiedContracts};
use alloy_dyn_abi::{DynSolType, DynSolValue, EventExt, FunctionExt};
use alloy_json_abi::{Function, JsonAbi};
use alloy_primitives::{Address, Bytes, Log, B256, U256};
use foundry_common::contracts::{ContractsByAddress, ContractsByArtifact};
use foundry_config::FuzzDictionaryConfig;
use foundry_evm_core::utils::StateChangeset;
use indexmap::IndexSet;
use parking_lot::{lock_api::RwLockReadGuard, RawRwLock, RwLock};
use revm::{
    db::{CacheDB, DatabaseRef, DbAccount},
    interpreter::opcode::{self, spec_opcode_gas},
    primitives::{AccountInfo, SpecId},
};
use std::{collections::HashMap, fmt, sync::Arc};

/// A set of arbitrary 32 byte data from the VM used to generate values for the strategy.
///
/// Wrapped in a shareable container.
#[derive(Clone, Debug)]
pub struct EvmFuzzState {
    inner: Arc<RwLock<FuzzDictionary>>,
}

impl EvmFuzzState {
    pub fn new<DB: DatabaseRef>(db: &CacheDB<DB>, config: FuzzDictionaryConfig) -> EvmFuzzState {
        // Sort accounts to ensure deterministic dictionary generation from the same setUp state.
        let mut accs = db.accounts.iter().collect::<Vec<_>>();
        accs.sort_by_key(|(address, _)| *address);

        // Create fuzz dictionary and insert values from db state.
        let mut dictionary = FuzzDictionary::new(config);
        dictionary.insert_db_values(accs);
        Self { inner: Arc::new(RwLock::new(dictionary)) }
    }

    pub fn collect_values(&self, values: impl IntoIterator<Item = [u8; 32]>) {
        let mut dict = self.inner.write();
        for value in values {
            dict.insert_value(value, true);
        }
    }

    /// Collects call result (if any), state changes from a [StateChangeset] and logs into an
    /// [EvmFuzzState] according to the given [FuzzDictionaryConfig].
    pub fn collect_state_from_call(
        &self,
        function: &Function,
        abi: &JsonAbi,
        result: &Bytes,
        logs: &[Log],
        state_changeset: &StateChangeset,
        run_depth: u32,
    ) {
        let mut dict = self.inner.write();
<<<<<<< HEAD
        let mut samples = Vec::new();

        if !function.outputs.is_empty() {
            // Decode result and collect samples to be used in subsequent fuzz runs.
            if let Ok(decoded_result) = function.abi_decode_output(result, false) {
                samples.extend(decoded_result);
            }
        }

        // Decode logs with known events and collect samples from indexed fields and event body.
        for log in logs {
            let mut log_decoded = false;

            // Try to decode log with events from contract abi.
            for event in abi.events() {
                if let Ok(decoded_event) = event.decode_log(log, false) {
                    samples.extend(decoded_event.indexed);
                    samples.extend(decoded_event.body);

                    log_decoded = true;
                    break;
                }
            }

            // If we weren't able to decode event then we insert raw data in fuzz dictionary.
            if !log_decoded {
                for topic in log.topics() {
                    dict.insert_value(topic.0);
                }
                let chunks = log.data.data.chunks_exact(32);
                let rem = chunks.remainder();
                for chunk in chunks {
                    dict.insert_value(chunk.try_into().unwrap());
                }
                if !rem.is_empty() {
                    dict.insert_value(B256::right_padding_from(rem).0);
                }
            }
        }

        // Insert samples collected from current call in fuzz dictionary.
        dict.insert_sample_values(samples, run_depth);

        for (address, account) in state_changeset {
            // Insert basic account information
            dict.insert_value(address.into_word().into());

            if dict.config.include_push_bytes {
                // Insert push bytes
                if let Some(code) = &account.info.code {
                    dict.insert_address(*address);
                    for push_byte in collect_push_bytes(code.bytes()) {
                        dict.insert_value(push_byte);
                    }
                }
            }

            if dict.config.include_storage {
                // Insert storage
                for (slot, value) in &account.storage {
                    let value = value.present_value;
                    dict.insert_value(B256::from(*slot).0);
                    dict.insert_value(B256::from(value).0);
                    // also add the value below and above the storage value to the dictionary.
                    if value != U256::ZERO {
                        let below_value = value - U256::from(1);
                        dict.insert_value(B256::from(below_value).0);
                    }
                    if value != U256::MAX {
                        let above_value = value + U256::from(1);
                        dict.insert_value(B256::from(above_value).0);
                    }
                }
            }
        }
=======
        dict.insert_logs_values(logs);
        dict.insert_state_values(state_changeset);
>>>>>>> 6ded8579
    }

    /// Removes all newly added entries from the dictionary.
    ///
    /// Should be called between fuzz/invariant runs to avoid accumumlating data derived from fuzz
    /// inputs.
    pub fn revert(&self) {
        self.inner.write().revert();
    }

    pub fn dictionary_read(&self) -> RwLockReadGuard<'_, RawRwLock, FuzzDictionary> {
        self.inner.read()
    }
}

// We're using `IndexSet` to have a stable element order when restoring persisted state, as well as
// for performance when iterating over the sets.
#[derive(Default)]
pub struct FuzzDictionary {
    /// Collected state values.
    state_values: IndexSet<[u8; 32]>,
    /// Addresses that already had their PUSH bytes collected.
    addresses: IndexSet<Address>,
    /// Configuration for the dictionary.
    config: FuzzDictionaryConfig,
    /// New keys added to the dictionary since container initialization.
    new_values: IndexSet<[u8; 32]>,
    /// New addresses added to the dictionary since container initialization.
    new_addreses: IndexSet<Address>,
    /// Sample typed values that are collected from call result and used across invariant runs.
    sample_values: HashMap<DynSolType, IndexSet<[u8; 32]>>,
}

impl fmt::Debug for FuzzDictionary {
    fn fmt(&self, f: &mut fmt::Formatter<'_>) -> fmt::Result {
        f.debug_struct("FuzzDictionary")
            .field("state_values", &self.state_values.len())
            .field("addresses", &self.addresses)
            .finish()
    }
}

impl FuzzDictionary {
<<<<<<< HEAD
    pub fn new(
        initial_values: IndexSet<[u8; 32]>,
        initial_addresses: IndexSet<Address>,
        config: FuzzDictionaryConfig,
    ) -> Self {
        Self {
            state_values: initial_values,
            addresses: initial_addresses,
            config,
            new_values: IndexSet::new(),
            new_addreses: IndexSet::new(),
            sample_values: HashMap::new(),
=======
    pub fn new(config: FuzzDictionaryConfig) -> Self {
        Self { config, ..Default::default() }
    }

    /// Insert values from initial db state into fuzz dictionary.
    /// These values are persisted across invariant runs.
    fn insert_db_values(&mut self, db_state: Vec<(&Address, &DbAccount)>) {
        for (address, account) in db_state {
            // Insert basic account information
            self.insert_value(address.into_word().into(), false);
            // Insert push bytes
            self.insert_push_bytes_values(address, &account.info, false);
            // Insert storage values.
            if self.config.include_storage {
                for (slot, value) in &account.storage {
                    self.insert_storage_value(slot, value, false);
                }
            }
        }

        // need at least some state data if db is empty otherwise we can't select random data for
        // state fuzzing
        if self.values().is_empty() {
            // prefill with a random addresses
            self.insert_value(Address::random().into_word().into(), false);
>>>>>>> 6ded8579
        }
    }

    /// Insert values from call state changeset into fuzz dictionary.
    /// These values are removed at the end of current run.
    fn insert_state_values(&mut self, state_changeset: &StateChangeset) {
        for (address, account) in state_changeset {
            // Insert basic account information.
            self.insert_value(address.into_word().into(), true);
            // Insert push bytes.
            self.insert_push_bytes_values(address, &account.info, true);
            // Insert storage values.
            if self.config.include_storage {
                for (slot, value) in &account.storage {
                    self.insert_storage_value(slot, &value.present_value, true);
                }
            }
        }
    }

    /// Insert values from call log topics and data into fuzz dictionary.
    /// These values are removed at the end of current run.
    fn insert_logs_values(&mut self, logs: &[Log]) {
        for log in logs {
            for topic in log.topics() {
                self.insert_value(topic.0, true);
            }
            let chunks = log.data.data.chunks_exact(32);
            let rem = chunks.remainder();
            for chunk in chunks {
                self.insert_value(chunk.try_into().unwrap(), true);
            }
            if !rem.is_empty() {
                self.insert_value(B256::right_padding_from(rem).0, true);
            }
        }
    }

    /// Insert values from push bytes into fuzz dictionary.
    /// If values are newly collected then they are removed at the end of current run.
    fn insert_push_bytes_values(
        &mut self,
        address: &Address,
        account_info: &AccountInfo,
        collected: bool,
    ) {
        if self.config.include_push_bytes {
            // Insert push bytes
            if let Some(code) = account_info.code.clone() {
                self.insert_address(*address, collected);
                for push_byte in collect_push_bytes(code.bytes()) {
                    self.insert_value(push_byte, collected);
                }
            }
        }
    }

<<<<<<< HEAD
    /// Insert sample values that are reused across multiple runs.
    /// The number of samples is limited to invariant run depth.
    pub fn insert_sample_values(&mut self, sample_values: Vec<DynSolValue>, limit: u32) {
        for sample in sample_values {
            let sample_type = sample.as_type().unwrap();
            let sample_value = sample.as_word().unwrap().into();

            if let Some(values) = self.sample_values.get_mut(&sample_type) {
                if values.len() < limit as usize {
                    values.insert(sample_value);
                } else {
                    // Insert as state value (will be removed at the end of the run).
                    self.insert_value(sample_value);
                }
            } else {
                self.sample_values.entry(sample_type).or_default().insert(sample_value);
            }
        }
    }

    pub fn insert_address(&mut self, address: Address) {
=======
    /// Insert values from single storage slot and storage value into fuzz dictionary.
    /// If storage values are newly collected then they are removed at the end of current run.
    fn insert_storage_value(&mut self, storage_slot: &U256, storage_value: &U256, collected: bool) {
        self.insert_value(B256::from(*storage_slot).0, collected);
        self.insert_value(B256::from(*storage_value).0, collected);
        // also add the value below and above the storage value to the dictionary.
        if *storage_value != U256::ZERO {
            let below_value = storage_value - U256::from(1);
            self.insert_value(B256::from(below_value).0, collected);
        }
        if *storage_value != U256::MAX {
            let above_value = storage_value + U256::from(1);
            self.insert_value(B256::from(above_value).0, collected);
        }
    }

    /// Insert address into fuzz dictionary.
    /// If address is newly collected then it is removed at the end of current run.
    fn insert_address(&mut self, address: Address, collected: bool) {
>>>>>>> 6ded8579
        if self.addresses.len() < self.config.max_fuzz_dictionary_addresses &&
            self.addresses.insert(address) &&
            collected
        {
            self.new_addreses.insert(address);
        }
    }

    /// Insert raw value into fuzz dictionary.
    /// If value is newly collected then it is removed at the end of current run.
    fn insert_value(&mut self, value: [u8; 32], collected: bool) {
        if self.state_values.len() < self.config.max_fuzz_dictionary_values &&
            self.state_values.insert(value) &&
            collected
        {
            self.new_values.insert(value);
        }
    }

    #[inline]
    pub fn values(&self) -> &IndexSet<[u8; 32]> {
        &self.state_values
    }

    #[inline]
    pub fn samples(&self, param_type: DynSolType) -> Option<&IndexSet<[u8; 32]>> {
        self.sample_values.get(&param_type)
    }

    #[inline]
    pub fn addresses(&self) -> &IndexSet<Address> {
        &self.addresses
    }

    pub fn revert(&mut self) {
        // Revert new values collected during the run.
        for key in self.new_values.iter() {
            self.state_values.swap_remove(key);
        }
        for address in self.new_addreses.iter() {
            self.addresses.swap_remove(address);
        }

        self.new_values.clear();
        self.new_addreses.clear();
    }
}

/// The maximum number of bytes we will look at in bytecodes to find push bytes (24 KiB).
///
/// This is to limit the performance impact of fuzz tests that might deploy arbitrarily sized
/// bytecode (as is the case with Solmate).
const PUSH_BYTE_ANALYSIS_LIMIT: usize = 24 * 1024;

/// Collects all push bytes from the given bytecode.
fn collect_push_bytes(code: &[u8]) -> Vec<[u8; 32]> {
    let mut bytes: Vec<[u8; 32]> = Vec::new();
    // We use [SpecId::LATEST] since we do not really care what spec it is - we are not interested
    // in gas costs.
    let opcode_infos = spec_opcode_gas(SpecId::LATEST);
    let mut i = 0;
    while i < code.len().min(PUSH_BYTE_ANALYSIS_LIMIT) {
        let op = code[i];
        if opcode_infos[op as usize].is_push() {
            let push_size = (op - opcode::PUSH1 + 1) as usize;
            let push_start = i + 1;
            let push_end = push_start + push_size;
            // As a precaution, if a fuzz test deploys malformed bytecode (such as using `CREATE2`)
            // this will terminate the loop early.
            if push_start > code.len() || push_end > code.len() {
                return bytes;
            }

            let push_value = U256::try_from_be_slice(&code[push_start..push_end]).unwrap();
            bytes.push(push_value.to_be_bytes());
            // also add the value below and above the push value to the dictionary.
            if push_value != U256::ZERO {
                bytes.push((push_value - U256::from(1)).to_be_bytes());
            }
            if push_value != U256::MAX {
                bytes.push((push_value + U256::from(1)).to_be_bytes());
            }

            i += push_size;
        }
        i += 1;
    }
    bytes
}

/// Collects all created contracts from a StateChangeset which haven't been discovered yet. Stores
/// them at `targeted_contracts` and `created_contracts`.
pub fn collect_created_contracts(
    state_changeset: &StateChangeset,
    project_contracts: &ContractsByArtifact,
    setup_contracts: &ContractsByAddress,
    artifact_filters: &ArtifactFilters,
    targeted_contracts: &FuzzRunIdentifiedContracts,
    created_contracts: &mut Vec<Address>,
) -> eyre::Result<()> {
    let mut writable_targeted = targeted_contracts.targets.lock();
    for (address, account) in state_changeset {
        if !setup_contracts.contains_key(address) {
            if let (true, Some(code)) = (&account.is_touched(), &account.info.code) {
                if !code.is_empty() {
                    if let Some((artifact, contract)) =
                        project_contracts.find_by_deployed_code(&code.original_bytes())
                    {
                        if let Some(functions) =
                            artifact_filters.get_targeted_functions(artifact, &contract.abi)?
                        {
                            created_contracts.push(*address);
                            writable_targeted.insert(
                                *address,
                                (artifact.name.clone(), contract.abi.clone(), functions),
                            );
                        }
                    }
                }
            }
        }
    }
    Ok(())
}<|MERGE_RESOLUTION|>--- conflicted
+++ resolved
@@ -41,8 +41,8 @@
         }
     }
 
-    /// Collects call result (if any), state changes from a [StateChangeset] and logs into an
-    /// [EvmFuzzState] according to the given [FuzzDictionaryConfig].
+    /// Collects state changes from a [StateChangeset] and logs into an [EvmFuzzState] according to
+    /// the given [FuzzDictionaryConfig].
     pub fn collect_state_from_call(
         &self,
         function: &Function,
@@ -53,86 +53,9 @@
         run_depth: u32,
     ) {
         let mut dict = self.inner.write();
-<<<<<<< HEAD
-        let mut samples = Vec::new();
-
-        if !function.outputs.is_empty() {
-            // Decode result and collect samples to be used in subsequent fuzz runs.
-            if let Ok(decoded_result) = function.abi_decode_output(result, false) {
-                samples.extend(decoded_result);
-            }
-        }
-
-        // Decode logs with known events and collect samples from indexed fields and event body.
-        for log in logs {
-            let mut log_decoded = false;
-
-            // Try to decode log with events from contract abi.
-            for event in abi.events() {
-                if let Ok(decoded_event) = event.decode_log(log, false) {
-                    samples.extend(decoded_event.indexed);
-                    samples.extend(decoded_event.body);
-
-                    log_decoded = true;
-                    break;
-                }
-            }
-
-            // If we weren't able to decode event then we insert raw data in fuzz dictionary.
-            if !log_decoded {
-                for topic in log.topics() {
-                    dict.insert_value(topic.0);
-                }
-                let chunks = log.data.data.chunks_exact(32);
-                let rem = chunks.remainder();
-                for chunk in chunks {
-                    dict.insert_value(chunk.try_into().unwrap());
-                }
-                if !rem.is_empty() {
-                    dict.insert_value(B256::right_padding_from(rem).0);
-                }
-            }
-        }
-
-        // Insert samples collected from current call in fuzz dictionary.
-        dict.insert_sample_values(samples, run_depth);
-
-        for (address, account) in state_changeset {
-            // Insert basic account information
-            dict.insert_value(address.into_word().into());
-
-            if dict.config.include_push_bytes {
-                // Insert push bytes
-                if let Some(code) = &account.info.code {
-                    dict.insert_address(*address);
-                    for push_byte in collect_push_bytes(code.bytes()) {
-                        dict.insert_value(push_byte);
-                    }
-                }
-            }
-
-            if dict.config.include_storage {
-                // Insert storage
-                for (slot, value) in &account.storage {
-                    let value = value.present_value;
-                    dict.insert_value(B256::from(*slot).0);
-                    dict.insert_value(B256::from(value).0);
-                    // also add the value below and above the storage value to the dictionary.
-                    if value != U256::ZERO {
-                        let below_value = value - U256::from(1);
-                        dict.insert_value(B256::from(below_value).0);
-                    }
-                    if value != U256::MAX {
-                        let above_value = value + U256::from(1);
-                        dict.insert_value(B256::from(above_value).0);
-                    }
-                }
-            }
-        }
-=======
-        dict.insert_logs_values(logs);
+        dict.insert_result_values(function, result, run_depth);
+        dict.insert_logs_values(abi, logs, run_depth);
         dict.insert_state_values(state_changeset);
->>>>>>> 6ded8579
     }
 
     /// Removes all newly added entries from the dictionary.
@@ -176,20 +99,6 @@
 }
 
 impl FuzzDictionary {
-<<<<<<< HEAD
-    pub fn new(
-        initial_values: IndexSet<[u8; 32]>,
-        initial_addresses: IndexSet<Address>,
-        config: FuzzDictionaryConfig,
-    ) -> Self {
-        Self {
-            state_values: initial_values,
-            addresses: initial_addresses,
-            config,
-            new_values: IndexSet::new(),
-            new_addreses: IndexSet::new(),
-            sample_values: HashMap::new(),
-=======
     pub fn new(config: FuzzDictionaryConfig) -> Self {
         Self { config, ..Default::default() }
     }
@@ -215,8 +124,56 @@
         if self.values().is_empty() {
             // prefill with a random addresses
             self.insert_value(Address::random().into_word().into(), false);
->>>>>>> 6ded8579
-        }
+        }
+    }
+
+    /// Insert values collected from call result into fuzz dictionary.
+    fn insert_result_values(&mut self, function: &Function, result: &Bytes, run_depth: u32) {
+        let mut samples = Vec::new();
+        if !function.outputs.is_empty() {
+            // Decode result and collect samples to be used in subsequent fuzz runs.
+            if let Ok(decoded_result) = function.abi_decode_output(result, false) {
+                samples.extend(decoded_result);
+            }
+        }
+        self.insert_sample_values(samples, run_depth);
+    }
+
+    /// Insert values from call log topics and data into fuzz dictionary.
+    /// These values are removed at the end of current run.
+    fn insert_logs_values(&mut self, abi: &JsonAbi, logs: &[Log], run_depth: u32) {
+        let mut samples = Vec::new();
+        // Decode logs with known events and collect samples from indexed fields and event body.
+        for log in logs {
+            let mut log_decoded = false;
+            // Try to decode log with events from contract abi.
+            for event in abi.events() {
+                if let Ok(decoded_event) = event.decode_log(log, false) {
+                    samples.extend(decoded_event.indexed);
+                    samples.extend(decoded_event.body);
+                    log_decoded = true;
+                    break;
+                }
+            }
+
+            // If we weren't able to decode event then we insert raw data in fuzz dictionary.
+            if !log_decoded {
+                for topic in log.topics() {
+                    self.insert_value(topic.0, true);
+                }
+                let chunks = log.data.data.chunks_exact(32);
+                let rem = chunks.remainder();
+                for chunk in chunks {
+                    self.insert_value(chunk.try_into().unwrap(), true);
+                }
+                if !rem.is_empty() {
+                    self.insert_value(B256::right_padding_from(rem).0, true);
+                }
+            }
+        }
+
+        // Insert samples collected from current call in fuzz dictionary.
+        self.insert_sample_values(samples, run_depth);
     }
 
     /// Insert values from call state changeset into fuzz dictionary.
@@ -232,24 +189,6 @@
                 for (slot, value) in &account.storage {
                     self.insert_storage_value(slot, &value.present_value, true);
                 }
-            }
-        }
-    }
-
-    /// Insert values from call log topics and data into fuzz dictionary.
-    /// These values are removed at the end of current run.
-    fn insert_logs_values(&mut self, logs: &[Log]) {
-        for log in logs {
-            for topic in log.topics() {
-                self.insert_value(topic.0, true);
-            }
-            let chunks = log.data.data.chunks_exact(32);
-            let rem = chunks.remainder();
-            for chunk in chunks {
-                self.insert_value(chunk.try_into().unwrap(), true);
-            }
-            if !rem.is_empty() {
-                self.insert_value(B256::right_padding_from(rem).0, true);
             }
         }
     }
@@ -273,29 +212,6 @@
         }
     }
 
-<<<<<<< HEAD
-    /// Insert sample values that are reused across multiple runs.
-    /// The number of samples is limited to invariant run depth.
-    pub fn insert_sample_values(&mut self, sample_values: Vec<DynSolValue>, limit: u32) {
-        for sample in sample_values {
-            let sample_type = sample.as_type().unwrap();
-            let sample_value = sample.as_word().unwrap().into();
-
-            if let Some(values) = self.sample_values.get_mut(&sample_type) {
-                if values.len() < limit as usize {
-                    values.insert(sample_value);
-                } else {
-                    // Insert as state value (will be removed at the end of the run).
-                    self.insert_value(sample_value);
-                }
-            } else {
-                self.sample_values.entry(sample_type).or_default().insert(sample_value);
-            }
-        }
-    }
-
-    pub fn insert_address(&mut self, address: Address) {
-=======
     /// Insert values from single storage slot and storage value into fuzz dictionary.
     /// If storage values are newly collected then they are removed at the end of current run.
     fn insert_storage_value(&mut self, storage_slot: &U256, storage_value: &U256, collected: bool) {
@@ -315,7 +231,6 @@
     /// Insert address into fuzz dictionary.
     /// If address is newly collected then it is removed at the end of current run.
     fn insert_address(&mut self, address: Address, collected: bool) {
->>>>>>> 6ded8579
         if self.addresses.len() < self.config.max_fuzz_dictionary_addresses &&
             self.addresses.insert(address) &&
             collected
@@ -332,6 +247,26 @@
             collected
         {
             self.new_values.insert(value);
+        }
+    }
+
+    /// Insert sample values that are reused across multiple runs.
+    /// The number of samples is limited to invariant run depth.
+    pub fn insert_sample_values(&mut self, sample_values: Vec<DynSolValue>, limit: u32) {
+        for sample in sample_values {
+            let sample_type = sample.as_type().unwrap();
+            let sample_value = sample.as_word().unwrap().into();
+
+            if let Some(values) = self.sample_values.get_mut(&sample_type) {
+                if values.len() < limit as usize {
+                    values.insert(sample_value);
+                } else {
+                    // Insert as state value (will be removed at the end of the run).
+                    self.insert_value(sample_value, true);
+                }
+            } else {
+                self.sample_values.entry(sample_type).or_default().insert(sample_value);
+            }
         }
     }
 
