--- conflicted
+++ resolved
@@ -26,18 +26,13 @@
             // configures a bare version of the evm executor: no cheatcode inspector is enabled,
             // tracing will be enabled only for the targeted transaction
             executor: ExecutorBuilder::new()
-<<<<<<< HEAD
-                .inspectors(|stack| stack.trace_mode(trace_mode).alphanet(alphanet))
-                .spec_id(evm_spec_id(version.unwrap_or_default(), alphanet))
-=======
                 .inspectors(|stack| {
                     stack
                         .trace_mode(trace_mode)
                         .alphanet(alphanet)
                         .create2_deployer(create2_deployer)
                 })
-                .spec(evm_spec_id(&version.unwrap_or_default(), alphanet))
->>>>>>> 7f41280e
+                .spec_id(evm_spec_id(version.unwrap_or_default(), alphanet))
                 .build(env, db),
         }
     }
