use super::{
    call_after_invariant_function, call_invariant_function, error::FailedInvariantCaseData,
    shrink_sequence,
};
use crate::executors::Executor;
use alloy_dyn_abi::JsonAbiExt;
use alloy_primitives::Log;
use eyre::Result;
use foundry_common::{ContractsByAddress, ContractsByArtifact};
use foundry_evm_coverage::HitMaps;
use foundry_evm_fuzz::{
    invariant::{BasicTxDetails, InvariantContract},
    BaseCounterExample,
};
use foundry_evm_traces::{load_contracts, TraceKind, Traces};
use indicatif::ProgressBar;
use parking_lot::RwLock;
use proptest::test_runner::TestError;
use revm::primitives::U256;
use std::sync::Arc;

/// Replays a call sequence for collecting logs and traces.
/// Returns counterexample to be used when the call sequence is a failed scenario.
#[allow(clippy::too_many_arguments)]
pub fn replay_run(
    invariant_contract: &InvariantContract<'_>,
    mut executor: Executor,
    known_contracts: &ContractsByArtifact,
    mut ided_contracts: ContractsByAddress,
    logs: &mut Vec<Log>,
    traces: &mut Traces,
    coverage: &mut Option<HitMaps>,
    inputs: &[BasicTxDetails],
) -> Result<Vec<BaseCounterExample>> {
    // We want traces for a failed case.
<<<<<<< HEAD
    executor.set_tracing(true, false);
=======
    if executor.inspector().tracer.is_none() {
        executor.set_tracing(true, false);
    }
>>>>>>> 52c20864

    let mut counterexample_sequence = vec![];

    // Replay each call from the sequence, collect logs, traces and coverage.
    for tx in inputs {
        let call_result = executor.transact_raw(
            tx.sender,
            tx.call_details.target,
            tx.call_details.calldata.clone(),
            U256::ZERO,
        )?;
        logs.extend(call_result.logs);
        traces.push((TraceKind::Execution, call_result.traces.clone().unwrap()));

        if let Some(new_coverage) = call_result.coverage {
            if let Some(old_coverage) = coverage {
                *coverage = Some(std::mem::take(old_coverage).merged(new_coverage));
            } else {
                *coverage = Some(new_coverage);
            }
        }

        // Identify newly generated contracts, if they exist.
        ided_contracts.extend(load_contracts(call_result.traces.as_slice(), known_contracts));

        // Create counter example to be used in failed case.
        counterexample_sequence.push(BaseCounterExample::from_invariant_call(
            tx.sender,
            tx.call_details.target,
            &tx.call_details.calldata,
            &ided_contracts,
            call_result.traces,
        ));
    }

    // Replay invariant to collect logs and traces.
    // We do this only once at the end of the replayed sequence.
    // Checking after each call doesn't add valuable info for passing scenario
    // (invariant call result is always success) nor for failed scenarios
    // (invariant call result is always success until the last call that breaks it).
    let (invariant_result, invariant_success) = call_invariant_function(
        &executor,
        invariant_contract.address,
        invariant_contract.invariant_function.abi_encode_input(&[])?.into(),
    )?;
    traces.push((TraceKind::Execution, invariant_result.traces.clone().unwrap()));
    logs.extend(invariant_result.logs);

    // Collect after invariant logs and traces.
    if invariant_contract.call_after_invariant && invariant_success {
        let (after_invariant_result, _) =
            call_after_invariant_function(&executor, invariant_contract.address)?;
        traces.push((TraceKind::Execution, after_invariant_result.traces.clone().unwrap()));
        logs.extend(after_invariant_result.logs);
    }

    Ok(counterexample_sequence)
}

/// Replays the error case, shrinks the failing sequence and collects all necessary traces.
#[allow(clippy::too_many_arguments)]
pub fn replay_error(
    failed_case: &FailedInvariantCaseData,
    invariant_contract: &InvariantContract<'_>,
    mut executor: Executor,
    known_contracts: &ContractsByArtifact,
    ided_contracts: ContractsByAddress,
    logs: &mut Vec<Log>,
    traces: &mut Traces,
    coverage: &mut Option<HitMaps>,
    progress: Option<&ProgressBar>,
) -> Result<Vec<BaseCounterExample>> {
    match failed_case.test_error {
        // Don't use at the moment.
        TestError::Abort(_) => Ok(vec![]),
        TestError::Fail(_, ref calls) => {
            // Shrink sequence of failed calls.
            let calls = shrink_sequence(
                failed_case,
                calls,
                &executor,
                invariant_contract.call_after_invariant,
                progress,
            )?;

            set_up_inner_replay(&mut executor, &failed_case.inner_sequence);

            // Replay calls to get the counterexample and to collect logs, traces and coverage.
            replay_run(
                invariant_contract,
                executor,
                known_contracts,
                ided_contracts,
                logs,
                traces,
                coverage,
                &calls,
            )
        }
    }
}

/// Sets up the calls generated by the internal fuzzer, if they exist.
fn set_up_inner_replay(executor: &mut Executor, inner_sequence: &[Option<BasicTxDetails>]) {
    if let Some(fuzzer) = &mut executor.inspector_mut().fuzzer {
        if let Some(call_generator) = &mut fuzzer.call_generator {
            call_generator.last_sequence = Arc::new(RwLock::new(inner_sequence.to_owned()));
            call_generator.set_replay(true);
        }
    }
}<|MERGE_RESOLUTION|>--- conflicted
+++ resolved
@@ -33,13 +33,9 @@
     inputs: &[BasicTxDetails],
 ) -> Result<Vec<BaseCounterExample>> {
     // We want traces for a failed case.
-<<<<<<< HEAD
-    executor.set_tracing(true, false);
-=======
     if executor.inspector().tracer.is_none() {
         executor.set_tracing(true, false);
     }
->>>>>>> 52c20864
 
     let mut counterexample_sequence = vec![];
 
