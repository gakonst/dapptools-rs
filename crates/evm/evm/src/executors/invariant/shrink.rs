use crate::executors::{invariant::error::FailedInvariantCaseData, Executor};
use alloy_primitives::{Address, Bytes, U256};
use foundry_evm_core::constants::CALLER;
use foundry_evm_fuzz::invariant::BasicTxDetails;
use proptest::bits::{BitSetLike, VarBitSet};
use std::borrow::Cow;

#[derive(Clone, Copy, Debug)]
struct Shrink {
    call_index: usize,
}

/// Shrinker for a call sequence failure.
/// Iterates sequence call sequence top down and removes calls one by one.
/// If the failure is still reproducible with removed call then moves to the next one.
/// If the failure is not reproducible then restore removed call and moves to next one.
#[derive(Debug)]
struct CallSequenceShrinker {
    /// Length of call sequence to be shrinked.
    call_sequence_len: usize,
    /// Call ids contained in current shrinked sequence.
    included_calls: VarBitSet,
    /// Current shrinked call id.
    shrink: Shrink,
    /// Previous shrinked call id.
    prev_shrink: Option<Shrink>,
}

impl CallSequenceShrinker {
    fn new(call_sequence_len: usize) -> Self {
        Self {
            call_sequence_len,
            included_calls: VarBitSet::saturated(call_sequence_len),
            shrink: Shrink { call_index: 0 },
            prev_shrink: None,
        }
    }

    /// Return candidate shrink sequence to be tested, by removing ids from original sequence.
    fn current(&self) -> impl Iterator<Item = usize> + '_ {
        (0..self.call_sequence_len).filter(|&call_id| self.included_calls.test(call_id))
    }

    /// Removes next call from sequence.
    fn simplify(&mut self) -> bool {
        if self.shrink.call_index >= self.call_sequence_len {
            // We reached the end of call sequence, nothing left to simplify.
            false
        } else {
            // Remove current call.
            self.included_calls.clear(self.shrink.call_index);
            // Record current call as previous call.
            self.prev_shrink = Some(self.shrink);
            // Remove next call index
            self.shrink = Shrink { call_index: self.shrink.call_index + 1 };
            true
        }
    }

    /// Reverts removed call from sequence and tries to simplify next call.
    fn complicate(&mut self) -> bool {
        match self.prev_shrink {
            Some(shrink) => {
                // Undo the last call removed.
                self.included_calls.set(shrink.call_index);
                self.prev_shrink = None;
                // Try to simplify next call.
                self.simplify()
            }
            None => false,
        }
    }
}

/// Shrinks the failure case to its smallest sequence of calls.
///
/// Maximal shrinkage is guaranteed if the shrink_run_limit is not set to a value lower than the
/// length of failed call sequence.
///
/// The shrinked call sequence always respect the order failure is reproduced as it is tested
/// top-down.
pub(crate) fn shrink_sequence(
    failed_case: &FailedInvariantCaseData,
    calls: &[BasicTxDetails],
    executor: &Executor,
) -> eyre::Result<Vec<BasicTxDetails>> {
    trace!(target: "forge::test", "Shrinking sequence of {} calls.", calls.len());

    // Special case test: the invariant is *unsatisfiable* - it took 0 calls to
    // break the invariant -- consider emitting a warning.
    let error_call_result =
        executor.call_raw(CALLER, failed_case.addr, failed_case.func.clone(), U256::ZERO)?;
    if error_call_result.reverted {
        return Ok(vec![]);
    }

    let mut shrinker = CallSequenceShrinker::new(calls.len());
    for _ in 0..failed_case.shrink_run_limit {
        // Check candidate sequence result.
        match check_sequence(
            executor.clone(),
            calls,
            shrinker.current().collect(),
            failed_case.addr,
            failed_case.func.clone(),
            failed_case.fail_on_revert,
        ) {
            // If candidate sequence still fails then shrink more if possible.
            Ok((false, _)) if !shrinker.simplify() => break,
            // If candidate sequence pass then restore last removed call and shrink other
            // calls if possible.
            Ok((true, _)) if !shrinker.complicate() => break,
            _ => {}
        }
    }

    Ok(shrinker.current().map(|idx| &calls[idx]).cloned().collect())
}

/// Checks if the given call sequence breaks the invariant.
/// Used in shrinking phase for checking candidate sequences and in replay failures phase to test
/// persisted failures.
/// Returns the result of invariant check and if sequence was entirely applied.
pub fn check_sequence(
    mut executor: Executor,
    calls: &[BasicTxDetails],
    sequence: Vec<usize>,
    test_address: Address,
    test_function: Bytes,
    fail_on_revert: bool,
) -> eyre::Result<(bool, bool)> {
    // Apply the call sequence.
    for call_index in sequence {
<<<<<<< HEAD
        let (sender, (addr, bytes)) = &calls[call_index];
        let call_result =
            executor.call_raw_committing(*sender, *addr, bytes.clone(), U256::ZERO)?;
        if call_result.reverted && fail_on_revert {
=======
        let tx = &calls[call_index];
        let call_result = executor.call_raw_committing(
            tx.sender,
            tx.call_details.target,
            tx.call_details.calldata.clone(),
            U256::ZERO,
        )?;
        if call_result.reverted && failed_case.fail_on_revert {
>>>>>>> 1ddea96f
            // Candidate sequence fails test.
            // We don't have to apply remaining calls to check sequence.
            return Ok((false, false));
        }
    }

    // Check the invariant for call sequence.
    let mut call_result = executor.call_raw(CALLER, test_address, test_function, U256::ZERO)?;
    Ok((
        executor.is_raw_call_success(
            test_address,
            Cow::Owned(call_result.state_changeset.take().unwrap()),
            &call_result,
            false,
        ),
        true,
    ))
}<|MERGE_RESOLUTION|>--- conflicted
+++ resolved
@@ -131,12 +131,6 @@
 ) -> eyre::Result<(bool, bool)> {
     // Apply the call sequence.
     for call_index in sequence {
-<<<<<<< HEAD
-        let (sender, (addr, bytes)) = &calls[call_index];
-        let call_result =
-            executor.call_raw_committing(*sender, *addr, bytes.clone(), U256::ZERO)?;
-        if call_result.reverted && fail_on_revert {
-=======
         let tx = &calls[call_index];
         let call_result = executor.call_raw_committing(
             tx.sender,
@@ -144,8 +138,7 @@
             tx.call_details.calldata.clone(),
             U256::ZERO,
         )?;
-        if call_result.reverted && failed_case.fail_on_revert {
->>>>>>> 1ddea96f
+        if call_result.reverted && fail_on_revert {
             // Candidate sequence fails test.
             // We don't have to apply remaining calls to check sequence.
             return Ok((false, false));
