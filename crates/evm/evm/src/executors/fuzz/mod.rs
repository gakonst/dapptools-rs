use crate::executors::{Executor, RawCallResult};
use alloy_dyn_abi::JsonAbiExt;
use alloy_json_abi::Function;
use alloy_primitives::{map::HashMap, Address, Bytes, Log, U256};
use eyre::Result;
use foundry_common::evm::Breakpoints;
use foundry_config::FuzzConfig;
use foundry_evm_core::{
    constants::MAGIC_ASSUME,
    decode::{RevertDecoder, SkipReason},
};
use foundry_evm_coverage::HitMaps;
use foundry_evm_fuzz::{
    strategies::{fuzz_calldata, fuzz_calldata_from_state, EvmFuzzState},
    BaseCounterExample, CounterExample, FuzzCase, FuzzError, FuzzFixtures, FuzzTestResult,
};
use foundry_evm_traces::SparsedTraceArena;
use indicatif::ProgressBar;
use proptest::test_runner::{TestCaseError, TestError, TestRunner};
<<<<<<< HEAD
use std::{
    cell::RefCell,
    collections::{BTreeMap, HashMap},
};
=======
use std::cell::RefCell;
>>>>>>> 3ff3d056

mod types;
pub use types::{CaseOutcome, CounterExampleOutcome, FuzzOutcome};

/// Contains data collected during fuzz test runs.
#[derive(Default)]
pub struct FuzzTestData {
    // Stores the first fuzz case.
    pub first_case: Option<FuzzCase>,
    // Stored gas usage per fuzz case.
    pub gas_by_case: Vec<(u64, u64)>,
    // Stores the result and calldata of the last failed call, if any.
    pub counterexample: (Bytes, RawCallResult),
    // Stores up to `max_traces_to_collect` traces.
    pub traces: Vec<SparsedTraceArena>,
    // Stores breakpoints for the last fuzz case.
    pub breakpoints: Option<Breakpoints>,
    // Stores coverage information for all fuzz cases.
    pub coverage: Option<HitMaps>,
    // Stores logs for all fuzz cases
    pub logs: Vec<Log>,
    // Stores gas snapshots for all fuzz cases
    pub gas_snapshots: BTreeMap<String, BTreeMap<String, String>>,
    // Deprecated cheatcodes mapped to their replacements.
    pub deprecated_cheatcodes: HashMap<&'static str, Option<&'static str>>,
}

/// Wrapper around an [`Executor`] which provides fuzzing support using [`proptest`].
///
/// After instantiation, calling `fuzz` will proceed to hammer the deployed smart contract with
/// inputs, until it finds a counterexample. The provided [`TestRunner`] contains all the
/// configuration which can be overridden via [environment variables](proptest::test_runner::Config)
pub struct FuzzedExecutor {
    /// The EVM executor
    executor: Executor,
    /// The fuzzer
    runner: TestRunner,
    /// The account that calls tests
    sender: Address,
    /// The fuzz configuration
    config: FuzzConfig,
}

impl FuzzedExecutor {
    /// Instantiates a fuzzed executor given a testrunner
    pub fn new(
        executor: Executor,
        runner: TestRunner,
        sender: Address,
        config: FuzzConfig,
    ) -> Self {
        Self { executor, runner, sender, config }
    }

    /// Fuzzes the provided function, assuming it is available at the contract at `address`
    /// If `should_fail` is set to `true`, then it will stop only when there's a success
    /// test case.
    ///
    /// Returns a list of all the consumed gas and calldata of every fuzz case
    pub fn fuzz(
        &self,
        func: &Function,
        fuzz_fixtures: &FuzzFixtures,
        address: Address,
        should_fail: bool,
        rd: &RevertDecoder,
        progress: Option<&ProgressBar>,
    ) -> FuzzTestResult {
        // Stores the fuzz test execution data.
        let execution_data = RefCell::new(FuzzTestData::default());
        let state = self.build_fuzz_state();
        let dictionary_weight = self.config.dictionary.dictionary_weight.min(100);
        let strategy = proptest::prop_oneof![
            100 - dictionary_weight => fuzz_calldata(func.clone(), fuzz_fixtures),
            dictionary_weight => fuzz_calldata_from_state(func.clone(), &state),
        ];
        // We want to collect at least one trace which will be displayed to user.
        let max_traces_to_collect = std::cmp::max(1, self.config.gas_report_samples) as usize;
        let show_logs = self.config.show_logs;

        let run_result = self.runner.clone().run(&strategy, |calldata| {
            let fuzz_res = self.single_fuzz(address, should_fail, calldata)?;

            // If running with progress then increment current run.
            if let Some(progress) = progress {
                progress.inc(1);
            };

            match fuzz_res {
                FuzzOutcome::Case(case) => {
                    let mut data = execution_data.borrow_mut();
                    data.gas_by_case.push((case.case.gas, case.case.stipend));

                    if data.first_case.is_none() {
                        data.first_case.replace(case.case);
                    }

                    if let Some(call_traces) = case.traces {
                        if data.traces.len() == max_traces_to_collect {
                            data.traces.pop();
                        }
                        data.traces.push(call_traces);
                        data.breakpoints.replace(case.breakpoints);
                    }

                    if show_logs {
                        data.logs.extend(case.logs);
                    }

                    // Collect and merge coverage if `forge snapshot` context.
                    match &mut data.coverage {
                        Some(prev) => prev.merge(case.coverage.unwrap()),
                        opt => *opt = case.coverage,
                    }

                    data.deprecated_cheatcodes = case.deprecated_cheatcodes;

                    Ok(())
                }
                FuzzOutcome::CounterExample(CounterExampleOutcome {
                    exit_reason: status,
                    counterexample: outcome,
                    ..
                }) => {
                    // We cannot use the calldata returned by the test runner in `TestError::Fail`,
                    // since that input represents the last run case, which may not correspond with
                    // our failure - when a fuzz case fails, proptest will try to run at least one
                    // more case to find a minimal failure case.
                    let reason = rd.maybe_decode(&outcome.1.result, Some(status));
                    execution_data.borrow_mut().logs.extend(outcome.1.logs.clone());
                    execution_data.borrow_mut().counterexample = outcome;
                    // HACK: we have to use an empty string here to denote `None`.
                    Err(TestCaseError::fail(reason.unwrap_or_default()))
                }
            }
        });

        let fuzz_result = execution_data.into_inner();
        let (calldata, call) = fuzz_result.counterexample;

        let mut traces = fuzz_result.traces;
        let (last_run_traces, last_run_breakpoints) = if run_result.is_ok() {
            (traces.pop(), fuzz_result.breakpoints)
        } else {
            (call.traces.clone(), call.cheatcodes.map(|c| c.breakpoints))
        };

        let mut result = FuzzTestResult {
            first_case: fuzz_result.first_case.unwrap_or_default(),
            gas_by_case: fuzz_result.gas_by_case,
            success: run_result.is_ok(),
            skipped: false,
            reason: None,
            counterexample: None,
            logs: fuzz_result.logs,
            labeled_addresses: call.labels,
            traces: last_run_traces,
            breakpoints: last_run_breakpoints,
            gas_report_traces: traces.into_iter().map(|a| a.arena).collect(),
            coverage: fuzz_result.coverage,
            deprecated_cheatcodes: fuzz_result.deprecated_cheatcodes,
        };

        match run_result {
            Ok(()) => {}
            Err(TestError::Abort(reason)) => {
                let msg = reason.message();
                // Currently the only operation that can trigger proptest global rejects is the
                // `vm.assume` cheatcode, thus we surface this info to the user when the fuzz test
                // aborts due to too many global rejects, making the error message more actionable.
                result.reason = if msg == "Too many global rejects" {
                    let error = FuzzError::TooManyRejects(self.runner.config().max_global_rejects);
                    Some(error.to_string())
                } else {
                    Some(msg.to_string())
                };
            }
            Err(TestError::Fail(reason, _)) => {
                let reason = reason.to_string();
                result.reason = (!reason.is_empty()).then_some(reason);

                let args = if let Some(data) = calldata.get(4..) {
                    func.abi_decode_input(data, false).unwrap_or_default()
                } else {
                    vec![]
                };

                result.counterexample = Some(CounterExample::Single(
                    BaseCounterExample::from_fuzz_call(calldata, args, call.traces),
                ));
            }
        }

        if let Some(reason) = &result.reason {
            if let Some(reason) = SkipReason::decode_self(reason) {
                result.skipped = true;
                result.reason = reason.0;
            }
        }

        state.log_stats();

        result
    }

    /// Granular and single-step function that runs only one fuzz and returns either a `CaseOutcome`
    /// or a `CounterExampleOutcome`
    pub fn single_fuzz(
        &self,
        address: Address,
        should_fail: bool,
        calldata: alloy_primitives::Bytes,
    ) -> Result<FuzzOutcome, TestCaseError> {
        let mut call = self
            .executor
            .call_raw(self.sender, address, calldata.clone(), U256::ZERO)
            .map_err(|e| TestCaseError::fail(e.to_string()))?;

        // Handle `vm.assume`.
        if call.result.as_ref() == MAGIC_ASSUME {
            return Err(TestCaseError::reject(FuzzError::AssumeReject))
        }

        let (breakpoints, deprecated_cheatcodes) =
            call.cheatcodes.as_ref().map_or_else(Default::default, |cheats| {
                (cheats.breakpoints.clone(), cheats.deprecated.clone())
            });

        let success = self.executor.is_raw_call_mut_success(address, &mut call, should_fail);
        if success {
            Ok(FuzzOutcome::Case(CaseOutcome {
                case: FuzzCase { calldata, gas: call.gas_used, stipend: call.stipend },
                traces: call.traces,
                coverage: call.coverage,
                breakpoints,
                logs: call.logs,
                deprecated_cheatcodes,
            }))
        } else {
            Ok(FuzzOutcome::CounterExample(CounterExampleOutcome {
                exit_reason: call.exit_reason,
                counterexample: (calldata, call),
                breakpoints,
            }))
        }
    }

    /// Stores fuzz state for use with [fuzz_calldata_from_state]
    pub fn build_fuzz_state(&self) -> EvmFuzzState {
        if let Some(fork_db) = self.executor.backend().active_fork_db() {
            EvmFuzzState::new(fork_db, self.config.dictionary)
        } else {
            EvmFuzzState::new(self.executor.backend().mem_db(), self.config.dictionary)
        }
    }
}<|MERGE_RESOLUTION|>--- conflicted
+++ resolved
@@ -17,14 +17,10 @@
 use foundry_evm_traces::SparsedTraceArena;
 use indicatif::ProgressBar;
 use proptest::test_runner::{TestCaseError, TestError, TestRunner};
-<<<<<<< HEAD
 use std::{
     cell::RefCell,
     collections::{BTreeMap, HashMap},
 };
-=======
-use std::cell::RefCell;
->>>>>>> 3ff3d056
 
 mod types;
 pub use types::{CaseOutcome, CounterExampleOutcome, FuzzOutcome};
