--- conflicted
+++ resolved
@@ -10,16 +10,8 @@
 };
 use foundry_evm_coverage::HitMaps;
 use foundry_evm_fuzz::{
-<<<<<<< HEAD
-    strategies::{
-        build_initial_state, collect_state_from_call, fuzz_calldata, fuzz_calldata_from_state,
-        EvmFuzzState,
-    },
+    strategies::{build_initial_state, fuzz_calldata, fuzz_calldata_from_state, EvmFuzzState},
     BaseCounterExample, CounterExample, FuzzCase, FuzzError, FuzzFixtures, FuzzTestResult,
-=======
-    strategies::{build_initial_state, fuzz_calldata, fuzz_calldata_from_state, EvmFuzzState},
-    BaseCounterExample, CounterExample, FuzzCase, FuzzError, FuzzTestResult,
->>>>>>> 1281421e
 };
 use foundry_evm_traces::CallTraceArena;
 use proptest::test_runner::{TestCaseError, TestError, TestRunner};
