--- conflicted
+++ resolved
@@ -22,15 +22,16 @@
 
 alloy-dyn-abi = { workspace = true, features = ["arbitrary", "eip712"] }
 alloy-json-abi.workspace = true
-alloy-primitives = { workspace = true, features = ["serde", "getrandom", "arbitrary", "rlp"] }
+alloy-primitives = { workspace = true, features = [
+    "serde",
+    "getrandom",
+    "arbitrary",
+    "rlp",
+] }
 alloy-sol-types.workspace = true
-<<<<<<< HEAD
 alloy-rpc-types.workspace = true
 hashbrown = { version = "0.14", features = ["serde"] }
-revm = { workspace = true, features = [
-=======
 revm = { workspace = true, default-features = false, features = [
->>>>>>> d431f74f
     "std",
     "serde",
     "memory_limit",
@@ -38,7 +39,7 @@
     "optional_block_gas_limit",
     "optional_no_base_fee",
     "arbitrary",
-    "c-kzg"
+    "c-kzg",
 ] }
 revm-inspectors.workspace = true
 
