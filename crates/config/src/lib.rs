//! # foundry-config
//!
//! Foundry configuration.

#![cfg_attr(not(test), warn(unused_crate_dependencies))]
#![cfg_attr(docsrs, feature(doc_cfg, doc_auto_cfg))]

#[macro_use]
extern crate tracing;

use crate::cache::StorageCachingConfig;
use alloy_primitives::{address, Address, B256, U256};
use eyre::{ContextCompat, WrapErr};
use figment::{
    providers::{Env, Format, Serialized, Toml},
    value::{Dict, Map, Value},
    Error, Figment, Metadata, Profile, Provider,
};
use filter::GlobMatcher;
use foundry_compilers::{
    artifacts::{
        output_selection::{ContractOutputSelection, OutputSelection},
        remappings::{RelativeRemapping, Remapping},
        serde_helpers, BytecodeHash, DebuggingSettings, EofVersion, EvmVersion, Libraries,
        ModelCheckerSettings, ModelCheckerTarget, Optimizer, OptimizerDetails, RevertStrings,
        Settings, SettingsMetadata, Severity,
    },
    cache::SOLIDITY_FILES_CACHE_FILENAME,
    compilers::{
        multi::{MultiCompiler, MultiCompilerSettings},
        solc::{Solc, SolcCompiler},
        vyper::{Vyper, VyperSettings},
        Compiler,
    },
    error::SolcError,
    solc::{CliSettings, SolcSettings},
    ConfigurableArtifacts, Project, ProjectPathsConfig, VyperLanguage,
};
use inflector::Inflector;
use regex::Regex;
use revm_primitives::{FixedBytes, SpecId};
use semver::Version;
use serde::{Deserialize, Serialize, Serializer};
use std::{
    borrow::Cow,
    collections::HashMap,
    fs,
    path::{Path, PathBuf},
    str::FromStr,
};

mod macros;

pub mod utils;
pub use utils::*;

mod endpoints;
pub use endpoints::{ResolvedRpcEndpoints, RpcEndpoint, RpcEndpoints};

mod etherscan;
use etherscan::{
    EtherscanConfigError, EtherscanConfigs, EtherscanEnvProvider, ResolvedEtherscanConfig,
};

mod resolve;
pub use resolve::UnresolvedEnvVarError;

pub mod cache;
use cache::{Cache, ChainCache};

pub mod fmt;
pub use fmt::FormatterConfig;

pub mod fs_permissions;
pub use fs_permissions::FsPermissions;
use fs_permissions::PathPermission;

pub mod error;
use error::ExtractConfigError;
pub use error::SolidityErrorCode;

pub mod doc;
pub use doc::DocConfig;

pub mod filter;
pub use filter::SkipBuildFilters;

mod warning;
pub use warning::*;

pub mod fix;

// reexport so cli types can implement `figment::Provider` to easily merge compiler arguments
pub use alloy_chains::{Chain, NamedChain};
pub use figment;

pub mod providers;
use providers::{remappings::RemappingsProvider, FallbackProfileProvider, WarningsProvider};

mod fuzz;
pub use fuzz::{FuzzConfig, FuzzDictionaryConfig};

mod invariant;
pub use invariant::InvariantConfig;

mod inline;
pub use inline::{validate_profiles, InlineConfig, InlineConfigError, InlineConfigParser, NatSpec};

pub mod soldeer;
use soldeer::{SoldeerConfig, SoldeerDependencyConfig};

mod vyper;
use vyper::VyperConfig;

mod bind_json;
use bind_json::BindJsonConfig;

/// Foundry configuration
///
/// # Defaults
///
/// All configuration values have a default, documented in the [fields](#fields)
/// section below. [`Config::default()`] returns the default values for
/// the default profile while [`Config::with_root()`] returns the values based on the given
/// directory. [`Config::load()`] starts with the default profile and merges various providers into
/// the config, same for [`Config::load_with_root()`], but there the default values are determined
/// by [`Config::with_root()`]
///
/// # Provider Details
///
/// `Config` is a Figment [`Provider`] with the following characteristics:
///
///   * **Profile**
///
///     The profile is set to the value of the `profile` field.
///
///   * **Metadata**
///
///     This provider is named `Foundry Config`. It does not specify a
///     [`Source`](figment::Source) and uses default interpolation.
///
///   * **Data**
///
///     The data emitted by this provider are the keys and values corresponding
///     to the fields and values of the structure. The dictionary is emitted to
///     the "default" meta-profile.
///
/// Note that these behaviors differ from those of [`Config::figment()`].
#[derive(Clone, Debug, PartialEq, Serialize, Deserialize)]
pub struct Config {
    /// The selected profile. **(default: _default_ `default`)**
    ///
    /// **Note:** This field is never serialized nor deserialized. When a
    /// `Config` is merged into a `Figment` as a `Provider`, this profile is
    /// selected on the `Figment`. When a `Config` is extracted, this field is
    /// set to the extracting Figment's selected `Profile`.
    #[serde(skip)]
    pub profile: Profile,
    /// path of the source contracts dir, like `src` or `contracts`
    pub src: PathBuf,
    /// path of the test dir
    pub test: PathBuf,
    /// path of the script dir
    pub script: PathBuf,
    /// path to where artifacts shut be written to
    pub out: PathBuf,
    /// all library folders to include, `lib`, `node_modules`
    pub libs: Vec<PathBuf>,
    /// `Remappings` to use for this repo
    pub remappings: Vec<RelativeRemapping>,
    /// Whether to autodetect remappings by scanning the `libs` folders recursively
    pub auto_detect_remappings: bool,
    /// library addresses to link
    pub libraries: Vec<String>,
    /// whether to enable cache
    pub cache: bool,
    /// where the cache is stored if enabled
    pub cache_path: PathBuf,
    /// where the snapshots are stored
    pub snapshots: PathBuf,
    /// where the broadcast logs are stored
    pub broadcast: PathBuf,
    /// additional solc allow paths for `--allow-paths`
    pub allow_paths: Vec<PathBuf>,
    /// additional solc include paths for `--include-path`
    pub include_paths: Vec<PathBuf>,
    /// glob patterns to skip
    pub skip: Vec<GlobMatcher>,
    /// whether to force a `project.clean()`
    pub force: bool,
    /// evm version to use
    #[serde(with = "from_str_lowercase")]
    pub evm_version: EvmVersion,
    /// list of contracts to report gas of
    pub gas_reports: Vec<String>,
    /// list of contracts to ignore for gas reports
    pub gas_reports_ignore: Vec<String>,
    /// The Solc instance to use if any.
    ///
    /// This takes precedence over `auto_detect_solc`, if a version is set then this overrides
    /// auto-detection.
    ///
    /// **Note** for backwards compatibility reasons this also accepts solc_version from the toml
    /// file, see `BackwardsCompatTomlProvider`.
    pub solc: Option<SolcReq>,
    /// whether to autodetect the solc compiler version to use
    pub auto_detect_solc: bool,
    /// Offline mode, if set, network access (downloading solc) is disallowed.
    ///
    /// Relationship with `auto_detect_solc`:
    ///    - if `auto_detect_solc = true` and `offline = true`, the required solc version(s) will
    ///      be auto detected but if the solc version is not installed, it will _not_ try to
    ///      install it
    pub offline: bool,
    /// Whether to activate optimizer
    pub optimizer: bool,
    /// Sets the optimizer runs
    pub optimizer_runs: usize,
    /// Switch optimizer components on or off in detail.
    /// The "enabled" switch above provides two defaults which can be
    /// tweaked here. If "details" is given, "enabled" can be omitted.
    pub optimizer_details: Option<OptimizerDetails>,
    /// Model checker settings.
    pub model_checker: Option<ModelCheckerSettings>,
    /// verbosity to use
    pub verbosity: u8,
    /// url of the rpc server that should be used for any rpc calls
    pub eth_rpc_url: Option<String>,
    /// JWT secret that should be used for any rpc calls
    pub eth_rpc_jwt: Option<String>,
    /// etherscan API key, or alias for an `EtherscanConfig` in `etherscan` table
    pub etherscan_api_key: Option<String>,
    /// Multiple etherscan api configs and their aliases
    #[serde(default, skip_serializing_if = "EtherscanConfigs::is_empty")]
    pub etherscan: EtherscanConfigs,
    /// list of solidity error codes to always silence in the compiler output
    pub ignored_error_codes: Vec<SolidityErrorCode>,
    /// list of file paths to ignore
    #[serde(rename = "ignored_warnings_from")]
    pub ignored_file_paths: Vec<PathBuf>,
    /// When true, compiler warnings are treated as errors
    pub deny_warnings: bool,
    /// Only run test functions matching the specified regex pattern.
    #[serde(rename = "match_test")]
    pub test_pattern: Option<RegexWrapper>,
    /// Only run test functions that do not match the specified regex pattern.
    #[serde(rename = "no_match_test")]
    pub test_pattern_inverse: Option<RegexWrapper>,
    /// Only run tests in contracts matching the specified regex pattern.
    #[serde(rename = "match_contract")]
    pub contract_pattern: Option<RegexWrapper>,
    /// Only run tests in contracts that do not match the specified regex pattern.
    #[serde(rename = "no_match_contract")]
    pub contract_pattern_inverse: Option<RegexWrapper>,
    /// Only run tests in source files matching the specified glob pattern.
    #[serde(rename = "match_path", with = "from_opt_glob")]
    pub path_pattern: Option<globset::Glob>,
    /// Only run tests in source files that do not match the specified glob pattern.
    #[serde(rename = "no_match_path", with = "from_opt_glob")]
    pub path_pattern_inverse: Option<globset::Glob>,
    /// Only show coverage for files that do not match the specified regex pattern.
    #[serde(rename = "no_match_coverage")]
    pub coverage_pattern_inverse: Option<RegexWrapper>,
    /// Path where last test run failures are recorded.
    pub test_failures_file: PathBuf,
    /// Max concurrent threads to use.
    pub threads: Option<usize>,
    /// Whether to show test execution progress.
    pub show_progress: bool,
    /// Configuration for fuzz testing
    pub fuzz: FuzzConfig,
    /// Configuration for invariant testing
    pub invariant: InvariantConfig,
    /// Whether to allow ffi cheatcodes in test
    pub ffi: bool,
    /// Use the create 2 factory in all cases including tests and non-broadcasting scripts.
    pub always_use_create_2_factory: bool,
    /// Sets a timeout in seconds for vm.prompt cheatcodes
    pub prompt_timeout: u64,
    /// The address which will be executing all tests
    pub sender: Address,
    /// The tx.origin value during EVM execution
    pub tx_origin: Address,
    /// the initial balance of each deployed test contract
    pub initial_balance: U256,
    /// the block.number value during EVM execution
    pub block_number: u64,
    /// pins the block number for the state fork
    pub fork_block_number: Option<u64>,
    /// The chain name or EIP-155 chain ID.
    #[serde(rename = "chain_id", alias = "chain")]
    pub chain: Option<Chain>,
    /// Block gas limit.
    pub gas_limit: GasLimit,
    /// EIP-170: Contract code size limit in bytes. Useful to increase this because of tests.
    pub code_size_limit: Option<usize>,
    /// `tx.gasprice` value during EVM execution.
    ///
    /// This is an Option, so we can determine in fork mode whether to use the config's gas price
    /// (if set by user) or the remote client's gas price.
    pub gas_price: Option<u64>,
    /// The base fee in a block.
    pub block_base_fee_per_gas: u64,
    /// The `block.coinbase` value during EVM execution.
    pub block_coinbase: Address,
    /// The `block.timestamp` value during EVM execution.
    pub block_timestamp: u64,
    /// The `block.difficulty` value during EVM execution.
    pub block_difficulty: u64,
    /// Before merge the `block.max_hash`, after merge it is `block.prevrandao`.
    pub block_prevrandao: B256,
    /// The `block.gaslimit` value during EVM execution.
    pub block_gas_limit: Option<GasLimit>,
    /// The memory limit per EVM execution in bytes.
    /// If this limit is exceeded, a `MemoryLimitOOG` result is thrown.
    ///
    /// The default is 128MiB.
    pub memory_limit: u64,
    /// Additional output selection for all contracts, such as "ir", "devdoc", "storageLayout",
    /// etc.
    ///
    /// See the [Solc Compiler Api](https://docs.soliditylang.org/en/latest/using-the-compiler.html#compiler-api) for more information.
    ///
    /// The following values are always set because they're required by `forge`:
    /// ```json
    /// {
    ///   "*": [
    ///       "abi",
    ///       "evm.bytecode",
    ///       "evm.deployedBytecode",
    ///       "evm.methodIdentifiers"
    ///     ]
    /// }
    /// ```
    #[serde(default)]
    pub extra_output: Vec<ContractOutputSelection>,
    /// If set, a separate JSON file will be emitted for every contract depending on the
    /// selection, eg. `extra_output_files = ["metadata"]` will create a `metadata.json` for
    /// each contract in the project.
    ///
    /// See [Contract Metadata](https://docs.soliditylang.org/en/latest/metadata.html) for more information.
    ///
    /// The difference between `extra_output = ["metadata"]` and
    /// `extra_output_files = ["metadata"]` is that the former will include the
    /// contract's metadata in the contract's json artifact, whereas the latter will emit the
    /// output selection as separate files.
    #[serde(default)]
    pub extra_output_files: Vec<ContractOutputSelection>,
    /// Whether to print the names of the compiled contracts.
    pub names: bool,
    /// Whether to print the sizes of the compiled contracts.
    pub sizes: bool,
    /// If set to true, changes compilation pipeline to go through the Yul intermediate
    /// representation.
    pub via_ir: bool,
    /// Whether to include the AST as JSON in the compiler output.
    pub ast: bool,
    /// RPC storage caching settings determines what chains and endpoints to cache
    pub rpc_storage_caching: StorageCachingConfig,
    /// Disables storage caching entirely. This overrides any settings made in
    /// `rpc_storage_caching`
    pub no_storage_caching: bool,
    /// Disables rate limiting entirely. This overrides any settings made in
    /// `compute_units_per_second`
    pub no_rpc_rate_limit: bool,
    /// Multiple rpc endpoints and their aliases
    #[serde(default, skip_serializing_if = "RpcEndpoints::is_empty")]
    pub rpc_endpoints: RpcEndpoints,
    /// Whether to store the referenced sources in the metadata as literal data.
    pub use_literal_content: bool,
    /// Whether to include the metadata hash.
    ///
    /// The metadata hash is machine dependent. By default, this is set to [BytecodeHash::None] to allow for deterministic code, See: <https://docs.soliditylang.org/en/latest/metadata.html>
    #[serde(with = "from_str_lowercase")]
    pub bytecode_hash: BytecodeHash,
    /// Whether to append the metadata hash to the bytecode.
    ///
    /// If this is `false` and the `bytecode_hash` option above is not `None` solc will issue a
    /// warning.
    pub cbor_metadata: bool,
    /// How to treat revert (and require) reason strings.
    #[serde(with = "serde_helpers::display_from_str_opt")]
    pub revert_strings: Option<RevertStrings>,
    /// Whether to compile in sparse mode
    ///
    /// If this option is enabled, only the required contracts/files will be selected to be
    /// included in solc's output selection, see also [`OutputSelection`].
    pub sparse_mode: bool,
    /// Generates additional build info json files for every new build, containing the
    /// `CompilerInput` and `CompilerOutput`.
    pub build_info: bool,
    /// The path to the `build-info` directory that contains the build info json files.
    pub build_info_path: Option<PathBuf>,
    /// Configuration for `forge fmt`
    pub fmt: FormatterConfig,
    /// Configuration for `forge doc`
    pub doc: DocConfig,
    /// Configuration for `forge bind-json`
    pub bind_json: BindJsonConfig,
    /// Configures the permissions of cheat codes that touch the file system.
    ///
    /// This includes what operations can be executed (read, write)
    pub fs_permissions: FsPermissions,

    /// Whether to enable call isolation.
    ///
    /// Useful for more correct gas accounting and EVM behavior in general.
    pub isolate: bool,

    /// Whether to disable the block gas limit.
    pub disable_block_gas_limit: bool,

    /// Address labels
    pub labels: HashMap<Address, String>,

    /// Whether to enable safety checks for `vm.getCode` and `vm.getDeployedCode` invocations.
    /// If disabled, it is possible to access artifacts which were not recompiled or cached.
    pub unchecked_cheatcode_artifacts: bool,

    /// CREATE2 salt to use for the library deployment in scripts.
    pub create2_library_salt: B256,

    /// Configuration for Vyper compiler
    pub vyper: VyperConfig,

    /// Soldeer dependencies
    pub dependencies: Option<SoldeerDependencyConfig>,

    /// Soldeer custom configs
    pub soldeer: Option<SoldeerConfig>,

    /// The root path where the config detection started from, [`Config::with_root`].
    // We're skipping serialization here, so it won't be included in the [`Config::to_string()`]
    // representation, but will be deserialized from the `Figment` so that forge commands can
    // override it.
    #[serde(default, skip_serializing)]
    pub root: RootPath,

    /// Whether failed assertions should revert.
    ///
    /// Note that this only applies to native (cheatcode) assertions, invoked on Vm contract.
    pub assertions_revert: bool,

    /// Whether `failed()` should be invoked to check if the test have failed.
    pub legacy_assertions: bool,

    /// Optional additional CLI arguments to pass to `solc` binary.
    #[serde(default, skip_serializing_if = "Vec::is_empty")]
    pub extra_args: Vec<String>,

    /// Optional EOF version.
    #[serde(default, skip_serializing_if = "Option::is_none")]
    pub eof_version: Option<EofVersion>,

    /// Whether to enable Alphanet features.
    pub alphanet: bool,

    /// Timeout for transactions in seconds.
    pub transaction_timeout: u64,

    /// Warnings gathered when loading the Config. See [`WarningsProvider`] for more information
    #[serde(rename = "__warnings", default, skip_serializing)]
    pub warnings: Vec<Warning>,

    /// PRIVATE: This structure may grow, As such, constructing this structure should
    /// _always_ be done using a public constructor or update syntax:
    ///
    /// ```ignore
    /// use foundry_config::Config;
    ///
    /// let config = Config { src: "other".into(), ..Default::default() };
    /// ```
    #[doc(hidden)]
    #[serde(skip)]
    pub _non_exhaustive: (),
}

/// Mapping of fallback standalone sections. See [`FallbackProfileProvider`]
pub const STANDALONE_FALLBACK_SECTIONS: &[(&str, &str)] = &[("invariant", "fuzz")];

/// Deprecated keys and their replacements.
///
/// See [Warning::DeprecatedKey]
pub const DEPRECATIONS: &[(&str, &str)] = &[("cancun", "evm_version = Cancun")];

impl Config {
    /// The default profile: "default"
    pub const DEFAULT_PROFILE: Profile = Profile::const_new("default");

    /// The hardhat profile: "hardhat"
    pub const HARDHAT_PROFILE: Profile = Profile::const_new("hardhat");

    /// TOML section for profiles
    pub const PROFILE_SECTION: &'static str = "profile";

    /// Standalone sections in the config which get integrated into the selected profile
    pub const STANDALONE_SECTIONS: &'static [&'static str] = &[
        "rpc_endpoints",
        "etherscan",
        "fmt",
        "doc",
        "fuzz",
        "invariant",
        "labels",
        "dependencies",
        "soldeer",
        "vyper",
        "bind_json",
    ];

    /// File name of config toml file
    pub const FILE_NAME: &'static str = "foundry.toml";

    /// The name of the directory foundry reserves for itself under the user's home directory: `~`
    pub const FOUNDRY_DIR_NAME: &'static str = ".foundry";

    /// Default address for tx.origin
    ///
    /// `0x1804c8AB1F12E6bbf3894d4083f33e07309d1f38`
    pub const DEFAULT_SENDER: Address = address!("1804c8AB1F12E6bbf3894d4083f33e07309d1f38");

    /// Default salt for create2 library deployments
    pub const DEFAULT_CREATE2_LIBRARY_SALT: FixedBytes<32> = FixedBytes::<32>::ZERO;

    /// Returns the current `Config`
    ///
    /// See `Config::figment`
    #[track_caller]
    pub fn load() -> Self {
        Self::from_provider(Self::figment())
    }

    /// Returns the current `Config` with the given `providers` preset
    ///
    /// See `Config::to_figment`
    #[track_caller]
    pub fn load_with_providers(providers: FigmentProviders) -> Self {
        Self::default().to_figment(providers).extract().unwrap()
    }

    /// Returns the current `Config`
    ///
    /// See `Config::figment_with_root`
    #[track_caller]
    pub fn load_with_root(root: impl Into<PathBuf>) -> Self {
        Self::from_provider(Self::figment_with_root(root))
    }

    /// Extract a `Config` from `provider`, panicking if extraction fails.
    ///
    /// # Panics
    ///
    /// If extraction fails, prints an error message indicating the failure and
    /// panics. For a version that doesn't panic, use [`Config::try_from()`].
    ///
    /// # Example
    ///
    /// ```no_run
    /// use figment::providers::{Env, Format, Toml};
    /// use foundry_config::Config;
    ///
    /// // Use foundry's default `Figment`, but allow values from `other.toml`
    /// // to supersede its values.
    /// let figment = Config::figment().merge(Toml::file("other.toml").nested());
    ///
    /// let config = Config::from_provider(figment);
    /// ```
    #[track_caller]
    pub fn from_provider<T: Provider>(provider: T) -> Self {
        trace!("load config with provider: {:?}", provider.metadata());
        Self::try_from(provider).unwrap_or_else(|err| panic!("{}", err))
    }

    /// Attempts to extract a `Config` from `provider`, returning the result.
    ///
    /// # Example
    ///
    /// ```rust
    /// use figment::providers::{Env, Format, Toml};
    /// use foundry_config::Config;
    ///
    /// // Use foundry's default `Figment`, but allow values from `other.toml`
    /// // to supersede its values.
    /// let figment = Config::figment().merge(Toml::file("other.toml").nested());
    ///
    /// let config = Config::try_from(figment);
    /// ```
    pub fn try_from<T: Provider>(provider: T) -> Result<Self, ExtractConfigError> {
        let figment = Figment::from(provider);
        let mut config = figment.extract::<Self>().map_err(ExtractConfigError::new)?;
        config.profile = figment.profile().clone();
        Ok(config)
    }

    /// Returns the populated [Figment] using the requested [FigmentProviders] preset.
    ///
    /// This will merge various providers, such as env,toml,remappings into the figment.
    pub fn to_figment(self, providers: FigmentProviders) -> Figment {
        let mut c = self;
        let profile = Self::selected_profile();
        let mut figment = Figment::default().merge(DappHardhatDirProvider(&c.root.0));

        // merge global foundry.toml file
        if let Some(global_toml) = Self::foundry_dir_toml().filter(|p| p.exists()) {
            figment = Self::merge_toml_provider(
                figment,
                TomlFileProvider::new(None, global_toml).cached(),
                profile.clone(),
            );
        }
        // merge local foundry.toml file
        figment = Self::merge_toml_provider(
            figment,
            TomlFileProvider::new(Some("FOUNDRY_CONFIG"), c.root.0.join(Self::FILE_NAME)).cached(),
            profile.clone(),
        );

        // merge environment variables
        figment = figment
            .merge(
                Env::prefixed("DAPP_")
                    .ignore(&["REMAPPINGS", "LIBRARIES", "FFI", "FS_PERMISSIONS"])
                    .global(),
            )
            .merge(
                Env::prefixed("DAPP_TEST_")
                    .ignore(&["CACHE", "FUZZ_RUNS", "DEPTH", "FFI", "FS_PERMISSIONS"])
                    .global(),
            )
            .merge(DappEnvCompatProvider)
            .merge(EtherscanEnvProvider::default())
            .merge(
                Env::prefixed("FOUNDRY_")
                    .ignore(&["PROFILE", "REMAPPINGS", "LIBRARIES", "FFI", "FS_PERMISSIONS"])
                    .map(|key| {
                        let key = key.as_str();
                        if Self::STANDALONE_SECTIONS.iter().any(|section| {
                            key.starts_with(&format!("{}_", section.to_ascii_uppercase()))
                        }) {
                            key.replacen('_', ".", 1).into()
                        } else {
                            key.into()
                        }
                    })
                    .global(),
            )
            .select(profile.clone());

        // only resolve remappings if all providers are requested
        if providers.is_all() {
            // we try to merge remappings after we've merged all other providers, this prevents
            // redundant fs lookups to determine the default remappings that are eventually updated
            // by other providers, like the toml file
            let remappings = RemappingsProvider {
                auto_detect_remappings: figment
                    .extract_inner::<bool>("auto_detect_remappings")
                    .unwrap_or(true),
                lib_paths: figment
                    .extract_inner::<Vec<PathBuf>>("libs")
                    .map(Cow::Owned)
                    .unwrap_or_else(|_| Cow::Borrowed(&c.libs)),
                root: &c.root.0,
                remappings: figment.extract_inner::<Vec<Remapping>>("remappings"),
            };
            figment = figment.merge(remappings);
        }

        // normalize defaults
        figment = c.normalize_defaults(figment);

        Figment::from(c).merge(figment).select(profile)
    }

    /// The config supports relative paths and tracks the root path separately see
    /// `Config::with_root`
    ///
    /// This joins all relative paths with the current root and attempts to make them canonic
    #[must_use]
    pub fn canonic(self) -> Self {
        let root = self.root.0.clone();
        self.canonic_at(root)
    }

    /// Joins all relative paths with the given root so that paths that are defined as:
    ///
    /// ```toml
    /// [profile.default]
    /// src = "src"
    /// out = "./out"
    /// libs = ["lib", "/var/lib"]
    /// ```
    ///
    /// Will be made canonic with the given root:
    ///
    /// ```toml
    /// [profile.default]
    /// src = "<root>/src"
    /// out = "<root>/out"
    /// libs = ["<root>/lib", "/var/lib"]
    /// ```
    #[must_use]
    pub fn canonic_at(mut self, root: impl Into<PathBuf>) -> Self {
        let root = canonic(root);

        fn p(root: &Path, rem: &Path) -> PathBuf {
            canonic(root.join(rem))
        }

        self.src = p(&root, &self.src);
        self.test = p(&root, &self.test);
        self.script = p(&root, &self.script);
        self.out = p(&root, &self.out);
        self.broadcast = p(&root, &self.broadcast);
        self.cache_path = p(&root, &self.cache_path);
        self.snapshots = p(&root, &self.snapshots);

        if let Some(build_info_path) = self.build_info_path {
            self.build_info_path = Some(p(&root, &build_info_path));
        }

        self.libs = self.libs.into_iter().map(|lib| p(&root, &lib)).collect();

        self.remappings =
            self.remappings.into_iter().map(|r| RelativeRemapping::new(r.into(), &root)).collect();

        self.allow_paths = self.allow_paths.into_iter().map(|allow| p(&root, &allow)).collect();

        self.include_paths = self.include_paths.into_iter().map(|allow| p(&root, &allow)).collect();

        self.fs_permissions.join_all(&root);

        if let Some(ref mut model_checker) = self.model_checker {
            model_checker.contracts = std::mem::take(&mut model_checker.contracts)
                .into_iter()
                .map(|(path, contracts)| {
                    (format!("{}", p(&root, path.as_ref()).display()), contracts)
                })
                .collect();
        }

        self
    }

    /// Normalizes the evm version if a [SolcReq] is set
    pub fn normalized_evm_version(mut self) -> Self {
        self.normalize_evm_version();
        self
    }

    /// Normalizes the evm version if a [SolcReq] is set to a valid version.
    pub fn normalize_evm_version(&mut self) {
        self.evm_version = self.get_normalized_evm_version();
    }

    /// Returns the normalized [EvmVersion] if a [SolcReq] is set to a valid version or if the solc
    /// path is a valid solc binary.
    ///
    /// Otherwise it returns the configured [EvmVersion].
    pub fn get_normalized_evm_version(&self) -> EvmVersion {
        if let Some(version) = self.solc.as_ref().and_then(|solc| solc.try_version().ok()) {
            if let Some(evm_version) = self.evm_version.normalize_version_solc(&version) {
                return evm_version;
            }
        }
        self.evm_version
    }

    /// Returns a sanitized version of the Config where are paths are set correctly and potential
    /// duplicates are resolved
    ///
    /// See [`Self::canonic`]
    #[must_use]
    pub fn sanitized(self) -> Self {
        let mut config = self.canonic();

        config.sanitize_remappings();

        config.libs.sort_unstable();
        config.libs.dedup();

        config
    }

    /// Cleans up any duplicate `Remapping` and sorts them
    ///
    /// On windows this will convert any `\` in the remapping path into a `/`
    pub fn sanitize_remappings(&mut self) {
        #[cfg(target_os = "windows")]
        {
            // force `/` in remappings on windows
            use path_slash::PathBufExt;
            self.remappings.iter_mut().for_each(|r| {
                r.path.path = r.path.path.to_slash_lossy().into_owned().into();
            });
        }
    }

    /// Returns the directory in which dependencies should be installed
    ///
    /// Returns the first dir from `libs` that is not `node_modules` or `lib` if `libs` is empty
    pub fn install_lib_dir(&self) -> &Path {
        self.libs
            .iter()
            .find(|p| !p.ends_with("node_modules"))
            .map(|p| p.as_path())
            .unwrap_or_else(|| Path::new("lib"))
    }

    /// Serves as the entrypoint for obtaining the project.
    ///
    /// Returns the `Project` configured with all `solc` and path related values.
    ///
    /// *Note*: this also _cleans_ [`Project::cleanup`] the workspace if `force` is set to true.
    ///
    /// # Example
    ///
    /// ```
    /// use foundry_config::Config;
    /// let config = Config::load_with_root(".").sanitized();
    /// let project = config.project();
    /// ```
    pub fn project(&self) -> Result<Project<MultiCompiler>, SolcError> {
        self.create_project(self.cache, false)
    }

    /// Same as [`Self::project()`] but sets configures the project to not emit artifacts and ignore
    /// cache.
    pub fn ephemeral_no_artifacts_project(&self) -> Result<Project<MultiCompiler>, SolcError> {
        self.create_project(false, true)
    }

    /// Creates a [Project] with the given `cached` and `no_artifacts` flags
    pub fn create_project(&self, cached: bool, no_artifacts: bool) -> Result<Project, SolcError> {
        let mut builder = Project::builder()
            .artifacts(self.configured_artifacts_handler())
            .paths(self.project_paths())
            .settings(self.compiler_settings()?)
            .ignore_error_codes(self.ignored_error_codes.iter().copied().map(Into::into))
            .ignore_paths(self.ignored_file_paths.clone())
            .set_compiler_severity_filter(if self.deny_warnings {
                Severity::Warning
            } else {
                Severity::Error
            })
            .set_offline(self.offline)
            .set_cached(cached)
            .set_build_info(!no_artifacts && self.build_info)
            .set_no_artifacts(no_artifacts);

        if !self.skip.is_empty() {
            let filter = SkipBuildFilters::new(self.skip.clone(), self.root.0.clone());
            builder = builder.sparse_output(filter);
        }

        let project = builder.build(self.compiler()?)?;

        if self.force {
            self.cleanup(&project)?;
        }

        Ok(project)
    }

    /// Cleans the project.
    pub fn cleanup<C: Compiler>(&self, project: &Project<C>) -> Result<(), SolcError> {
        project.cleanup()?;

        // Remove last test run failures file.
        let _ = fs::remove_file(&self.test_failures_file);

        // Remove fuzz and invariant cache directories.
        let remove_test_dir = |test_dir: &Option<PathBuf>| {
            if let Some(test_dir) = test_dir {
                let path = project.root().join(test_dir);
                if path.exists() {
                    let _ = fs::remove_dir_all(&path);
                }
            }
        };
        remove_test_dir(&self.fuzz.failure_persist_dir);
        remove_test_dir(&self.invariant.failure_persist_dir);

        Ok(())
    }

    /// Ensures that the configured version is installed if explicitly set
    ///
    /// If `solc` is [`SolcReq::Version`] then this will download and install the solc version if
    /// it's missing, unless the `offline` flag is enabled, in which case an error is thrown.
    ///
    /// If `solc` is [`SolcReq::Local`] then this will ensure that the path exists.
    fn ensure_solc(&self) -> Result<Option<Solc>, SolcError> {
        if let Some(ref solc) = self.solc {
            let solc = match solc {
                SolcReq::Version(version) => {
                    if let Some(solc) = Solc::find_svm_installed_version(version)? {
                        solc
                    } else {
                        if self.offline {
                            return Err(SolcError::msg(format!(
                                "can't install missing solc {version} in offline mode"
                            )));
                        }
                        Solc::blocking_install(version)?
                    }
                }
                SolcReq::Local(solc) => {
                    if !solc.is_file() {
                        return Err(SolcError::msg(format!(
                            "`solc` {} does not exist",
                            solc.display()
                        )));
                    }
                    Solc::new(solc)?
                }
            };
            return Ok(Some(solc));
        }

        Ok(None)
    }

    /// Returns the [SpecId] derived from the configured [EvmVersion]
    #[inline]
    pub fn evm_spec_id(&self) -> SpecId {
        evm_spec_id(&self.evm_version, self.alphanet)
    }

    /// Returns whether the compiler version should be auto-detected
    ///
    /// Returns `false` if `solc_version` is explicitly set, otherwise returns the value of
    /// `auto_detect_solc`
    pub fn is_auto_detect(&self) -> bool {
        if self.solc.is_some() {
            return false;
        }
        self.auto_detect_solc
    }

    /// Whether caching should be enabled for the given chain id
    pub fn enable_caching(&self, endpoint: &str, chain_id: impl Into<u64>) -> bool {
        !self.no_storage_caching &&
            self.rpc_storage_caching.enable_for_chain_id(chain_id.into()) &&
            self.rpc_storage_caching.enable_for_endpoint(endpoint)
    }

    /// Returns the `ProjectPathsConfig` sub set of the config.
    ///
    /// **NOTE**: this uses the paths as they are and does __not__ modify them, see
    /// `[Self::sanitized]`
    ///
    /// # Example
    ///
    /// ```
    /// use foundry_compilers::solc::Solc;
    /// use foundry_config::Config;
    /// let config = Config::load_with_root(".").sanitized();
    /// let paths = config.project_paths::<Solc>();
    /// ```
    pub fn project_paths<L>(&self) -> ProjectPathsConfig<L> {
        let mut builder = ProjectPathsConfig::builder()
            .cache(self.cache_path.join(SOLIDITY_FILES_CACHE_FILENAME))
            .sources(&self.src)
            .tests(&self.test)
            .scripts(&self.script)
            .artifacts(&self.out)
            .libs(self.libs.iter())
            .remappings(self.get_all_remappings())
            .allowed_path(&self.root.0)
            .allowed_paths(&self.libs)
            .allowed_paths(&self.allow_paths)
            .include_paths(&self.include_paths);

        if let Some(build_info_path) = &self.build_info_path {
            builder = builder.build_infos(build_info_path);
        }

        builder.build_with_root(&self.root.0)
    }

    /// Returns configuration for a compiler to use when setting up a [Project].
    pub fn solc_compiler(&self) -> Result<SolcCompiler, SolcError> {
        if let Some(solc) = self.ensure_solc()? {
            Ok(SolcCompiler::Specific(solc))
        } else {
            Ok(SolcCompiler::AutoDetect)
        }
    }

    /// Returns configured [Vyper] compiler.
    pub fn vyper_compiler(&self) -> Result<Option<Vyper>, SolcError> {
        // Only instantiate Vyper if there are any Vyper files in the project.
        if self.project_paths::<VyperLanguage>().input_files_iter().next().is_none() {
            return Ok(None);
        }
        let vyper = if let Some(path) = &self.vyper.path {
            Some(Vyper::new(path)?)
        } else {
            Vyper::new("vyper").ok()
        };

        Ok(vyper)
    }

    /// Returns configuration for a compiler to use when setting up a [Project].
    pub fn compiler(&self) -> Result<MultiCompiler, SolcError> {
        Ok(MultiCompiler { solc: Some(self.solc_compiler()?), vyper: self.vyper_compiler()? })
    }

    /// Returns configured [MultiCompilerSettings].
    pub fn compiler_settings(&self) -> Result<MultiCompilerSettings, SolcError> {
        Ok(MultiCompilerSettings { solc: self.solc_settings()?, vyper: self.vyper_settings()? })
    }

    /// Returns all configured remappings.
    ///
    /// **Note:** this will add an additional `<src>/=<src path>` remapping here, see
    /// [Self::get_source_dir_remapping()]
    ///
    /// So that
    ///
    /// ```solidity
    /// import "./math/math.sol";
    /// import "contracts/tokens/token.sol";
    /// ```
    ///
    /// in `contracts/contract.sol` are resolved to
    ///
    /// ```text
    /// contracts/tokens/token.sol
    /// contracts/math/math.sol
    /// ```
    pub fn get_all_remappings(&self) -> impl Iterator<Item = Remapping> + '_ {
        self.remappings.iter().map(|m| m.clone().into())
    }

    /// Returns the configured rpc jwt secret
    ///
    /// Returns:
    ///    - The jwt secret, if configured
    ///
    /// # Example
    ///
    /// ```
    /// use foundry_config::Config;
    /// # fn t() {
    /// let config = Config::with_root("./");
    /// let rpc_jwt = config.get_rpc_jwt_secret().unwrap().unwrap();
    /// # }
    /// ```
    pub fn get_rpc_jwt_secret(&self) -> Result<Option<Cow<'_, str>>, UnresolvedEnvVarError> {
        Ok(self.eth_rpc_jwt.as_ref().map(|jwt| Cow::Borrowed(jwt.as_str())))
    }

    /// Returns the configured rpc url
    ///
    /// Returns:
    ///    - the matching, resolved url of  `rpc_endpoints` if `eth_rpc_url` is an alias
    ///    - the `eth_rpc_url` as-is if it isn't an alias
    ///
    /// # Example
    ///
    /// ```
    /// use foundry_config::Config;
    /// # fn t() {
    /// let config = Config::with_root("./");
    /// let rpc_url = config.get_rpc_url().unwrap().unwrap();
    /// # }
    /// ```
    pub fn get_rpc_url(&self) -> Option<Result<Cow<'_, str>, UnresolvedEnvVarError>> {
        let maybe_alias = self.eth_rpc_url.as_ref().or(self.etherscan_api_key.as_ref())?;
        if let Some(alias) = self.get_rpc_url_with_alias(maybe_alias) {
            Some(alias)
        } else {
            Some(Ok(Cow::Borrowed(self.eth_rpc_url.as_deref()?)))
        }
    }

    /// Resolves the given alias to a matching rpc url
    ///
    /// Returns:
    ///    - the matching, resolved url of  `rpc_endpoints` if `maybe_alias` is an alias
    ///    - None otherwise
    ///
    /// # Example
    ///
    /// ```
    /// use foundry_config::Config;
    /// # fn t() {
    /// let config = Config::with_root("./");
    /// let rpc_url = config.get_rpc_url_with_alias("mainnet").unwrap().unwrap();
    /// # }
    /// ```
    pub fn get_rpc_url_with_alias(
        &self,
        maybe_alias: &str,
    ) -> Option<Result<Cow<'_, str>, UnresolvedEnvVarError>> {
        let mut endpoints = self.rpc_endpoints.clone().resolved();
        Some(endpoints.remove(maybe_alias)?.map(Cow::Owned))
    }

    /// Returns the configured rpc, or the fallback url
    ///
    /// # Example
    ///
    /// ```
    /// use foundry_config::Config;
    /// # fn t() {
    /// let config = Config::with_root("./");
    /// let rpc_url = config.get_rpc_url_or("http://localhost:8545").unwrap();
    /// # }
    /// ```
    pub fn get_rpc_url_or<'a>(
        &'a self,
        fallback: impl Into<Cow<'a, str>>,
    ) -> Result<Cow<'_, str>, UnresolvedEnvVarError> {
        if let Some(url) = self.get_rpc_url() {
            url
        } else {
            Ok(fallback.into())
        }
    }

    /// Returns the configured rpc or `"http://localhost:8545"` if no `eth_rpc_url` is set
    ///
    /// # Example
    ///
    /// ```
    /// use foundry_config::Config;
    /// # fn t() {
    /// let config = Config::with_root("./");
    /// let rpc_url = config.get_rpc_url_or_localhost_http().unwrap();
    /// # }
    /// ```
    pub fn get_rpc_url_or_localhost_http(&self) -> Result<Cow<'_, str>, UnresolvedEnvVarError> {
        self.get_rpc_url_or("http://localhost:8545")
    }

    /// Returns the `EtherscanConfig` to use, if any
    ///
    /// Returns
    ///  - the matching `ResolvedEtherscanConfig` of the `etherscan` table if `etherscan_api_key` is
    ///    an alias
    ///  - the matching `ResolvedEtherscanConfig` of the `etherscan` table if a `chain` is
    ///    configured. an alias
    ///  - the Mainnet  `ResolvedEtherscanConfig` if `etherscan_api_key` is set, `None` otherwise
    ///
    /// # Example
    ///
    /// ```
    /// use foundry_config::Config;
    /// # fn t() {
    /// let config = Config::with_root("./");
    /// let etherscan_config = config.get_etherscan_config().unwrap().unwrap();
    /// let client = etherscan_config.into_client().unwrap();
    /// # }
    /// ```
    pub fn get_etherscan_config(
        &self,
    ) -> Option<Result<ResolvedEtherscanConfig, EtherscanConfigError>> {
        self.get_etherscan_config_with_chain(None).transpose()
    }

    /// Same as [`Self::get_etherscan_config()`] but optionally updates the config with the given
    /// `chain`, and `etherscan_api_key`
    ///
    /// If not matching alias was found, then this will try to find the first entry in the table
    /// with a matching chain id. If an etherscan_api_key is already set it will take precedence
    /// over the chain's entry in the table.
    pub fn get_etherscan_config_with_chain(
        &self,
        chain: Option<Chain>,
    ) -> Result<Option<ResolvedEtherscanConfig>, EtherscanConfigError> {
        if let Some(maybe_alias) = self.etherscan_api_key.as_ref().or(self.eth_rpc_url.as_ref()) {
            if self.etherscan.contains_key(maybe_alias) {
                return self.etherscan.clone().resolved().remove(maybe_alias).transpose();
            }
        }

        // try to find by comparing chain IDs after resolving
        if let Some(res) = chain
            .or(self.chain)
            .and_then(|chain| self.etherscan.clone().resolved().find_chain(chain))
        {
            match (res, self.etherscan_api_key.as_ref()) {
                (Ok(mut config), Some(key)) => {
                    // we update the key, because if an etherscan_api_key is set, it should take
                    // precedence over the entry, since this is usually set via env var or CLI args.
                    config.key.clone_from(key);
                    return Ok(Some(config));
                }
                (Ok(config), None) => return Ok(Some(config)),
                (Err(err), None) => return Err(err),
                (Err(_), Some(_)) => {
                    // use the etherscan key as fallback
                }
            }
        }

        // etherscan fallback via API key
        if let Some(key) = self.etherscan_api_key.as_ref() {
            let chain = chain.or(self.chain).unwrap_or_default();
            return Ok(ResolvedEtherscanConfig::create(key, chain));
        }

        Ok(None)
    }

    /// Helper function to just get the API key
    ///
    /// Optionally updates the config with the given `chain`.
    ///
    /// See also [Self::get_etherscan_config_with_chain]
    pub fn get_etherscan_api_key(&self, chain: Option<Chain>) -> Option<String> {
        self.get_etherscan_config_with_chain(chain).ok().flatten().map(|c| c.key)
    }

    /// Returns the remapping for the project's _src_ directory
    ///
    /// **Note:** this will add an additional `<src>/=<src path>` remapping here so imports that
    /// look like `import {Foo} from "src/Foo.sol";` are properly resolved.
    ///
    /// This is due the fact that `solc`'s VFS resolves [direct imports](https://docs.soliditylang.org/en/develop/path-resolution.html#direct-imports) that start with the source directory's name.
    pub fn get_source_dir_remapping(&self) -> Option<Remapping> {
        get_dir_remapping(&self.src)
    }

    /// Returns the remapping for the project's _test_ directory, but only if it exists
    pub fn get_test_dir_remapping(&self) -> Option<Remapping> {
        if self.root.0.join(&self.test).exists() {
            get_dir_remapping(&self.test)
        } else {
            None
        }
    }

    /// Returns the remapping for the project's _script_ directory, but only if it exists
    pub fn get_script_dir_remapping(&self) -> Option<Remapping> {
        if self.root.0.join(&self.script).exists() {
            get_dir_remapping(&self.script)
        } else {
            None
        }
    }

    /// Returns the `Optimizer` based on the configured settings
    ///
    /// Note: optimizer details can be set independently of `enabled`
    /// See also: <https://github.com/foundry-rs/foundry/issues/7689>
    /// and  <https://github.com/ethereum/solidity/blob/bbb7f58be026fdc51b0b4694a6f25c22a1425586/docs/using-the-compiler.rst?plain=1#L293-L294>
    pub fn optimizer(&self) -> Optimizer {
        Optimizer {
            enabled: Some(self.optimizer),
            runs: Some(self.optimizer_runs),
            // we always set the details because `enabled` is effectively a specific details profile
            // that can still be modified
            details: self.optimizer_details.clone(),
        }
    }

    /// returns the [`foundry_compilers::ConfigurableArtifacts`] for this config, that includes the
    /// `extra_output` fields
    pub fn configured_artifacts_handler(&self) -> ConfigurableArtifacts {
        let mut extra_output = self.extra_output.clone();

        // Sourcify verification requires solc metadata output. Since, it doesn't
        // affect the UX & performance of the compiler, output the metadata files
        // by default.
        // For more info see: <https://github.com/foundry-rs/foundry/issues/2795>
        // Metadata is not emitted as separate file because this breaks typechain support: <https://github.com/foundry-rs/foundry/issues/2969>
        if !extra_output.contains(&ContractOutputSelection::Metadata) {
            extra_output.push(ContractOutputSelection::Metadata);
        }

        ConfigurableArtifacts::new(extra_output, self.extra_output_files.iter().cloned())
    }

    /// Parses all libraries in the form of
    /// `<file>:<lib>:<addr>`
    pub fn parsed_libraries(&self) -> Result<Libraries, SolcError> {
        Libraries::parse(&self.libraries)
    }

    /// Returns all libraries with applied remappings. Same as `self.solc_settings()?.libraries`.
    pub fn libraries_with_remappings(&self) -> Result<Libraries, SolcError> {
        let paths: ProjectPathsConfig = self.project_paths();
        Ok(self.parsed_libraries()?.apply(|libs| paths.apply_lib_remappings(libs)))
    }

    /// Returns the configured `solc` `Settings` that includes:
    /// - all libraries
    /// - the optimizer (including details, if configured)
    /// - evm version
    pub fn solc_settings(&self) -> Result<SolcSettings, SolcError> {
        // By default if no targets are specifically selected the model checker uses all targets.
        // This might be too much here, so only enable assertion checks.
        // If users wish to enable all options they need to do so explicitly.
        let mut model_checker = self.model_checker.clone();
        if let Some(model_checker_settings) = &mut model_checker {
            if model_checker_settings.targets.is_none() {
                model_checker_settings.targets = Some(vec![ModelCheckerTarget::Assert]);
            }
        }

        let mut settings = Settings {
            libraries: self.libraries_with_remappings()?,
            optimizer: self.optimizer(),
            evm_version: Some(self.evm_version),
            metadata: Some(SettingsMetadata {
                use_literal_content: Some(self.use_literal_content),
                bytecode_hash: Some(self.bytecode_hash),
                cbor_metadata: Some(self.cbor_metadata),
            }),
            debug: self.revert_strings.map(|revert_strings| DebuggingSettings {
                revert_strings: Some(revert_strings),
                // Not used.
                debug_info: Vec::new(),
            }),
            model_checker,
            via_ir: Some(self.via_ir),
            // Not used.
            stop_after: None,
            // Set in project paths.
            remappings: Vec::new(),
            // Set with `with_extra_output` below.
            output_selection: Default::default(),
            eof_version: self.eof_version,
        }
        .with_extra_output(self.configured_artifacts_handler().output_selection());

        // We're keeping AST in `--build-info` for backwards compatibility with HardHat.
        if self.ast || self.build_info {
            settings = settings.with_ast();
        }

        let cli_settings =
            CliSettings { extra_args: self.extra_args.clone(), ..Default::default() };

        Ok(SolcSettings { settings, cli_settings })
    }

    /// Returns the configured [VyperSettings] that includes:
    /// - evm version
    pub fn vyper_settings(&self) -> Result<VyperSettings, SolcError> {
        Ok(VyperSettings {
            evm_version: Some(self.evm_version),
            optimize: self.vyper.optimize,
            bytecode_metadata: None,
            // TODO: We don't yet have a way to deserialize other outputs correctly, so request only
            // those for now. It should be enough to run tests and deploy contracts.
            output_selection: OutputSelection::common_output_selection([
                "abi".to_string(),
                "evm.bytecode".to_string(),
                "evm.deployedBytecode".to_string(),
            ]),
            search_paths: None,
<<<<<<< HEAD
            experimental_codegen: None,
=======
            experimental_codegen: self.vyper.experimental_codegen,
>>>>>>> 0d830288
        })
    }

    /// Returns the default figment
    ///
    /// The default figment reads from the following sources, in ascending
    /// priority order:
    ///
    ///   1. [`Config::default()`] (see [defaults](#defaults))
    ///   2. `foundry.toml` _or_ filename in `FOUNDRY_CONFIG` environment variable
    ///   3. `FOUNDRY_` prefixed environment variables
    ///
    /// The profile selected is the value set in the `FOUNDRY_PROFILE`
    /// environment variable. If it is not set, it defaults to `default`.
    ///
    /// # Example
    ///
    /// ```rust
    /// use foundry_config::Config;
    /// use serde::Deserialize;
    ///
    /// let my_config = Config::figment().extract::<Config>();
    /// ```
    pub fn figment() -> Figment {
        Self::default().into()
    }

    /// Returns the default figment enhanced with additional context extracted from the provided
    /// root, like remappings and directories.
    ///
    /// # Example
    ///
    /// ```rust
    /// use foundry_config::Config;
    /// use serde::Deserialize;
    ///
    /// let my_config = Config::figment_with_root(".").extract::<Config>();
    /// ```
    pub fn figment_with_root(root: impl Into<PathBuf>) -> Figment {
        Self::with_root(root).into()
    }

    /// Creates a new Config that adds additional context extracted from the provided root.
    ///
    /// # Example
    ///
    /// ```rust
    /// use foundry_config::Config;
    /// let my_config = Config::with_root(".");
    /// ```
    pub fn with_root(root: impl Into<PathBuf>) -> Self {
        // autodetect paths
        let root = root.into();
        let paths = ProjectPathsConfig::builder().build_with_root::<()>(&root);
        let artifacts: PathBuf = paths.artifacts.file_name().unwrap().into();
        Self {
            root: paths.root.into(),
            src: paths.sources.file_name().unwrap().into(),
            out: artifacts.clone(),
            libs: paths.libraries.into_iter().map(|lib| lib.file_name().unwrap().into()).collect(),
            remappings: paths
                .remappings
                .into_iter()
                .map(|r| RelativeRemapping::new(r, &root))
                .collect(),
            fs_permissions: FsPermissions::new([PathPermission::read(artifacts)]),
            ..Self::default()
        }
    }

    /// Returns the default config but with hardhat paths
    pub fn hardhat() -> Self {
        Self {
            src: "contracts".into(),
            out: "artifacts".into(),
            libs: vec!["node_modules".into()],
            ..Self::default()
        }
    }

    /// Returns the default config that uses dapptools style paths
    pub fn dapptools() -> Self {
        Self {
            chain: Some(Chain::from_id(99)),
            block_timestamp: 0,
            block_number: 0,
            ..Self::default()
        }
    }

    /// Extracts a basic subset of the config, used for initialisations.
    ///
    /// # Example
    ///
    /// ```rust
    /// use foundry_config::Config;
    /// let my_config = Config::with_root(".").into_basic();
    /// ```
    pub fn into_basic(self) -> BasicConfig {
        BasicConfig {
            profile: self.profile,
            src: self.src,
            out: self.out,
            libs: self.libs,
            remappings: self.remappings,
        }
    }

    /// Updates the `foundry.toml` file for the given `root` based on the provided closure.
    ///
    /// **Note:** the closure will only be invoked if the `foundry.toml` file exists, See
    /// [Self::get_config_path()] and if the closure returns `true`.
    pub fn update_at<F>(root: impl Into<PathBuf>, f: F) -> eyre::Result<()>
    where
        F: FnOnce(&Self, &mut toml_edit::DocumentMut) -> bool,
    {
        let config = Self::load_with_root(root).sanitized();
        config.update(|doc| f(&config, doc))
    }

    /// Updates the `foundry.toml` file this `Config` ias based on with the provided closure.
    ///
    /// **Note:** the closure will only be invoked if the `foundry.toml` file exists, See
    /// [Self::get_config_path()] and if the closure returns `true`
    pub fn update<F>(&self, f: F) -> eyre::Result<()>
    where
        F: FnOnce(&mut toml_edit::DocumentMut) -> bool,
    {
        let file_path = self.get_config_path();
        if !file_path.exists() {
            return Ok(());
        }
        let contents = fs::read_to_string(&file_path)?;
        let mut doc = contents.parse::<toml_edit::DocumentMut>()?;
        if f(&mut doc) {
            fs::write(file_path, doc.to_string())?;
        }
        Ok(())
    }

    /// Sets the `libs` entry inside a `foundry.toml` file but only if it exists
    ///
    /// # Errors
    ///
    /// An error if the `foundry.toml` could not be parsed.
    pub fn update_libs(&self) -> eyre::Result<()> {
        self.update(|doc| {
            let profile = self.profile.as_str().as_str();
            let root = &self.root.0;
            let libs: toml_edit::Value = self
                .libs
                .iter()
                .map(|path| {
                    let path =
                        if let Ok(relative) = path.strip_prefix(root) { relative } else { path };
                    toml_edit::Value::from(&*path.to_string_lossy())
                })
                .collect();
            let libs = toml_edit::value(libs);
            doc[Self::PROFILE_SECTION][profile]["libs"] = libs;
            true
        })
    }

    /// Serialize the config type as a String of TOML.
    ///
    /// This serializes to a table with the name of the profile
    ///
    /// ```toml
    /// [profile.default]
    /// src = "src"
    /// out = "out"
    /// libs = ["lib"]
    /// # ...
    /// ```
    pub fn to_string_pretty(&self) -> Result<String, toml::ser::Error> {
        // serializing to value first to prevent `ValueAfterTable` errors
        let mut value = toml::Value::try_from(self)?;
        // Config map always gets serialized as a table
        let value_table = value.as_table_mut().unwrap();
        // remove standalone sections from inner table
        let standalone_sections = Self::STANDALONE_SECTIONS
            .iter()
            .filter_map(|section| {
                let section = section.to_string();
                value_table.remove(&section).map(|value| (section, value))
            })
            .collect::<Vec<_>>();
        // wrap inner table in [profile.<profile>]
        let mut wrapping_table = [(
            Self::PROFILE_SECTION.into(),
            toml::Value::Table([(self.profile.to_string(), value)].into_iter().collect()),
        )]
        .into_iter()
        .collect::<toml::map::Map<_, _>>();
        // insert standalone sections
        for (section, value) in standalone_sections {
            wrapping_table.insert(section, value);
        }
        // stringify
        toml::to_string_pretty(&toml::Value::Table(wrapping_table))
    }

    /// Returns the path to the `foundry.toml` of this `Config`.
    pub fn get_config_path(&self) -> PathBuf {
        self.root.0.join(Self::FILE_NAME)
    }

    /// Returns the selected profile.
    ///
    /// If the `FOUNDRY_PROFILE` env variable is not set, this returns the `DEFAULT_PROFILE`.
    pub fn selected_profile() -> Profile {
        Profile::from_env_or("FOUNDRY_PROFILE", Self::DEFAULT_PROFILE)
    }

    /// Returns the path to foundry's global TOML file: `~/.foundry/foundry.toml`.
    pub fn foundry_dir_toml() -> Option<PathBuf> {
        Self::foundry_dir().map(|p| p.join(Self::FILE_NAME))
    }

    /// Returns the path to foundry's config dir: `~/.foundry/`.
    pub fn foundry_dir() -> Option<PathBuf> {
        dirs_next::home_dir().map(|p| p.join(Self::FOUNDRY_DIR_NAME))
    }

    /// Returns the path to foundry's cache dir: `~/.foundry/cache`.
    pub fn foundry_cache_dir() -> Option<PathBuf> {
        Self::foundry_dir().map(|p| p.join("cache"))
    }

    /// Returns the path to foundry rpc cache dir: `~/.foundry/cache/rpc`.
    pub fn foundry_rpc_cache_dir() -> Option<PathBuf> {
        Some(Self::foundry_cache_dir()?.join("rpc"))
    }
    /// Returns the path to foundry chain's cache dir: `~/.foundry/cache/rpc/<chain>`
    pub fn foundry_chain_cache_dir(chain_id: impl Into<Chain>) -> Option<PathBuf> {
        Some(Self::foundry_rpc_cache_dir()?.join(chain_id.into().to_string()))
    }

    /// Returns the path to foundry's etherscan cache dir: `~/.foundry/cache/etherscan`.
    pub fn foundry_etherscan_cache_dir() -> Option<PathBuf> {
        Some(Self::foundry_cache_dir()?.join("etherscan"))
    }

    /// Returns the path to foundry's keystores dir: `~/.foundry/keystores`.
    pub fn foundry_keystores_dir() -> Option<PathBuf> {
        Some(Self::foundry_dir()?.join("keystores"))
    }

    /// Returns the path to foundry's etherscan cache dir for `chain_id`:
    /// `~/.foundry/cache/etherscan/<chain>`
    pub fn foundry_etherscan_chain_cache_dir(chain_id: impl Into<Chain>) -> Option<PathBuf> {
        Some(Self::foundry_etherscan_cache_dir()?.join(chain_id.into().to_string()))
    }

    /// Returns the path to the cache dir of the `block` on the `chain`:
    /// `~/.foundry/cache/rpc/<chain>/<block>`
    pub fn foundry_block_cache_dir(chain_id: impl Into<Chain>, block: u64) -> Option<PathBuf> {
        Some(Self::foundry_chain_cache_dir(chain_id)?.join(format!("{block}")))
    }

    /// Returns the path to the cache file of the `block` on the `chain`:
    /// `~/.foundry/cache/rpc/<chain>/<block>/storage.json`
    pub fn foundry_block_cache_file(chain_id: impl Into<Chain>, block: u64) -> Option<PathBuf> {
        Some(Self::foundry_block_cache_dir(chain_id, block)?.join("storage.json"))
    }

    /// Returns the path to `foundry`'s data directory inside the user's data directory.
    ///
    /// | Platform | Value                                         | Example                                          |
    /// | -------  | --------------------------------------------- | ------------------------------------------------ |
    /// | Linux    | `$XDG_CONFIG_HOME` or `$HOME`/.config/foundry | /home/alice/.config/foundry                      |
    /// | macOS    | `$HOME`/Library/Application Support/foundry   | /Users/Alice/Library/Application Support/foundry |
    /// | Windows  | `{FOLDERID_RoamingAppData}/foundry`           | C:\Users\Alice\AppData\Roaming/foundry           |
    pub fn data_dir() -> eyre::Result<PathBuf> {
        let path = dirs_next::data_dir().wrap_err("Failed to find data directory")?.join("foundry");
        std::fs::create_dir_all(&path).wrap_err("Failed to create module directory")?;
        Ok(path)
    }

    /// Returns the path to the `foundry.toml` file, the file is searched for in
    /// the current working directory and all parent directories until the root,
    /// and the first hit is used.
    ///
    /// If this search comes up empty, then it checks if a global `foundry.toml` exists at
    /// `~/.foundry/foundry.toml`, see [`Self::foundry_dir_toml`].
    pub fn find_config_file() -> Option<PathBuf> {
        fn find(path: &Path) -> Option<PathBuf> {
            if path.is_absolute() {
                return match path.is_file() {
                    true => Some(path.to_path_buf()),
                    false => None,
                };
            }
            let cwd = std::env::current_dir().ok()?;
            let mut cwd = cwd.as_path();
            loop {
                let file_path = cwd.join(path);
                if file_path.is_file() {
                    return Some(file_path);
                }
                cwd = cwd.parent()?;
            }
        }
        find(Env::var_or("FOUNDRY_CONFIG", Self::FILE_NAME).as_ref())
            .or_else(|| Self::foundry_dir_toml().filter(|p| p.exists()))
    }

    /// Clears the foundry cache.
    pub fn clean_foundry_cache() -> eyre::Result<()> {
        if let Some(cache_dir) = Self::foundry_cache_dir() {
            let path = cache_dir.as_path();
            let _ = fs::remove_dir_all(path);
        } else {
            eyre::bail!("failed to get foundry_cache_dir");
        }

        Ok(())
    }

    /// Clears the foundry cache for `chain`.
    pub fn clean_foundry_chain_cache(chain: Chain) -> eyre::Result<()> {
        if let Some(cache_dir) = Self::foundry_chain_cache_dir(chain) {
            let path = cache_dir.as_path();
            let _ = fs::remove_dir_all(path);
        } else {
            eyre::bail!("failed to get foundry_chain_cache_dir");
        }

        Ok(())
    }

    /// Clears the foundry cache for `chain` and `block`.
    pub fn clean_foundry_block_cache(chain: Chain, block: u64) -> eyre::Result<()> {
        if let Some(cache_dir) = Self::foundry_block_cache_dir(chain, block) {
            let path = cache_dir.as_path();
            let _ = fs::remove_dir_all(path);
        } else {
            eyre::bail!("failed to get foundry_block_cache_dir");
        }

        Ok(())
    }

    /// Clears the foundry etherscan cache.
    pub fn clean_foundry_etherscan_cache() -> eyre::Result<()> {
        if let Some(cache_dir) = Self::foundry_etherscan_cache_dir() {
            let path = cache_dir.as_path();
            let _ = fs::remove_dir_all(path);
        } else {
            eyre::bail!("failed to get foundry_etherscan_cache_dir");
        }

        Ok(())
    }

    /// Clears the foundry etherscan cache for `chain`.
    pub fn clean_foundry_etherscan_chain_cache(chain: Chain) -> eyre::Result<()> {
        if let Some(cache_dir) = Self::foundry_etherscan_chain_cache_dir(chain) {
            let path = cache_dir.as_path();
            let _ = fs::remove_dir_all(path);
        } else {
            eyre::bail!("failed to get foundry_etherscan_cache_dir for chain: {}", chain);
        }

        Ok(())
    }

    /// List the data in the foundry cache.
    pub fn list_foundry_cache() -> eyre::Result<Cache> {
        if let Some(cache_dir) = Self::foundry_rpc_cache_dir() {
            let mut cache = Cache { chains: vec![] };
            if !cache_dir.exists() {
                return Ok(cache);
            }
            if let Ok(entries) = cache_dir.as_path().read_dir() {
                for entry in entries.flatten().filter(|x| x.path().is_dir()) {
                    match Chain::from_str(&entry.file_name().to_string_lossy()) {
                        Ok(chain) => cache.chains.push(Self::list_foundry_chain_cache(chain)?),
                        Err(_) => continue,
                    }
                }
                Ok(cache)
            } else {
                eyre::bail!("failed to access foundry_cache_dir");
            }
        } else {
            eyre::bail!("failed to get foundry_cache_dir");
        }
    }

    /// List the cached data for `chain`.
    pub fn list_foundry_chain_cache(chain: Chain) -> eyre::Result<ChainCache> {
        let block_explorer_data_size = match Self::foundry_etherscan_chain_cache_dir(chain) {
            Some(cache_dir) => Self::get_cached_block_explorer_data(&cache_dir)?,
            None => {
                warn!("failed to access foundry_etherscan_chain_cache_dir");
                0
            }
        };

        if let Some(cache_dir) = Self::foundry_chain_cache_dir(chain) {
            let blocks = Self::get_cached_blocks(&cache_dir)?;
            Ok(ChainCache {
                name: chain.to_string(),
                blocks,
                block_explorer: block_explorer_data_size,
            })
        } else {
            eyre::bail!("failed to get foundry_chain_cache_dir");
        }
    }

    /// The path provided to this function should point to a cached chain folder.
    fn get_cached_blocks(chain_path: &Path) -> eyre::Result<Vec<(String, u64)>> {
        let mut blocks = vec![];
        if !chain_path.exists() {
            return Ok(blocks);
        }
        for block in chain_path.read_dir()?.flatten() {
            let file_type = block.file_type()?;
            let file_name = block.file_name();
            let filepath = if file_type.is_dir() {
                block.path().join("storage.json")
            } else if file_type.is_file() &&
                file_name.to_string_lossy().chars().all(char::is_numeric)
            {
                block.path()
            } else {
                continue;
            };
            blocks.push((file_name.to_string_lossy().into_owned(), fs::metadata(filepath)?.len()));
        }
        Ok(blocks)
    }

    /// The path provided to this function should point to the etherscan cache for a chain.
    fn get_cached_block_explorer_data(chain_path: &Path) -> eyre::Result<u64> {
        if !chain_path.exists() {
            return Ok(0);
        }

        fn dir_size_recursive(mut dir: fs::ReadDir) -> eyre::Result<u64> {
            dir.try_fold(0, |acc, file| {
                let file = file?;
                let size = match file.metadata()? {
                    data if data.is_dir() => dir_size_recursive(fs::read_dir(file.path())?)?,
                    data => data.len(),
                };
                Ok(acc + size)
            })
        }

        dir_size_recursive(fs::read_dir(chain_path)?)
    }

    fn merge_toml_provider(
        mut figment: Figment,
        toml_provider: impl Provider,
        profile: Profile,
    ) -> Figment {
        figment = figment.select(profile.clone());

        // add warnings
        figment = {
            let warnings = WarningsProvider::for_figment(&toml_provider, &figment);
            figment.merge(warnings)
        };

        // use [profile.<profile>] as [<profile>]
        let mut profiles = vec![Self::DEFAULT_PROFILE];
        if profile != Self::DEFAULT_PROFILE {
            profiles.push(profile.clone());
        }
        let provider = toml_provider.strict_select(profiles);

        // apply any key fixes
        let provider = BackwardsCompatTomlProvider(ForcedSnakeCaseData(provider));

        // merge the default profile as a base
        if profile != Self::DEFAULT_PROFILE {
            figment = figment.merge(provider.rename(Self::DEFAULT_PROFILE, profile.clone()));
        }
        // merge special keys into config
        for standalone_key in Self::STANDALONE_SECTIONS {
            if let Some((_, fallback)) =
                STANDALONE_FALLBACK_SECTIONS.iter().find(|(key, _)| standalone_key == key)
            {
                figment = figment.merge(
                    provider
                        .fallback(standalone_key, fallback)
                        .wrap(profile.clone(), standalone_key),
                );
            } else {
                figment = figment.merge(provider.wrap(profile.clone(), standalone_key));
            }
        }
        // merge the profile
        figment = figment.merge(provider);
        figment
    }

    /// Check if any defaults need to be normalized.
    ///
    /// This normalizes the default `evm_version` if a `solc` was provided in the config.
    ///
    /// See also <https://github.com/foundry-rs/foundry/issues/7014>
    fn normalize_defaults(&mut self, figment: Figment) -> Figment {
        if let Ok(solc) = figment.extract_inner::<SolcReq>("solc") {
            // check if evm_version is set
            // TODO: add a warning if evm_version is provided but incompatible
            if figment.find_value("evm_version").is_err() {
                if let Some(version) = solc
                    .try_version()
                    .ok()
                    .and_then(|version| self.evm_version.normalize_version_solc(&version))
                {
                    // normalize evm_version based on the provided solc version
                    self.evm_version = version;
                }
            }
        }

        figment
    }
}

impl From<Config> for Figment {
    fn from(c: Config) -> Self {
        c.to_figment(FigmentProviders::All)
    }
}

/// Determines what providers should be used when loading the [Figment] for a [Config]
#[derive(Debug, Clone, Copy, PartialEq, Eq, Default)]
pub enum FigmentProviders {
    /// Include all providers
    #[default]
    All,
    /// Only include necessary providers that are useful for cast commands
    ///
    /// This will exclude more expensive providers such as remappings
    Cast,
    /// Only include necessary providers that are useful for anvil
    ///
    /// This will exclude more expensive providers such as remappings
    Anvil,
}

impl FigmentProviders {
    /// Returns true if all providers should be included
    pub const fn is_all(&self) -> bool {
        matches!(self, Self::All)
    }

    /// Returns true if this is the cast preset
    pub const fn is_cast(&self) -> bool {
        matches!(self, Self::Cast)
    }
}

/// Wrapper type for `regex::Regex` that implements `PartialEq`
#[derive(Clone, Debug, Serialize, Deserialize)]
#[serde(transparent)]
pub struct RegexWrapper {
    #[serde(with = "serde_regex")]
    inner: regex::Regex,
}

impl std::ops::Deref for RegexWrapper {
    type Target = regex::Regex;

    fn deref(&self) -> &Self::Target {
        &self.inner
    }
}

impl std::cmp::PartialEq for RegexWrapper {
    fn eq(&self, other: &Self) -> bool {
        self.as_str() == other.as_str()
    }
}

impl From<RegexWrapper> for regex::Regex {
    fn from(wrapper: RegexWrapper) -> Self {
        wrapper.inner
    }
}

impl From<regex::Regex> for RegexWrapper {
    fn from(re: Regex) -> Self {
        Self { inner: re }
    }
}

/// Ser/de `globset::Glob` explicitly to handle `Option<Glob>` properly
pub(crate) mod from_opt_glob {
    use serde::{Deserialize, Deserializer, Serializer};

    pub fn serialize<S>(value: &Option<globset::Glob>, serializer: S) -> Result<S::Ok, S::Error>
    where
        S: Serializer,
    {
        match value {
            Some(glob) => serializer.serialize_str(glob.glob()),
            None => serializer.serialize_none(),
        }
    }

    pub fn deserialize<'de, D>(deserializer: D) -> Result<Option<globset::Glob>, D::Error>
    where
        D: Deserializer<'de>,
    {
        let s: Option<String> = Option::deserialize(deserializer)?;
        if let Some(s) = s {
            return Ok(Some(globset::Glob::new(&s).map_err(serde::de::Error::custom)?));
        }
        Ok(None)
    }
}

/// A helper wrapper around the root path used during Config detection
#[derive(Clone, Debug, PartialEq, Eq, PartialOrd, Ord, Hash, Serialize, Deserialize)]
#[serde(transparent)]
pub struct RootPath(pub PathBuf);

impl Default for RootPath {
    fn default() -> Self {
        ".".into()
    }
}

impl<P: Into<PathBuf>> From<P> for RootPath {
    fn from(p: P) -> Self {
        Self(p.into())
    }
}

impl AsRef<Path> for RootPath {
    fn as_ref(&self) -> &Path {
        &self.0
    }
}

/// Parses a config profile
///
/// All `Profile` date is ignored by serde, however the `Config::to_string_pretty` includes it and
/// returns a toml table like
///
/// ```toml
/// #[profile.default]
/// src = "..."
/// ```
/// This ignores the `#[profile.default]` part in the toml
pub fn parse_with_profile<T: serde::de::DeserializeOwned>(
    s: &str,
) -> Result<Option<(Profile, T)>, Error> {
    let figment = Config::merge_toml_provider(
        Figment::new(),
        Toml::string(s).nested(),
        Config::DEFAULT_PROFILE,
    );
    if figment.profiles().any(|p| p == Config::DEFAULT_PROFILE) {
        Ok(Some((Config::DEFAULT_PROFILE, figment.select(Config::DEFAULT_PROFILE).extract()?)))
    } else {
        Ok(None)
    }
}

impl Provider for Config {
    fn metadata(&self) -> Metadata {
        Metadata::named("Foundry Config")
    }

    #[track_caller]
    fn data(&self) -> Result<Map<Profile, Dict>, figment::Error> {
        let mut data = Serialized::defaults(self).data()?;
        if let Some(entry) = data.get_mut(&self.profile) {
            entry.insert("root".to_string(), Value::serialize(self.root.clone())?);
        }
        Ok(data)
    }

    fn profile(&self) -> Option<Profile> {
        Some(self.profile.clone())
    }
}

impl Default for Config {
    fn default() -> Self {
        Self {
            profile: Self::DEFAULT_PROFILE,
            fs_permissions: FsPermissions::new([PathPermission::read("out")]),
            #[cfg(not(feature = "isolate-by-default"))]
            isolate: false,
            #[cfg(feature = "isolate-by-default")]
            isolate: true,
            root: Default::default(),
            src: "src".into(),
            test: "test".into(),
            script: "script".into(),
            out: "out".into(),
            libs: vec!["lib".into()],
            cache: true,
            cache_path: "cache".into(),
            broadcast: "broadcast".into(),
            snapshots: "snapshots".into(),
            allow_paths: vec![],
            include_paths: vec![],
            force: false,
            evm_version: EvmVersion::Paris,
            gas_reports: vec!["*".to_string()],
            gas_reports_ignore: vec![],
            solc: None,
            vyper: Default::default(),
            auto_detect_solc: true,
            offline: false,
            optimizer: true,
            optimizer_runs: 200,
            optimizer_details: None,
            model_checker: None,
            extra_output: Default::default(),
            extra_output_files: Default::default(),
            names: false,
            sizes: false,
            test_pattern: None,
            test_pattern_inverse: None,
            contract_pattern: None,
            contract_pattern_inverse: None,
            path_pattern: None,
            path_pattern_inverse: None,
            coverage_pattern_inverse: None,
            test_failures_file: "cache/test-failures".into(),
            threads: None,
            show_progress: false,
            fuzz: FuzzConfig::new("cache/fuzz".into()),
            invariant: InvariantConfig::new("cache/invariant".into()),
            always_use_create_2_factory: false,
            ffi: false,
            prompt_timeout: 120,
            sender: Self::DEFAULT_SENDER,
            tx_origin: Self::DEFAULT_SENDER,
            initial_balance: U256::from((1u128 << 96) - 1),
            block_number: 1,
            fork_block_number: None,
            chain: None,
            gas_limit: (1u64 << 30).into(), // ~1B
            code_size_limit: None,
            gas_price: None,
            block_base_fee_per_gas: 0,
            block_coinbase: Address::ZERO,
            block_timestamp: 1,
            block_difficulty: 0,
            block_prevrandao: Default::default(),
            block_gas_limit: None,
            disable_block_gas_limit: false,
            memory_limit: 1 << 27, // 2**27 = 128MiB = 134_217_728 bytes
            eth_rpc_url: None,
            eth_rpc_jwt: None,
            etherscan_api_key: None,
            verbosity: 0,
            remappings: vec![],
            auto_detect_remappings: true,
            libraries: vec![],
            ignored_error_codes: vec![
                SolidityErrorCode::SpdxLicenseNotProvided,
                SolidityErrorCode::ContractExceeds24576Bytes,
                SolidityErrorCode::ContractInitCodeSizeExceeds49152Bytes,
                SolidityErrorCode::TransientStorageUsed,
            ],
            ignored_file_paths: vec![],
            deny_warnings: false,
            via_ir: false,
            ast: false,
            rpc_storage_caching: Default::default(),
            rpc_endpoints: Default::default(),
            etherscan: Default::default(),
            no_storage_caching: false,
            no_rpc_rate_limit: false,
            use_literal_content: false,
            bytecode_hash: BytecodeHash::Ipfs,
            cbor_metadata: true,
            revert_strings: None,
            sparse_mode: false,
            build_info: false,
            build_info_path: None,
            fmt: Default::default(),
            doc: Default::default(),
            bind_json: Default::default(),
            labels: Default::default(),
            unchecked_cheatcode_artifacts: false,
            create2_library_salt: Self::DEFAULT_CREATE2_LIBRARY_SALT,
            skip: vec![],
            dependencies: Default::default(),
            soldeer: Default::default(),
            assertions_revert: true,
            legacy_assertions: false,
            warnings: vec![],
            extra_args: vec![],
            eof_version: None,
            alphanet: false,
            transaction_timeout: 120,
            _non_exhaustive: (),
        }
    }
}

/// Wrapper for the config's `gas_limit` value necessary because toml-rs can't handle larger number because integers are stored signed: <https://github.com/alexcrichton/toml-rs/issues/256>
///
/// Due to this limitation this type will be serialized/deserialized as String if it's larger than
/// `i64`
#[derive(Clone, Copy, Debug, PartialEq, Eq, Deserialize)]
pub struct GasLimit(#[serde(deserialize_with = "crate::deserialize_u64_or_max")] pub u64);

impl From<u64> for GasLimit {
    fn from(gas: u64) -> Self {
        Self(gas)
    }
}

impl From<GasLimit> for u64 {
    fn from(gas: GasLimit) -> Self {
        gas.0
    }
}

impl Serialize for GasLimit {
    fn serialize<S>(&self, serializer: S) -> Result<S::Ok, S::Error>
    where
        S: Serializer,
    {
        if self.0 == u64::MAX {
            serializer.serialize_str("max")
        } else if self.0 > i64::MAX as u64 {
            serializer.serialize_str(&self.0.to_string())
        } else {
            serializer.serialize_u64(self.0)
        }
    }
}

/// Variants for selecting the [`Solc`] instance
#[derive(Clone, Debug, PartialEq, Eq, Serialize, Deserialize)]
#[serde(untagged)]
pub enum SolcReq {
    /// Requires a specific solc version, that's either already installed (via `svm`) or will be
    /// auto installed (via `svm`)
    Version(Version),
    /// Path to an existing local solc installation
    Local(PathBuf),
}

impl SolcReq {
    /// Tries to get the solc version from the `SolcReq`
    ///
    /// If the `SolcReq` is a `Version` it will return the version, if it's a path to a binary it
    /// will try to get the version from the binary.
    fn try_version(&self) -> Result<Version, SolcError> {
        match self {
            Self::Version(version) => Ok(version.clone()),
            Self::Local(path) => Solc::new(path).map(|solc| solc.version),
        }
    }
}

impl<T: AsRef<str>> From<T> for SolcReq {
    fn from(s: T) -> Self {
        let s = s.as_ref();
        if let Ok(v) = Version::from_str(s) {
            Self::Version(v)
        } else {
            Self::Local(s.into())
        }
    }
}

/// A convenience provider to retrieve a toml file.
/// This will return an error if the env var is set but the file does not exist
struct TomlFileProvider {
    pub env_var: Option<&'static str>,
    pub default: PathBuf,
    pub cache: Option<Result<Map<Profile, Dict>, Error>>,
}

impl TomlFileProvider {
    fn new(env_var: Option<&'static str>, default: impl Into<PathBuf>) -> Self {
        Self { env_var, default: default.into(), cache: None }
    }

    fn env_val(&self) -> Option<String> {
        self.env_var.and_then(Env::var)
    }

    fn file(&self) -> PathBuf {
        self.env_val().map(PathBuf::from).unwrap_or_else(|| self.default.clone())
    }

    fn is_missing(&self) -> bool {
        if let Some(file) = self.env_val() {
            let path = Path::new(&file);
            if !path.exists() {
                return true;
            }
        }
        false
    }

    pub fn cached(mut self) -> Self {
        self.cache = Some(self.read());
        self
    }

    fn read(&self) -> Result<Map<Profile, Dict>, Error> {
        use serde::de::Error as _;
        if let Some(file) = self.env_val() {
            let path = Path::new(&file);
            if !path.exists() {
                return Err(Error::custom(format!(
                    "Config file `{}` set in env var `{}` does not exist",
                    file,
                    self.env_var.unwrap()
                )));
            }
            Toml::file(file)
        } else {
            Toml::file(&self.default)
        }
        .nested()
        .data()
    }
}

impl Provider for TomlFileProvider {
    fn metadata(&self) -> Metadata {
        if self.is_missing() {
            Metadata::named("TOML file provider")
        } else {
            Toml::file(self.file()).nested().metadata()
        }
    }

    fn data(&self) -> Result<Map<Profile, Dict>, Error> {
        if let Some(cache) = self.cache.as_ref() {
            cache.clone()
        } else {
            self.read()
        }
    }
}

/// A Provider that ensures all keys are snake case if they're not standalone sections, See
/// `Config::STANDALONE_SECTIONS`
struct ForcedSnakeCaseData<P>(P);

impl<P: Provider> Provider for ForcedSnakeCaseData<P> {
    fn metadata(&self) -> Metadata {
        self.0.metadata()
    }

    fn data(&self) -> Result<Map<Profile, Dict>, Error> {
        let mut map = Map::new();
        for (profile, dict) in self.0.data()? {
            if Config::STANDALONE_SECTIONS.contains(&profile.as_ref()) {
                // don't force snake case for keys in standalone sections
                map.insert(profile, dict);
                continue;
            }
            map.insert(profile, dict.into_iter().map(|(k, v)| (k.to_snake_case(), v)).collect());
        }
        Ok(map)
    }
}

/// A Provider that handles breaking changes in toml files
struct BackwardsCompatTomlProvider<P>(P);

impl<P: Provider> Provider for BackwardsCompatTomlProvider<P> {
    fn metadata(&self) -> Metadata {
        self.0.metadata()
    }

    fn data(&self) -> Result<Map<Profile, Dict>, Error> {
        let mut map = Map::new();
        let solc_env = std::env::var("FOUNDRY_SOLC_VERSION")
            .or_else(|_| std::env::var("DAPP_SOLC_VERSION"))
            .map(Value::from)
            .ok();
        for (profile, mut dict) in self.0.data()? {
            if let Some(v) = solc_env.clone() {
                // ENV var takes precedence over config file
                dict.insert("solc".to_string(), v);
            } else if let Some(v) = dict.remove("solc_version") {
                // only insert older variant if not already included
                if !dict.contains_key("solc") {
                    dict.insert("solc".to_string(), v);
                }
            }
            map.insert(profile, dict);
        }
        Ok(map)
    }
}

/// A provider that sets the `src` and `output` path depending on their existence.
struct DappHardhatDirProvider<'a>(&'a Path);

impl<'a> Provider for DappHardhatDirProvider<'a> {
    fn metadata(&self) -> Metadata {
        Metadata::named("Dapp Hardhat dir compat")
    }

    fn data(&self) -> Result<Map<Profile, Dict>, Error> {
        let mut dict = Dict::new();
        dict.insert(
            "src".to_string(),
            ProjectPathsConfig::find_source_dir(self.0)
                .file_name()
                .unwrap()
                .to_string_lossy()
                .to_string()
                .into(),
        );
        dict.insert(
            "out".to_string(),
            ProjectPathsConfig::find_artifacts_dir(self.0)
                .file_name()
                .unwrap()
                .to_string_lossy()
                .to_string()
                .into(),
        );

        // detect libs folders:
        //   if `lib` _and_ `node_modules` exists: include both
        //   if only `node_modules` exists: include `node_modules`
        //   include `lib` otherwise
        let mut libs = vec![];
        let node_modules = self.0.join("node_modules");
        let lib = self.0.join("lib");
        if node_modules.exists() {
            if lib.exists() {
                libs.push(lib.file_name().unwrap().to_string_lossy().to_string());
            }
            libs.push(node_modules.file_name().unwrap().to_string_lossy().to_string());
        } else {
            libs.push(lib.file_name().unwrap().to_string_lossy().to_string());
        }

        dict.insert("libs".to_string(), libs.into());

        Ok(Map::from([(Config::selected_profile(), dict)]))
    }
}

/// A provider that checks for DAPP_ env vars that are named differently than FOUNDRY_
struct DappEnvCompatProvider;

impl Provider for DappEnvCompatProvider {
    fn metadata(&self) -> Metadata {
        Metadata::named("Dapp env compat")
    }

    fn data(&self) -> Result<Map<Profile, Dict>, Error> {
        use serde::de::Error as _;
        use std::env;

        let mut dict = Dict::new();
        if let Ok(val) = env::var("DAPP_TEST_NUMBER") {
            dict.insert(
                "block_number".to_string(),
                val.parse::<u64>().map_err(figment::Error::custom)?.into(),
            );
        }
        if let Ok(val) = env::var("DAPP_TEST_ADDRESS") {
            dict.insert("sender".to_string(), val.into());
        }
        if let Ok(val) = env::var("DAPP_FORK_BLOCK") {
            dict.insert(
                "fork_block_number".to_string(),
                val.parse::<u64>().map_err(figment::Error::custom)?.into(),
            );
        } else if let Ok(val) = env::var("DAPP_TEST_NUMBER") {
            dict.insert(
                "fork_block_number".to_string(),
                val.parse::<u64>().map_err(figment::Error::custom)?.into(),
            );
        }
        if let Ok(val) = env::var("DAPP_TEST_TIMESTAMP") {
            dict.insert(
                "block_timestamp".to_string(),
                val.parse::<u64>().map_err(figment::Error::custom)?.into(),
            );
        }
        if let Ok(val) = env::var("DAPP_BUILD_OPTIMIZE_RUNS") {
            dict.insert(
                "optimizer_runs".to_string(),
                val.parse::<u64>().map_err(figment::Error::custom)?.into(),
            );
        }
        if let Ok(val) = env::var("DAPP_BUILD_OPTIMIZE") {
            // Activate Solidity optimizer (0 or 1)
            let val = val.parse::<u8>().map_err(figment::Error::custom)?;
            if val > 1 {
                return Err(
                    format!("Invalid $DAPP_BUILD_OPTIMIZE value `{val}`, expected 0 or 1").into()
                );
            }
            dict.insert("optimizer".to_string(), (val == 1).into());
        }

        // libraries in env vars either as `[..]` or single string separated by comma
        if let Ok(val) = env::var("DAPP_LIBRARIES").or_else(|_| env::var("FOUNDRY_LIBRARIES")) {
            dict.insert("libraries".to_string(), utils::to_array_value(&val)?);
        }

        let mut fuzz_dict = Dict::new();
        if let Ok(val) = env::var("DAPP_TEST_FUZZ_RUNS") {
            fuzz_dict.insert(
                "runs".to_string(),
                val.parse::<u32>().map_err(figment::Error::custom)?.into(),
            );
        }
        dict.insert("fuzz".to_string(), fuzz_dict.into());

        let mut invariant_dict = Dict::new();
        if let Ok(val) = env::var("DAPP_TEST_DEPTH") {
            invariant_dict.insert(
                "depth".to_string(),
                val.parse::<u32>().map_err(figment::Error::custom)?.into(),
            );
        }
        dict.insert("invariant".to_string(), invariant_dict.into());

        Ok(Map::from([(Config::selected_profile(), dict)]))
    }
}

/// Renames a profile from `from` to `to`.
///
/// For example given:
///
/// ```toml
/// [from]
/// key = "value"
/// ```
///
/// RenameProfileProvider will output
///
/// ```toml
/// [to]
/// key = "value"
/// ```
struct RenameProfileProvider<P> {
    provider: P,
    from: Profile,
    to: Profile,
}

impl<P> RenameProfileProvider<P> {
    pub fn new(provider: P, from: impl Into<Profile>, to: impl Into<Profile>) -> Self {
        Self { provider, from: from.into(), to: to.into() }
    }
}

impl<P: Provider> Provider for RenameProfileProvider<P> {
    fn metadata(&self) -> Metadata {
        self.provider.metadata()
    }
    fn data(&self) -> Result<Map<Profile, Dict>, Error> {
        let mut data = self.provider.data()?;
        if let Some(data) = data.remove(&self.from) {
            return Ok(Map::from([(self.to.clone(), data)]));
        }
        Ok(Default::default())
    }
    fn profile(&self) -> Option<Profile> {
        Some(self.to.clone())
    }
}

/// Unwraps a profile reducing the key depth
///
/// For example given:
///
/// ```toml
/// [wrapping_key.profile]
/// key = "value"
/// ```
///
/// UnwrapProfileProvider will output:
///
/// ```toml
/// [profile]
/// key = "value"
/// ```
struct UnwrapProfileProvider<P> {
    provider: P,
    wrapping_key: Profile,
    profile: Profile,
}

impl<P> UnwrapProfileProvider<P> {
    pub fn new(provider: P, wrapping_key: impl Into<Profile>, profile: impl Into<Profile>) -> Self {
        Self { provider, wrapping_key: wrapping_key.into(), profile: profile.into() }
    }
}

impl<P: Provider> Provider for UnwrapProfileProvider<P> {
    fn metadata(&self) -> Metadata {
        self.provider.metadata()
    }
    fn data(&self) -> Result<Map<Profile, Dict>, Error> {
        self.provider.data().and_then(|mut data| {
            if let Some(profiles) = data.remove(&self.wrapping_key) {
                for (profile_str, profile_val) in profiles {
                    let profile = Profile::new(&profile_str);
                    if profile != self.profile {
                        continue;
                    }
                    match profile_val {
                        Value::Dict(_, dict) => return Ok(profile.collect(dict)),
                        bad_val => {
                            let mut err = Error::from(figment::error::Kind::InvalidType(
                                bad_val.to_actual(),
                                "dict".into(),
                            ));
                            err.metadata = Some(self.provider.metadata());
                            err.profile = Some(self.profile.clone());
                            return Err(err);
                        }
                    }
                }
            }
            Ok(Default::default())
        })
    }
    fn profile(&self) -> Option<Profile> {
        Some(self.profile.clone())
    }
}

/// Wraps a profile in another profile
///
/// For example given:
///
/// ```toml
/// [profile]
/// key = "value"
/// ```
///
/// WrapProfileProvider will output:
///
/// ```toml
/// [wrapping_key.profile]
/// key = "value"
/// ```
struct WrapProfileProvider<P> {
    provider: P,
    wrapping_key: Profile,
    profile: Profile,
}

impl<P> WrapProfileProvider<P> {
    pub fn new(provider: P, wrapping_key: impl Into<Profile>, profile: impl Into<Profile>) -> Self {
        Self { provider, wrapping_key: wrapping_key.into(), profile: profile.into() }
    }
}

impl<P: Provider> Provider for WrapProfileProvider<P> {
    fn metadata(&self) -> Metadata {
        self.provider.metadata()
    }
    fn data(&self) -> Result<Map<Profile, Dict>, Error> {
        if let Some(inner) = self.provider.data()?.remove(&self.profile) {
            let value = Value::from(inner);
            let dict = [(self.profile.to_string().to_snake_case(), value)].into_iter().collect();
            Ok(self.wrapping_key.collect(dict))
        } else {
            Ok(Default::default())
        }
    }
    fn profile(&self) -> Option<Profile> {
        Some(self.profile.clone())
    }
}

/// Extracts the profile from the `profile` key and using the original key as backup, merging
/// values where necessary
///
/// For example given:
///
/// ```toml
/// [profile.cool]
/// key = "value"
///
/// [cool]
/// key2 = "value2"
/// ```
///
/// OptionalStrictProfileProvider will output:
///
/// ```toml
/// [cool]
/// key = "value"
/// key2 = "value2"
/// ```
///
/// And emit a deprecation warning
struct OptionalStrictProfileProvider<P> {
    provider: P,
    profiles: Vec<Profile>,
}

impl<P> OptionalStrictProfileProvider<P> {
    pub const PROFILE_PROFILE: Profile = Profile::const_new("profile");

    pub fn new(provider: P, profiles: impl IntoIterator<Item = impl Into<Profile>>) -> Self {
        Self { provider, profiles: profiles.into_iter().map(|profile| profile.into()).collect() }
    }
}

impl<P: Provider> Provider for OptionalStrictProfileProvider<P> {
    fn metadata(&self) -> Metadata {
        self.provider.metadata()
    }
    fn data(&self) -> Result<Map<Profile, Dict>, Error> {
        let mut figment = Figment::from(&self.provider);
        for profile in &self.profiles {
            figment = figment.merge(UnwrapProfileProvider::new(
                &self.provider,
                Self::PROFILE_PROFILE,
                profile.clone(),
            ));
        }
        figment.data().map_err(|err| {
            // figment does tag metadata and tries to map metadata to an error, since we use a new
            // figment in this provider this new figment does not know about the metadata of the
            // provider and can't map the metadata to the error. Therefor we return the root error
            // if this error originated in the provider's data.
            if let Err(root_err) = self.provider.data() {
                return root_err;
            }
            err
        })
    }
    fn profile(&self) -> Option<Profile> {
        self.profiles.last().cloned()
    }
}

trait ProviderExt: Provider {
    fn rename(
        &self,
        from: impl Into<Profile>,
        to: impl Into<Profile>,
    ) -> RenameProfileProvider<&Self> {
        RenameProfileProvider::new(self, from, to)
    }

    fn wrap(
        &self,
        wrapping_key: impl Into<Profile>,
        profile: impl Into<Profile>,
    ) -> WrapProfileProvider<&Self> {
        WrapProfileProvider::new(self, wrapping_key, profile)
    }

    fn strict_select(
        &self,
        profiles: impl IntoIterator<Item = impl Into<Profile>>,
    ) -> OptionalStrictProfileProvider<&Self> {
        OptionalStrictProfileProvider::new(self, profiles)
    }

    fn fallback(
        &self,
        profile: impl Into<Profile>,
        fallback: impl Into<Profile>,
    ) -> FallbackProfileProvider<&Self> {
        FallbackProfileProvider::new(self, profile, fallback)
    }
}
impl<P: Provider> ProviderExt for P {}

/// A subset of the foundry `Config`
/// used to initialize a `foundry.toml` file
///
/// # Example
///
/// ```rust
/// use foundry_config::{BasicConfig, Config};
/// use serde::Deserialize;
///
/// let my_config = Config::figment().extract::<BasicConfig>();
/// ```
#[derive(Clone, Debug, PartialEq, Eq, Serialize, Deserialize)]
pub struct BasicConfig {
    /// the profile tag: `[profile.default]`
    #[serde(skip)]
    pub profile: Profile,
    /// path of the source contracts dir, like `src` or `contracts`
    pub src: PathBuf,
    /// path to where artifacts shut be written to
    pub out: PathBuf,
    /// all library folders to include, `lib`, `node_modules`
    pub libs: Vec<PathBuf>,
    /// `Remappings` to use for this repo
    #[serde(default, skip_serializing_if = "Vec::is_empty")]
    pub remappings: Vec<RelativeRemapping>,
}

impl BasicConfig {
    /// Serialize the config as a String of TOML.
    ///
    /// This serializes to a table with the name of the profile
    pub fn to_string_pretty(&self) -> Result<String, toml::ser::Error> {
        let s = toml::to_string_pretty(self)?;
        Ok(format!(
            "\
[profile.{}]
{s}
# See more config options https://github.com/foundry-rs/foundry/blob/master/crates/config/README.md#all-options\n",
            self.profile
        ))
    }
}

pub(crate) mod from_str_lowercase {
    use serde::{Deserialize, Deserializer, Serializer};
    use std::str::FromStr;

    pub fn serialize<T, S>(value: &T, serializer: S) -> Result<S::Ok, S::Error>
    where
        T: std::fmt::Display,
        S: Serializer,
    {
        serializer.collect_str(&value.to_string().to_lowercase())
    }

    pub fn deserialize<'de, T, D>(deserializer: D) -> Result<T, D::Error>
    where
        D: Deserializer<'de>,
        T: FromStr,
        T::Err: std::fmt::Display,
    {
        String::deserialize(deserializer)?.to_lowercase().parse().map_err(serde::de::Error::custom)
    }
}

fn canonic(path: impl Into<PathBuf>) -> PathBuf {
    let path = path.into();
    foundry_compilers::utils::canonicalize(&path).unwrap_or(path)
}

#[cfg(test)]
mod tests {
    use super::*;
    use crate::{
        cache::{CachedChains, CachedEndpoints},
        endpoints::{RpcEndpointConfig, RpcEndpointType},
        etherscan::ResolvedEtherscanConfigs,
    };
    use endpoints::RpcAuth;
    use figment::error::Kind::InvalidType;
    use foundry_compilers::artifacts::{
        vyper::VyperOptimizationMode, ModelCheckerEngine, YulDetails,
    };
    use similar_asserts::assert_eq;
    use soldeer::RemappingsLocation;
    use std::{collections::BTreeMap, fs::File, io::Write};
    use tempfile::tempdir;
    use NamedChain::Moonbeam;

    // Helper function to clear `__warnings` in config, since it will be populated during loading
    // from file, causing testing problem when comparing to those created from `default()`, etc.
    fn clear_warning(config: &mut Config) {
        config.warnings = vec![];
    }

    #[test]
    fn default_sender() {
        assert_eq!(
            Config::DEFAULT_SENDER,
            Address::from_str("0x1804c8AB1F12E6bbf3894d4083f33e07309d1f38").unwrap()
        );
    }

    #[test]
    fn test_caching() {
        let mut config = Config::default();
        let chain_id = NamedChain::Mainnet;
        let url = "https://eth-mainnet.alchemyapi";
        assert!(config.enable_caching(url, chain_id));

        config.no_storage_caching = true;
        assert!(!config.enable_caching(url, chain_id));

        config.no_storage_caching = false;
        assert!(!config.enable_caching(url, NamedChain::Dev));
    }

    #[test]
    fn test_install_dir() {
        figment::Jail::expect_with(|jail| {
            let config = Config::load();
            assert_eq!(config.install_lib_dir(), PathBuf::from("lib"));
            jail.create_file(
                "foundry.toml",
                r"
                [profile.default]
                libs = ['node_modules', 'lib']
            ",
            )?;
            let config = Config::load();
            assert_eq!(config.install_lib_dir(), PathBuf::from("lib"));

            jail.create_file(
                "foundry.toml",
                r"
                [profile.default]
                libs = ['custom', 'node_modules', 'lib']
            ",
            )?;
            let config = Config::load();
            assert_eq!(config.install_lib_dir(), PathBuf::from("custom"));

            Ok(())
        });
    }

    #[test]
    fn test_figment_is_default() {
        figment::Jail::expect_with(|_| {
            let mut default: Config = Config::figment().extract().unwrap();
            default.profile = Config::default().profile;
            assert_eq!(default, Config::default());
            Ok(())
        });
    }

    #[test]
    fn test_default_round_trip() {
        figment::Jail::expect_with(|_| {
            let original = Config::figment();
            let roundtrip = Figment::from(Config::from_provider(&original));
            for figment in &[original, roundtrip] {
                let config = Config::from_provider(figment);
                assert_eq!(config, Config::default());
            }
            Ok(())
        });
    }

    #[test]
    fn ffi_env_disallowed() {
        figment::Jail::expect_with(|jail| {
            jail.set_env("FOUNDRY_FFI", "true");
            jail.set_env("FFI", "true");
            jail.set_env("DAPP_FFI", "true");
            let config = Config::load();
            assert!(!config.ffi);

            Ok(())
        });
    }

    #[test]
    fn test_profile_env() {
        figment::Jail::expect_with(|jail| {
            jail.set_env("FOUNDRY_PROFILE", "default");
            let figment = Config::figment();
            assert_eq!(figment.profile(), "default");

            jail.set_env("FOUNDRY_PROFILE", "hardhat");
            let figment: Figment = Config::hardhat().into();
            assert_eq!(figment.profile(), "hardhat");

            jail.create_file(
                "foundry.toml",
                r"
                [profile.default]
                libs = ['lib']
                [profile.local]
                libs = ['modules']
            ",
            )?;
            jail.set_env("FOUNDRY_PROFILE", "local");
            let config = Config::load();
            assert_eq!(config.libs, vec![PathBuf::from("modules")]);

            Ok(())
        });
    }

    #[test]
    fn test_default_test_path() {
        figment::Jail::expect_with(|_| {
            let config = Config::default();
            let paths_config = config.project_paths::<Solc>();
            assert_eq!(paths_config.tests, PathBuf::from(r"test"));
            Ok(())
        });
    }

    #[test]
    fn test_default_libs() {
        figment::Jail::expect_with(|jail| {
            let config = Config::load();
            assert_eq!(config.libs, vec![PathBuf::from("lib")]);

            fs::create_dir_all(jail.directory().join("node_modules")).unwrap();
            let config = Config::load();
            assert_eq!(config.libs, vec![PathBuf::from("node_modules")]);

            fs::create_dir_all(jail.directory().join("lib")).unwrap();
            let config = Config::load();
            assert_eq!(config.libs, vec![PathBuf::from("lib"), PathBuf::from("node_modules")]);

            Ok(())
        });
    }

    #[test]
    fn test_inheritance_from_default_test_path() {
        figment::Jail::expect_with(|jail| {
            jail.create_file(
                "foundry.toml",
                r#"
                [profile.default]
                test = "defaulttest"
                src  = "defaultsrc"
                libs = ['lib', 'node_modules']

                [profile.custom]
                src = "customsrc"
            "#,
            )?;

            let config = Config::load();
            assert_eq!(config.src, PathBuf::from("defaultsrc"));
            assert_eq!(config.libs, vec![PathBuf::from("lib"), PathBuf::from("node_modules")]);

            jail.set_env("FOUNDRY_PROFILE", "custom");
            let config = Config::load();

            assert_eq!(config.src, PathBuf::from("customsrc"));
            assert_eq!(config.test, PathBuf::from("defaulttest"));
            assert_eq!(config.libs, vec![PathBuf::from("lib"), PathBuf::from("node_modules")]);

            Ok(())
        });
    }

    #[test]
    fn test_custom_test_path() {
        figment::Jail::expect_with(|jail| {
            jail.create_file(
                "foundry.toml",
                r#"
                [profile.default]
                test = "mytest"
            "#,
            )?;

            let config = Config::load();
            let paths_config = config.project_paths::<Solc>();
            assert_eq!(paths_config.tests, PathBuf::from(r"mytest"));
            Ok(())
        });
    }

    #[test]
    fn test_remappings() {
        figment::Jail::expect_with(|jail| {
            jail.create_file(
                "foundry.toml",
                r#"
                [profile.default]
                src = "some-source"
                out = "some-out"
                cache = true
            "#,
            )?;
            let config = Config::load();
            assert!(config.remappings.is_empty());

            jail.create_file(
                "remappings.txt",
                r"
                file-ds-test/=lib/ds-test/
                file-other/=lib/other/
            ",
            )?;

            let config = Config::load();
            assert_eq!(
                config.remappings,
                vec![
                    Remapping::from_str("file-ds-test/=lib/ds-test/").unwrap().into(),
                    Remapping::from_str("file-other/=lib/other/").unwrap().into(),
                ],
            );

            jail.set_env("DAPP_REMAPPINGS", "ds-test=lib/ds-test/\nother/=lib/other/");
            let config = Config::load();

            assert_eq!(
                config.remappings,
                vec![
                    // From environment (should have precedence over remapping.txt)
                    Remapping::from_str("ds-test=lib/ds-test/").unwrap().into(),
                    Remapping::from_str("other/=lib/other/").unwrap().into(),
                    // From remapping.txt (should have less precedence than remapping.txt)
                    Remapping::from_str("file-ds-test/=lib/ds-test/").unwrap().into(),
                    Remapping::from_str("file-other/=lib/other/").unwrap().into(),
                ],
            );

            Ok(())
        });
    }

    #[test]
    fn test_remappings_override() {
        figment::Jail::expect_with(|jail| {
            jail.create_file(
                "foundry.toml",
                r#"
                [profile.default]
                src = "some-source"
                out = "some-out"
                cache = true
            "#,
            )?;
            let config = Config::load();
            assert!(config.remappings.is_empty());

            jail.create_file(
                "remappings.txt",
                r"
                ds-test/=lib/ds-test/
                other/=lib/other/
            ",
            )?;

            let config = Config::load();
            assert_eq!(
                config.remappings,
                vec![
                    Remapping::from_str("ds-test/=lib/ds-test/").unwrap().into(),
                    Remapping::from_str("other/=lib/other/").unwrap().into(),
                ],
            );

            jail.set_env("DAPP_REMAPPINGS", "ds-test/=lib/ds-test/src/\nenv-lib/=lib/env-lib/");
            let config = Config::load();

            // Remappings should now be:
            // - ds-test from environment (lib/ds-test/src/)
            // - other from remappings.txt (lib/other/)
            // - env-lib from environment (lib/env-lib/)
            assert_eq!(
                config.remappings,
                vec![
                    Remapping::from_str("ds-test/=lib/ds-test/src/").unwrap().into(),
                    Remapping::from_str("env-lib/=lib/env-lib/").unwrap().into(),
                    Remapping::from_str("other/=lib/other/").unwrap().into(),
                ],
            );

            // contains additional remapping to the source dir
            assert_eq!(
                config.get_all_remappings().collect::<Vec<_>>(),
                vec![
                    Remapping::from_str("ds-test/=lib/ds-test/src/").unwrap(),
                    Remapping::from_str("env-lib/=lib/env-lib/").unwrap(),
                    Remapping::from_str("other/=lib/other/").unwrap(),
                ],
            );

            Ok(())
        });
    }

    #[test]
    fn test_can_update_libs() {
        figment::Jail::expect_with(|jail| {
            jail.create_file(
                "foundry.toml",
                r#"
                [profile.default]
                libs = ["node_modules"]
            "#,
            )?;

            let mut config = Config::load();
            config.libs.push("libs".into());
            config.update_libs().unwrap();

            let config = Config::load();
            assert_eq!(config.libs, vec![PathBuf::from("node_modules"), PathBuf::from("libs"),]);
            Ok(())
        });
    }

    #[test]
    fn test_large_gas_limit() {
        figment::Jail::expect_with(|jail| {
            let gas = u64::MAX;
            jail.create_file(
                "foundry.toml",
                &format!(
                    r#"
                [profile.default]
                gas_limit = "{gas}"
            "#
                ),
            )?;

            let config = Config::load();
            assert_eq!(config, Config { gas_limit: gas.into(), ..Config::default() });

            Ok(())
        });
    }

    #[test]
    #[should_panic]
    fn test_toml_file_parse_failure() {
        figment::Jail::expect_with(|jail| {
            jail.create_file(
                "foundry.toml",
                r#"
                [profile.default]
                eth_rpc_url = "https://example.com/
            "#,
            )?;

            let _config = Config::load();

            Ok(())
        });
    }

    #[test]
    #[should_panic]
    fn test_toml_file_non_existing_config_var_failure() {
        figment::Jail::expect_with(|jail| {
            jail.set_env("FOUNDRY_CONFIG", "this config does not exist");

            let _config = Config::load();

            Ok(())
        });
    }

    #[test]
    fn test_resolve_etherscan_with_chain() {
        figment::Jail::expect_with(|jail| {
            let env_key = "__BSC_ETHERSCAN_API_KEY";
            let env_value = "env value";
            jail.create_file(
                "foundry.toml",
                r#"
                [profile.default]

                [etherscan]
                bsc = { key = "${__BSC_ETHERSCAN_API_KEY}", url = "https://api.bscscan.com/api" }
            "#,
            )?;

            let config = Config::load();
            assert!(config
                .get_etherscan_config_with_chain(Some(NamedChain::BinanceSmartChain.into()))
                .is_err());

            std::env::set_var(env_key, env_value);

            assert_eq!(
                config
                    .get_etherscan_config_with_chain(Some(NamedChain::BinanceSmartChain.into()))
                    .unwrap()
                    .unwrap()
                    .key,
                env_value
            );

            let mut with_key = config;
            with_key.etherscan_api_key = Some("via etherscan_api_key".to_string());

            assert_eq!(
                with_key
                    .get_etherscan_config_with_chain(Some(NamedChain::BinanceSmartChain.into()))
                    .unwrap()
                    .unwrap()
                    .key,
                "via etherscan_api_key"
            );

            std::env::remove_var(env_key);
            Ok(())
        });
    }

    #[test]
    fn test_resolve_etherscan() {
        figment::Jail::expect_with(|jail| {
            jail.create_file(
                "foundry.toml",
                r#"
                [profile.default]

                [etherscan]
                mainnet = { key = "FX42Z3BBJJEWXWGYV2X1CIPRSCN" }
                moonbeam = { key = "${_CONFIG_ETHERSCAN_MOONBEAM}" }
            "#,
            )?;

            let config = Config::load();

            assert!(config.etherscan.clone().resolved().has_unresolved());

            jail.set_env("_CONFIG_ETHERSCAN_MOONBEAM", "123456789");

            let configs = config.etherscan.resolved();
            assert!(!configs.has_unresolved());

            let mb_urls = Moonbeam.etherscan_urls().unwrap();
            let mainnet_urls = NamedChain::Mainnet.etherscan_urls().unwrap();
            assert_eq!(
                configs,
                ResolvedEtherscanConfigs::new([
                    (
                        "mainnet",
                        ResolvedEtherscanConfig {
                            api_url: mainnet_urls.0.to_string(),
                            chain: Some(NamedChain::Mainnet.into()),
                            browser_url: Some(mainnet_urls.1.to_string()),
                            key: "FX42Z3BBJJEWXWGYV2X1CIPRSCN".to_string(),
                        }
                    ),
                    (
                        "moonbeam",
                        ResolvedEtherscanConfig {
                            api_url: mb_urls.0.to_string(),
                            chain: Some(Moonbeam.into()),
                            browser_url: Some(mb_urls.1.to_string()),
                            key: "123456789".to_string(),
                        }
                    ),
                ])
            );

            Ok(())
        });
    }

    #[test]
    fn test_resolve_etherscan_chain_id() {
        figment::Jail::expect_with(|jail| {
            jail.create_file(
                "foundry.toml",
                r#"
                [profile.default]
                chain_id = "sepolia"

                [etherscan]
                sepolia = { key = "FX42Z3BBJJEWXWGYV2X1CIPRSCN" }
            "#,
            )?;

            let config = Config::load();
            let etherscan = config.get_etherscan_config().unwrap().unwrap();
            assert_eq!(etherscan.chain, Some(NamedChain::Sepolia.into()));
            assert_eq!(etherscan.key, "FX42Z3BBJJEWXWGYV2X1CIPRSCN");

            Ok(())
        });
    }

    #[test]
    fn test_resolve_rpc_url() {
        figment::Jail::expect_with(|jail| {
            jail.create_file(
                "foundry.toml",
                r#"
                [profile.default]
                [rpc_endpoints]
                optimism = "https://example.com/"
                mainnet = "${_CONFIG_MAINNET}"
            "#,
            )?;
            jail.set_env("_CONFIG_MAINNET", "https://eth-mainnet.alchemyapi.io/v2/123455");

            let mut config = Config::load();
            assert_eq!("http://localhost:8545", config.get_rpc_url_or_localhost_http().unwrap());

            config.eth_rpc_url = Some("mainnet".to_string());
            assert_eq!(
                "https://eth-mainnet.alchemyapi.io/v2/123455",
                config.get_rpc_url_or_localhost_http().unwrap()
            );

            config.eth_rpc_url = Some("optimism".to_string());
            assert_eq!("https://example.com/", config.get_rpc_url_or_localhost_http().unwrap());

            Ok(())
        })
    }

    #[test]
    fn test_resolve_rpc_url_if_etherscan_set() {
        figment::Jail::expect_with(|jail| {
            jail.create_file(
                "foundry.toml",
                r#"
                [profile.default]
                etherscan_api_key = "dummy"
                [rpc_endpoints]
                optimism = "https://example.com/"
            "#,
            )?;

            let config = Config::load();
            assert_eq!("http://localhost:8545", config.get_rpc_url_or_localhost_http().unwrap());

            Ok(())
        })
    }

    #[test]
    fn test_resolve_rpc_url_alias() {
        figment::Jail::expect_with(|jail| {
            jail.create_file(
                "foundry.toml",
                r#"
                [profile.default]
                [rpc_endpoints]
                polygonMumbai = "https://polygon-mumbai.g.alchemy.com/v2/${_RESOLVE_RPC_ALIAS}"
            "#,
            )?;
            let mut config = Config::load();
            config.eth_rpc_url = Some("polygonMumbai".to_string());
            assert!(config.get_rpc_url().unwrap().is_err());

            jail.set_env("_RESOLVE_RPC_ALIAS", "123455");

            let mut config = Config::load();
            config.eth_rpc_url = Some("polygonMumbai".to_string());
            assert_eq!(
                "https://polygon-mumbai.g.alchemy.com/v2/123455",
                config.get_rpc_url().unwrap().unwrap()
            );

            Ok(())
        })
    }

    #[test]
    fn test_resolve_rpc_aliases() {
        figment::Jail::expect_with(|jail| {
            jail.create_file(
                "foundry.toml",
                r#"
               [profile.default]
               [etherscan]
               arbitrum_alias = { key = "${TEST_RESOLVE_RPC_ALIAS_ARBISCAN}" }
               [rpc_endpoints]
               arbitrum_alias = "https://arb-mainnet.g.alchemy.com/v2/${TEST_RESOLVE_RPC_ALIAS_ARB_ONE}"
            "#,
            )?;

            jail.set_env("TEST_RESOLVE_RPC_ALIAS_ARB_ONE", "123455");
            jail.set_env("TEST_RESOLVE_RPC_ALIAS_ARBISCAN", "123455");

            let config = Config::load();

            let config = config.get_etherscan_config_with_chain(Some(NamedChain::Arbitrum.into()));
            assert!(config.is_err());
            assert_eq!(config.unwrap_err().to_string(), "At least one of `url` or `chain` must be present for Etherscan config with unknown alias `arbitrum_alias`");

            Ok(())
        });
    }

    #[test]
    fn test_resolve_rpc_config() {
        figment::Jail::expect_with(|jail| {
            jail.create_file(
                "foundry.toml",
                r#"
                [rpc_endpoints]
                optimism = "https://example.com/"
                mainnet = { endpoint = "${_CONFIG_MAINNET}", retries = 3, retry_backoff = 1000, compute_units_per_second = 1000 }
            "#,
            )?;
            jail.set_env("_CONFIG_MAINNET", "https://eth-mainnet.alchemyapi.io/v2/123455");

            let config = Config::load();
            assert_eq!(
                RpcEndpoints::new([
                    (
                        "optimism",
                        RpcEndpointType::String(RpcEndpoint::Url(
                            "https://example.com/".to_string()
                        ))
                    ),
                    (
                        "mainnet",
                        RpcEndpointType::Config(RpcEndpointConfig {
                            endpoint: RpcEndpoint::Env("${_CONFIG_MAINNET}".to_string()),
                            retries: Some(3),
                            retry_backoff: Some(1000),
                            compute_units_per_second: Some(1000),
                            auth: None,
                        })
                    ),
                ]),
                config.rpc_endpoints
            );

            let resolved = config.rpc_endpoints.resolved();
            assert_eq!(
                RpcEndpoints::new([
                    ("optimism", RpcEndpoint::Url("https://example.com/".to_string())),
                    (
                        "mainnet",
                        RpcEndpoint::Url("https://eth-mainnet.alchemyapi.io/v2/123455".to_string())
                    ),
                ])
                .resolved(),
                resolved
            );
            Ok(())
        })
    }

    #[test]
    fn test_resolve_auth() {
        figment::Jail::expect_with(|jail| {
            jail.create_file(
                "foundry.toml",
                r#"
                [profile.default]
                eth_rpc_url = "optimism"
                [rpc_endpoints]
                optimism = "https://example.com/"
                mainnet = { endpoint = "${_CONFIG_MAINNET}", retries = 3, retry_backoff = 1000, compute_units_per_second = 1000, auth = "Bearer ${_CONFIG_AUTH}" }
            "#,
            )?;

            let config = Config::load();

            jail.set_env("_CONFIG_AUTH", "123456");
            jail.set_env("_CONFIG_MAINNET", "https://eth-mainnet.alchemyapi.io/v2/123455");

            assert_eq!(
                RpcEndpoints::new([
                    (
                        "optimism",
                        RpcEndpointType::String(RpcEndpoint::Url(
                            "https://example.com/".to_string()
                        ))
                    ),
                    (
                        "mainnet",
                        RpcEndpointType::Config(RpcEndpointConfig {
                            endpoint: RpcEndpoint::Env("${_CONFIG_MAINNET}".to_string()),
                            retries: Some(3),
                            retry_backoff: Some(1000),
                            compute_units_per_second: Some(1000),
                            auth: Some(RpcAuth::Env("Bearer ${_CONFIG_AUTH}".to_string())),
                        })
                    ),
                ]),
                config.rpc_endpoints
            );
            let resolved = config.rpc_endpoints.resolved();
            assert_eq!(
                RpcEndpoints::new([
                    (
                        "optimism",
                        RpcEndpointType::String(RpcEndpoint::Url(
                            "https://example.com/".to_string()
                        ))
                    ),
                    (
                        "mainnet",
                        RpcEndpointType::Config(RpcEndpointConfig {
                            endpoint: RpcEndpoint::Url(
                                "https://eth-mainnet.alchemyapi.io/v2/123455".to_string()
                            ),
                            retries: Some(3),
                            retry_backoff: Some(1000),
                            compute_units_per_second: Some(1000),
                            auth: Some(RpcAuth::Raw("Bearer 123456".to_string())),
                        })
                    ),
                ])
                .resolved(),
                resolved
            );

            Ok(())
        });
    }

    #[test]
    fn test_resolve_endpoints() {
        figment::Jail::expect_with(|jail| {
            jail.create_file(
                "foundry.toml",
                r#"
                [profile.default]
                eth_rpc_url = "optimism"
                [rpc_endpoints]
                optimism = "https://example.com/"
                mainnet = "${_CONFIG_MAINNET}"
                mainnet_2 = "https://eth-mainnet.alchemyapi.io/v2/${_CONFIG_API_KEY1}"
                mainnet_3 = "https://eth-mainnet.alchemyapi.io/v2/${_CONFIG_API_KEY1}/${_CONFIG_API_KEY2}"
            "#,
            )?;

            let config = Config::load();

            assert_eq!(config.get_rpc_url().unwrap().unwrap(), "https://example.com/");

            assert!(config.rpc_endpoints.clone().resolved().has_unresolved());

            jail.set_env("_CONFIG_MAINNET", "https://eth-mainnet.alchemyapi.io/v2/123455");
            jail.set_env("_CONFIG_API_KEY1", "123456");
            jail.set_env("_CONFIG_API_KEY2", "98765");

            let endpoints = config.rpc_endpoints.resolved();

            assert!(!endpoints.has_unresolved());

            assert_eq!(
                endpoints,
                RpcEndpoints::new([
                    ("optimism", RpcEndpoint::Url("https://example.com/".to_string())),
                    (
                        "mainnet",
                        RpcEndpoint::Url("https://eth-mainnet.alchemyapi.io/v2/123455".to_string())
                    ),
                    (
                        "mainnet_2",
                        RpcEndpoint::Url("https://eth-mainnet.alchemyapi.io/v2/123456".to_string())
                    ),
                    (
                        "mainnet_3",
                        RpcEndpoint::Url(
                            "https://eth-mainnet.alchemyapi.io/v2/123456/98765".to_string()
                        )
                    ),
                ])
                .resolved()
            );

            Ok(())
        });
    }

    #[test]
    fn test_extract_etherscan_config() {
        figment::Jail::expect_with(|jail| {
            jail.create_file(
                "foundry.toml",
                r#"
                [profile.default]
                etherscan_api_key = "optimism"

                [etherscan]
                optimism = { key = "https://etherscan-optimism.com/" }
                mumbai = { key = "https://etherscan-mumbai.com/" }
            "#,
            )?;

            let mut config = Config::load();

            let optimism = config.get_etherscan_api_key(Some(NamedChain::Optimism.into()));
            assert_eq!(optimism, Some("https://etherscan-optimism.com/".to_string()));

            config.etherscan_api_key = Some("mumbai".to_string());

            let mumbai = config.get_etherscan_api_key(Some(NamedChain::PolygonMumbai.into()));
            assert_eq!(mumbai, Some("https://etherscan-mumbai.com/".to_string()));

            Ok(())
        });
    }

    #[test]
    fn test_extract_etherscan_config_by_chain() {
        figment::Jail::expect_with(|jail| {
            jail.create_file(
                "foundry.toml",
                r#"
                [profile.default]

                [etherscan]
                mumbai = { key = "https://etherscan-mumbai.com/", chain = 80001 }
            "#,
            )?;

            let config = Config::load();

            let mumbai = config
                .get_etherscan_config_with_chain(Some(NamedChain::PolygonMumbai.into()))
                .unwrap()
                .unwrap();
            assert_eq!(mumbai.key, "https://etherscan-mumbai.com/".to_string());

            Ok(())
        });
    }

    #[test]
    fn test_extract_etherscan_config_by_chain_with_url() {
        figment::Jail::expect_with(|jail| {
            jail.create_file(
                "foundry.toml",
                r#"
                [profile.default]

                [etherscan]
                mumbai = { key = "https://etherscan-mumbai.com/", chain = 80001 , url =  "https://verifier-url.com/"}
            "#,
            )?;

            let config = Config::load();

            let mumbai = config
                .get_etherscan_config_with_chain(Some(NamedChain::PolygonMumbai.into()))
                .unwrap()
                .unwrap();
            assert_eq!(mumbai.key, "https://etherscan-mumbai.com/".to_string());
            assert_eq!(mumbai.api_url, "https://verifier-url.com/".to_string());

            Ok(())
        });
    }

    #[test]
    fn test_extract_etherscan_config_by_chain_and_alias() {
        figment::Jail::expect_with(|jail| {
            jail.create_file(
                "foundry.toml",
                r#"
                [profile.default]
                eth_rpc_url = "mumbai"

                [etherscan]
                mumbai = { key = "https://etherscan-mumbai.com/" }

                [rpc_endpoints]
                mumbai = "https://polygon-mumbai.g.alchemy.com/v2/mumbai"
            "#,
            )?;

            let config = Config::load();

            let mumbai = config.get_etherscan_config_with_chain(None).unwrap().unwrap();
            assert_eq!(mumbai.key, "https://etherscan-mumbai.com/".to_string());

            let mumbai_rpc = config.get_rpc_url().unwrap().unwrap();
            assert_eq!(mumbai_rpc, "https://polygon-mumbai.g.alchemy.com/v2/mumbai");
            Ok(())
        });
    }

    #[test]
    fn test_toml_file() {
        figment::Jail::expect_with(|jail| {
            jail.create_file(
                "foundry.toml",
                r#"
                [profile.default]
                src = "some-source"
                out = "some-out"
                cache = true
                eth_rpc_url = "https://example.com/"
                verbosity = 3
                remappings = ["ds-test=lib/ds-test/"]
                via_ir = true
                rpc_storage_caching = { chains = [1, "optimism", 999999], endpoints = "all"}
                use_literal_content = false
                bytecode_hash = "ipfs"
                cbor_metadata = true
                revert_strings = "strip"
                allow_paths = ["allow", "paths"]
                build_info_path = "build-info"
                always_use_create_2_factory = true

                [rpc_endpoints]
                optimism = "https://example.com/"
                mainnet = "${RPC_MAINNET}"
                mainnet_2 = "https://eth-mainnet.alchemyapi.io/v2/${API_KEY}"
                mainnet_3 = "https://eth-mainnet.alchemyapi.io/v2/${API_KEY}/${ANOTHER_KEY}"
            "#,
            )?;

            let config = Config::load();
            assert_eq!(
                config,
                Config {
                    src: "some-source".into(),
                    out: "some-out".into(),
                    cache: true,
                    eth_rpc_url: Some("https://example.com/".to_string()),
                    remappings: vec![Remapping::from_str("ds-test=lib/ds-test/").unwrap().into()],
                    verbosity: 3,
                    via_ir: true,
                    rpc_storage_caching: StorageCachingConfig {
                        chains: CachedChains::Chains(vec![
                            Chain::mainnet(),
                            Chain::optimism_mainnet(),
                            Chain::from_id(999999)
                        ]),
                        endpoints: CachedEndpoints::All,
                    },
                    use_literal_content: false,
                    bytecode_hash: BytecodeHash::Ipfs,
                    cbor_metadata: true,
                    revert_strings: Some(RevertStrings::Strip),
                    allow_paths: vec![PathBuf::from("allow"), PathBuf::from("paths")],
                    rpc_endpoints: RpcEndpoints::new([
                        ("optimism", RpcEndpoint::Url("https://example.com/".to_string())),
                        ("mainnet", RpcEndpoint::Env("${RPC_MAINNET}".to_string())),
                        (
                            "mainnet_2",
                            RpcEndpoint::Env(
                                "https://eth-mainnet.alchemyapi.io/v2/${API_KEY}".to_string()
                            )
                        ),
                        (
                            "mainnet_3",
                            RpcEndpoint::Env(
                                "https://eth-mainnet.alchemyapi.io/v2/${API_KEY}/${ANOTHER_KEY}"
                                    .to_string()
                            )
                        ),
                    ]),
                    build_info_path: Some("build-info".into()),
                    always_use_create_2_factory: true,
                    ..Config::default()
                }
            );

            Ok(())
        });
    }

    #[test]
    fn test_load_remappings() {
        figment::Jail::expect_with(|jail| {
            jail.create_file(
                "foundry.toml",
                r"
                [profile.default]
                remappings = ['nested/=lib/nested/']
            ",
            )?;

            let config = Config::load_with_root(jail.directory());
            assert_eq!(
                config.remappings,
                vec![Remapping::from_str("nested/=lib/nested/").unwrap().into()]
            );

            Ok(())
        });
    }

    #[test]
    fn test_load_full_toml() {
        figment::Jail::expect_with(|jail| {
            jail.create_file(
                "foundry.toml",
                r#"
                [profile.default]
                auto_detect_solc = true
                block_base_fee_per_gas = 0
                block_coinbase = '0x0000000000000000000000000000000000000000'
                block_difficulty = 0
                block_prevrandao = '0x0000000000000000000000000000000000000000000000000000000000000000'
                block_number = 1
                block_timestamp = 1
                use_literal_content = false
                bytecode_hash = 'ipfs'
                cbor_metadata = true
                cache = true
                cache_path = 'cache'
                evm_version = 'london'
                extra_output = []
                extra_output_files = []
                always_use_create_2_factory = false
                ffi = false
                force = false
                gas_limit = 9223372036854775807
                gas_price = 0
                gas_reports = ['*']
                ignored_error_codes = [1878]
                ignored_warnings_from = ["something"]
                deny_warnings = false
                initial_balance = '0xffffffffffffffffffffffff'
                libraries = []
                libs = ['lib']
                memory_limit = 134217728
                names = false
                no_storage_caching = false
                no_rpc_rate_limit = false
                offline = false
                optimizer = true
                optimizer_runs = 200
                out = 'out'
                remappings = ['nested/=lib/nested/']
                sender = '0x1804c8AB1F12E6bbf3894d4083f33e07309d1f38'
                sizes = false
                sparse_mode = false
                src = 'src'
                test = 'test'
                tx_origin = '0x1804c8AB1F12E6bbf3894d4083f33e07309d1f38'
                verbosity = 0
                via_ir = false

                [profile.default.rpc_storage_caching]
                chains = 'all'
                endpoints = 'all'

                [rpc_endpoints]
                optimism = "https://example.com/"
                mainnet = "${RPC_MAINNET}"
                mainnet_2 = "https://eth-mainnet.alchemyapi.io/v2/${API_KEY}"

                [fuzz]
                runs = 256
                seed = '0x3e8'
                max_test_rejects = 65536

                [invariant]
                runs = 256
                depth = 500
                fail_on_revert = false
                call_override = false
                shrink_run_limit = 5000
            "#,
            )?;

            let config = Config::load_with_root(jail.directory());

            assert_eq!(config.ignored_file_paths, vec![PathBuf::from("something")]);
            assert_eq!(config.fuzz.seed, Some(U256::from(1000)));
            assert_eq!(
                config.remappings,
                vec![Remapping::from_str("nested/=lib/nested/").unwrap().into()]
            );

            assert_eq!(
                config.rpc_endpoints,
                RpcEndpoints::new([
                    ("optimism", RpcEndpoint::Url("https://example.com/".to_string())),
                    ("mainnet", RpcEndpoint::Env("${RPC_MAINNET}".to_string())),
                    (
                        "mainnet_2",
                        RpcEndpoint::Env(
                            "https://eth-mainnet.alchemyapi.io/v2/${API_KEY}".to_string()
                        )
                    ),
                ]),
            );

            Ok(())
        });
    }

    #[test]
    fn test_solc_req() {
        figment::Jail::expect_with(|jail| {
            jail.create_file(
                "foundry.toml",
                r#"
                [profile.default]
                solc_version = "0.8.12"
            "#,
            )?;

            let config = Config::load();
            assert_eq!(config.solc, Some(SolcReq::Version(Version::new(0, 8, 12))));

            jail.create_file(
                "foundry.toml",
                r#"
                [profile.default]
                solc = "0.8.12"
            "#,
            )?;

            let config = Config::load();
            assert_eq!(config.solc, Some(SolcReq::Version(Version::new(0, 8, 12))));

            jail.create_file(
                "foundry.toml",
                r#"
                [profile.default]
                solc = "path/to/local/solc"
            "#,
            )?;

            let config = Config::load();
            assert_eq!(config.solc, Some(SolcReq::Local("path/to/local/solc".into())));

            jail.set_env("FOUNDRY_SOLC_VERSION", "0.6.6");
            let config = Config::load();
            assert_eq!(config.solc, Some(SolcReq::Version(Version::new(0, 6, 6))));
            Ok(())
        });
    }

    // ensures the newer `solc` takes precedence over `solc_version`
    #[test]
    fn test_backwards_solc_version() {
        figment::Jail::expect_with(|jail| {
            jail.create_file(
                "foundry.toml",
                r#"
                [default]
                solc = "0.8.12"
                solc_version = "0.8.20"
            "#,
            )?;

            let config = Config::load();
            assert_eq!(config.solc, Some(SolcReq::Version(Version::new(0, 8, 12))));

            Ok(())
        });

        figment::Jail::expect_with(|jail| {
            jail.create_file(
                "foundry.toml",
                r#"
                [default]
                solc_version = "0.8.20"
            "#,
            )?;

            let config = Config::load();
            assert_eq!(config.solc, Some(SolcReq::Version(Version::new(0, 8, 20))));

            Ok(())
        });
    }

    #[test]
    fn test_toml_casing_file() {
        figment::Jail::expect_with(|jail| {
            jail.create_file(
                "foundry.toml",
                r#"
                [profile.default]
                src = "some-source"
                out = "some-out"
                cache = true
                eth-rpc-url = "https://example.com/"
                evm-version = "berlin"
                auto-detect-solc = false
            "#,
            )?;

            let config = Config::load();
            assert_eq!(
                config,
                Config {
                    src: "some-source".into(),
                    out: "some-out".into(),
                    cache: true,
                    eth_rpc_url: Some("https://example.com/".to_string()),
                    auto_detect_solc: false,
                    evm_version: EvmVersion::Berlin,
                    ..Config::default()
                }
            );

            Ok(())
        });
    }

    #[test]
    fn test_output_selection() {
        figment::Jail::expect_with(|jail| {
            jail.create_file(
                "foundry.toml",
                r#"
                [profile.default]
                extra_output = ["metadata", "ir-optimized"]
                extra_output_files = ["metadata"]
            "#,
            )?;

            let config = Config::load();

            assert_eq!(
                config.extra_output,
                vec![ContractOutputSelection::Metadata, ContractOutputSelection::IrOptimized]
            );
            assert_eq!(config.extra_output_files, vec![ContractOutputSelection::Metadata]);

            Ok(())
        });
    }

    #[test]
    fn test_precedence() {
        figment::Jail::expect_with(|jail| {
            jail.create_file(
                "foundry.toml",
                r#"
                [profile.default]
                src = "mysrc"
                out = "myout"
                verbosity = 3
            "#,
            )?;

            let config = Config::load();
            assert_eq!(
                config,
                Config {
                    src: "mysrc".into(),
                    out: "myout".into(),
                    verbosity: 3,
                    ..Config::default()
                }
            );

            jail.set_env("FOUNDRY_SRC", r"other-src");
            let config = Config::load();
            assert_eq!(
                config,
                Config {
                    src: "other-src".into(),
                    out: "myout".into(),
                    verbosity: 3,
                    ..Config::default()
                }
            );

            jail.set_env("FOUNDRY_PROFILE", "foo");
            let val: Result<String, _> = Config::figment().extract_inner("profile");
            assert!(val.is_err());

            Ok(())
        });
    }

    #[test]
    fn test_extract_basic() {
        figment::Jail::expect_with(|jail| {
            jail.create_file(
                "foundry.toml",
                r#"
                [profile.default]
                src = "mysrc"
                out = "myout"
                verbosity = 3
                evm_version = 'berlin'

                [profile.other]
                src = "other-src"
            "#,
            )?;
            let loaded = Config::load();
            assert_eq!(loaded.evm_version, EvmVersion::Berlin);
            let base = loaded.into_basic();
            let default = Config::default();
            assert_eq!(
                base,
                BasicConfig {
                    profile: Config::DEFAULT_PROFILE,
                    src: "mysrc".into(),
                    out: "myout".into(),
                    libs: default.libs.clone(),
                    remappings: default.remappings.clone(),
                }
            );
            jail.set_env("FOUNDRY_PROFILE", r"other");
            let base = Config::figment().extract::<BasicConfig>().unwrap();
            assert_eq!(
                base,
                BasicConfig {
                    profile: Config::DEFAULT_PROFILE,
                    src: "other-src".into(),
                    out: "myout".into(),
                    libs: default.libs.clone(),
                    remappings: default.remappings,
                }
            );
            Ok(())
        });
    }

    #[test]
    #[should_panic]
    fn test_parse_invalid_fuzz_weight() {
        figment::Jail::expect_with(|jail| {
            jail.create_file(
                "foundry.toml",
                r"
                [fuzz]
                dictionary_weight = 101
            ",
            )?;
            let _config = Config::load();
            Ok(())
        });
    }

    #[test]
    fn test_fallback_provider() {
        figment::Jail::expect_with(|jail| {
            jail.create_file(
                "foundry.toml",
                r"
                [fuzz]
                runs = 1
                include_storage = false
                dictionary_weight = 99

                [invariant]
                runs = 420

                [profile.ci.fuzz]
                dictionary_weight = 5

                [profile.ci.invariant]
                runs = 400
            ",
            )?;

            let invariant_default = InvariantConfig::default();
            let config = Config::load();

            assert_ne!(config.invariant.runs, config.fuzz.runs);
            assert_eq!(config.invariant.runs, 420);

            assert_ne!(
                config.fuzz.dictionary.include_storage,
                invariant_default.dictionary.include_storage
            );
            assert_eq!(
                config.invariant.dictionary.include_storage,
                config.fuzz.dictionary.include_storage
            );

            assert_ne!(
                config.fuzz.dictionary.dictionary_weight,
                invariant_default.dictionary.dictionary_weight
            );
            assert_eq!(
                config.invariant.dictionary.dictionary_weight,
                config.fuzz.dictionary.dictionary_weight
            );

            jail.set_env("FOUNDRY_PROFILE", "ci");
            let ci_config = Config::load();
            assert_eq!(ci_config.fuzz.runs, 1);
            assert_eq!(ci_config.invariant.runs, 400);
            assert_eq!(ci_config.fuzz.dictionary.dictionary_weight, 5);
            assert_eq!(
                ci_config.invariant.dictionary.dictionary_weight,
                config.fuzz.dictionary.dictionary_weight
            );

            Ok(())
        })
    }

    #[test]
    fn test_standalone_profile_sections() {
        figment::Jail::expect_with(|jail| {
            jail.create_file(
                "foundry.toml",
                r"
                [fuzz]
                runs = 100

                [invariant]
                runs = 120

                [profile.ci.fuzz]
                runs = 420

                [profile.ci.invariant]
                runs = 500
            ",
            )?;

            let config = Config::load();
            assert_eq!(config.fuzz.runs, 100);
            assert_eq!(config.invariant.runs, 120);

            jail.set_env("FOUNDRY_PROFILE", "ci");
            let config = Config::load();
            assert_eq!(config.fuzz.runs, 420);
            assert_eq!(config.invariant.runs, 500);

            Ok(())
        });
    }

    #[test]
    fn can_handle_deviating_dapp_aliases() {
        figment::Jail::expect_with(|jail| {
            let addr = Address::ZERO;
            jail.set_env("DAPP_TEST_NUMBER", 1337);
            jail.set_env("DAPP_TEST_ADDRESS", format!("{addr:?}"));
            jail.set_env("DAPP_TEST_FUZZ_RUNS", 420);
            jail.set_env("DAPP_TEST_DEPTH", 20);
            jail.set_env("DAPP_FORK_BLOCK", 100);
            jail.set_env("DAPP_BUILD_OPTIMIZE_RUNS", 999);
            jail.set_env("DAPP_BUILD_OPTIMIZE", 0);

            let config = Config::load();

            assert_eq!(config.block_number, 1337);
            assert_eq!(config.sender, addr);
            assert_eq!(config.fuzz.runs, 420);
            assert_eq!(config.invariant.depth, 20);
            assert_eq!(config.fork_block_number, Some(100));
            assert_eq!(config.optimizer_runs, 999);
            assert!(!config.optimizer);

            Ok(())
        });
    }

    #[test]
    fn can_parse_libraries() {
        figment::Jail::expect_with(|jail| {
            jail.set_env(
                "DAPP_LIBRARIES",
                "[src/DssSpell.sol:DssExecLib:0x8De6DDbCd5053d32292AAA0D2105A32d108484a6]",
            );
            let config = Config::load();
            assert_eq!(
                config.libraries,
                vec!["src/DssSpell.sol:DssExecLib:0x8De6DDbCd5053d32292AAA0D2105A32d108484a6"
                    .to_string()]
            );

            jail.set_env(
                "DAPP_LIBRARIES",
                "src/DssSpell.sol:DssExecLib:0x8De6DDbCd5053d32292AAA0D2105A32d108484a6",
            );
            let config = Config::load();
            assert_eq!(
                config.libraries,
                vec!["src/DssSpell.sol:DssExecLib:0x8De6DDbCd5053d32292AAA0D2105A32d108484a6"
                    .to_string(),]
            );

            jail.set_env(
                "DAPP_LIBRARIES",
                "src/DssSpell.sol:DssExecLib:0x8De6DDbCd5053d32292AAA0D2105A32d108484a6,src/DssSpell.sol:DssExecLib:0x8De6DDbCd5053d32292AAA0D2105A32d108484a6",
            );
            let config = Config::load();
            assert_eq!(
                config.libraries,
                vec![
                    "src/DssSpell.sol:DssExecLib:0x8De6DDbCd5053d32292AAA0D2105A32d108484a6"
                        .to_string(),
                    "src/DssSpell.sol:DssExecLib:0x8De6DDbCd5053d32292AAA0D2105A32d108484a6"
                        .to_string()
                ]
            );

            Ok(())
        });
    }

    #[test]
    fn test_parse_many_libraries() {
        figment::Jail::expect_with(|jail| {
            jail.create_file(
                "foundry.toml",
                r"
                [profile.default]
               libraries= [
                        './src/SizeAuctionDiscount.sol:Chainlink:0xffedba5e171c4f15abaaabc86e8bd01f9b54dae5',
                        './src/SizeAuction.sol:ChainlinkTWAP:0xffedba5e171c4f15abaaabc86e8bd01f9b54dae5',
                        './src/SizeAuction.sol:Math:0x902f6cf364b8d9470d5793a9b2b2e86bddd21e0c',
                        './src/test/ChainlinkTWAP.t.sol:ChainlinkTWAP:0xffedba5e171c4f15abaaabc86e8bd01f9b54dae5',
                        './src/SizeAuctionDiscount.sol:Math:0x902f6cf364b8d9470d5793a9b2b2e86bddd21e0c',
                    ]
            ",
            )?;
            let config = Config::load();

            let libs = config.parsed_libraries().unwrap().libs;

            similar_asserts::assert_eq!(
                libs,
                BTreeMap::from([
                    (
                        PathBuf::from("./src/SizeAuctionDiscount.sol"),
                        BTreeMap::from([
                            (
                                "Chainlink".to_string(),
                                "0xffedba5e171c4f15abaaabc86e8bd01f9b54dae5".to_string()
                            ),
                            (
                                "Math".to_string(),
                                "0x902f6cf364b8d9470d5793a9b2b2e86bddd21e0c".to_string()
                            )
                        ])
                    ),
                    (
                        PathBuf::from("./src/SizeAuction.sol"),
                        BTreeMap::from([
                            (
                                "ChainlinkTWAP".to_string(),
                                "0xffedba5e171c4f15abaaabc86e8bd01f9b54dae5".to_string()
                            ),
                            (
                                "Math".to_string(),
                                "0x902f6cf364b8d9470d5793a9b2b2e86bddd21e0c".to_string()
                            )
                        ])
                    ),
                    (
                        PathBuf::from("./src/test/ChainlinkTWAP.t.sol"),
                        BTreeMap::from([(
                            "ChainlinkTWAP".to_string(),
                            "0xffedba5e171c4f15abaaabc86e8bd01f9b54dae5".to_string()
                        )])
                    ),
                ])
            );

            Ok(())
        });
    }

    #[test]
    fn config_roundtrip() {
        figment::Jail::expect_with(|jail| {
            let default = Config::default();
            let basic = default.clone().into_basic();
            jail.create_file("foundry.toml", &basic.to_string_pretty().unwrap())?;

            let mut other = Config::load();
            clear_warning(&mut other);
            assert_eq!(default, other);

            let other = other.into_basic();
            assert_eq!(basic, other);

            jail.create_file("foundry.toml", &default.to_string_pretty().unwrap())?;
            let mut other = Config::load();
            clear_warning(&mut other);
            assert_eq!(default, other);

            Ok(())
        });
    }

    #[test]
    fn test_fs_permissions() {
        figment::Jail::expect_with(|jail| {
            jail.create_file(
                "foundry.toml",
                r#"
                [profile.default]
                fs_permissions = [{ access = "read-write", path = "./"}]
            "#,
            )?;
            let loaded = Config::load();

            assert_eq!(
                loaded.fs_permissions,
                FsPermissions::new(vec![PathPermission::read_write("./")])
            );

            jail.create_file(
                "foundry.toml",
                r#"
                [profile.default]
                fs_permissions = [{ access = "none", path = "./"}]
            "#,
            )?;
            let loaded = Config::load();
            assert_eq!(loaded.fs_permissions, FsPermissions::new(vec![PathPermission::none("./")]));

            Ok(())
        });
    }

    #[test]
    fn test_optimizer_settings_basic() {
        figment::Jail::expect_with(|jail| {
            jail.create_file(
                "foundry.toml",
                r"
                [profile.default]
                optimizer = true

                [profile.default.optimizer_details]
                yul = false

                [profile.default.optimizer_details.yulDetails]
                stackAllocation = true
            ",
            )?;
            let mut loaded = Config::load();
            clear_warning(&mut loaded);
            assert_eq!(
                loaded.optimizer_details,
                Some(OptimizerDetails {
                    yul: Some(false),
                    yul_details: Some(YulDetails {
                        stack_allocation: Some(true),
                        ..Default::default()
                    }),
                    ..Default::default()
                })
            );

            let s = loaded.to_string_pretty().unwrap();
            jail.create_file("foundry.toml", &s)?;

            let mut reloaded = Config::load();
            clear_warning(&mut reloaded);
            assert_eq!(loaded, reloaded);

            Ok(())
        });
    }

    #[test]
    fn test_model_checker_settings_basic() {
        figment::Jail::expect_with(|jail| {
            jail.create_file(
                "foundry.toml",
                r"
                [profile.default]

                [profile.default.model_checker]
                contracts = { 'a.sol' = [ 'A1', 'A2' ], 'b.sol' = [ 'B1', 'B2' ] }
                engine = 'chc'
                targets = [ 'assert', 'outOfBounds' ]
                timeout = 10000
            ",
            )?;
            let mut loaded = Config::load();
            clear_warning(&mut loaded);
            assert_eq!(
                loaded.model_checker,
                Some(ModelCheckerSettings {
                    contracts: BTreeMap::from([
                        ("a.sol".to_string(), vec!["A1".to_string(), "A2".to_string()]),
                        ("b.sol".to_string(), vec!["B1".to_string(), "B2".to_string()]),
                    ]),
                    engine: Some(ModelCheckerEngine::CHC),
                    targets: Some(vec![
                        ModelCheckerTarget::Assert,
                        ModelCheckerTarget::OutOfBounds
                    ]),
                    timeout: Some(10000),
                    invariants: None,
                    show_unproved: None,
                    div_mod_with_slacks: None,
                    solvers: None,
                    show_unsupported: None,
                    show_proved_safe: None,
                })
            );

            let s = loaded.to_string_pretty().unwrap();
            jail.create_file("foundry.toml", &s)?;

            let mut reloaded = Config::load();
            clear_warning(&mut reloaded);
            assert_eq!(loaded, reloaded);

            Ok(())
        });
    }

    #[test]
    fn test_model_checker_settings_relative_paths() {
        figment::Jail::expect_with(|jail| {
            jail.create_file(
                "foundry.toml",
                r"
                [profile.default]

                [profile.default.model_checker]
                contracts = { 'a.sol' = [ 'A1', 'A2' ], 'b.sol' = [ 'B1', 'B2' ] }
                engine = 'chc'
                targets = [ 'assert', 'outOfBounds' ]
                timeout = 10000
            ",
            )?;
            let loaded = Config::load().sanitized();

            // NOTE(onbjerg): We have to canonicalize the path here using dunce because figment will
            // canonicalize the jail path using the standard library. The standard library *always*
            // transforms Windows paths to some weird extended format, which none of our code base
            // does.
            let dir = foundry_compilers::utils::canonicalize(jail.directory())
                .expect("Could not canonicalize jail path");
            assert_eq!(
                loaded.model_checker,
                Some(ModelCheckerSettings {
                    contracts: BTreeMap::from([
                        (
                            format!("{}", dir.join("a.sol").display()),
                            vec!["A1".to_string(), "A2".to_string()]
                        ),
                        (
                            format!("{}", dir.join("b.sol").display()),
                            vec!["B1".to_string(), "B2".to_string()]
                        ),
                    ]),
                    engine: Some(ModelCheckerEngine::CHC),
                    targets: Some(vec![
                        ModelCheckerTarget::Assert,
                        ModelCheckerTarget::OutOfBounds
                    ]),
                    timeout: Some(10000),
                    invariants: None,
                    show_unproved: None,
                    div_mod_with_slacks: None,
                    solvers: None,
                    show_unsupported: None,
                    show_proved_safe: None,
                })
            );

            Ok(())
        });
    }

    #[test]
    fn test_fmt_config() {
        figment::Jail::expect_with(|jail| {
            jail.create_file(
                "foundry.toml",
                r"
                [fmt]
                line_length = 100
                tab_width = 2
                bracket_spacing = true
            ",
            )?;
            let loaded = Config::load().sanitized();
            assert_eq!(
                loaded.fmt,
                FormatterConfig {
                    line_length: 100,
                    tab_width: 2,
                    bracket_spacing: true,
                    ..Default::default()
                }
            );

            Ok(())
        });
    }

    #[test]
    fn test_invariant_config() {
        figment::Jail::expect_with(|jail| {
            jail.create_file(
                "foundry.toml",
                r"
                [invariant]
                runs = 512
                depth = 10
            ",
            )?;

            let loaded = Config::load().sanitized();
            assert_eq!(
                loaded.invariant,
                InvariantConfig {
                    runs: 512,
                    depth: 10,
                    failure_persist_dir: Some(PathBuf::from("cache/invariant")),
                    ..Default::default()
                }
            );

            Ok(())
        });
    }

    #[test]
    fn test_standalone_sections_env() {
        figment::Jail::expect_with(|jail| {
            jail.create_file(
                "foundry.toml",
                r"
                [fuzz]
                runs = 100

                [invariant]
                depth = 1
            ",
            )?;

            jail.set_env("FOUNDRY_FMT_LINE_LENGTH", "95");
            jail.set_env("FOUNDRY_FUZZ_DICTIONARY_WEIGHT", "99");
            jail.set_env("FOUNDRY_INVARIANT_DEPTH", "5");

            let config = Config::load();
            assert_eq!(config.fmt.line_length, 95);
            assert_eq!(config.fuzz.dictionary.dictionary_weight, 99);
            assert_eq!(config.invariant.depth, 5);

            Ok(())
        });
    }

    #[test]
    fn test_parse_with_profile() {
        let foundry_str = r"
            [profile.default]
            src = 'src'
            out = 'out'
            libs = ['lib']

            # See more config options https://github.com/foundry-rs/foundry/blob/master/crates/config/README.md#all-options
        ";
        assert_eq!(
            parse_with_profile::<BasicConfig>(foundry_str).unwrap().unwrap(),
            (
                Config::DEFAULT_PROFILE,
                BasicConfig {
                    profile: Config::DEFAULT_PROFILE,
                    src: "src".into(),
                    out: "out".into(),
                    libs: vec!["lib".into()],
                    remappings: vec![]
                }
            )
        );
    }

    #[test]
    fn test_implicit_profile_loads() {
        figment::Jail::expect_with(|jail| {
            jail.create_file(
                "foundry.toml",
                r"
                [default]
                src = 'my-src'
                out = 'my-out'
            ",
            )?;
            let loaded = Config::load().sanitized();
            assert_eq!(loaded.src.file_name().unwrap(), "my-src");
            assert_eq!(loaded.out.file_name().unwrap(), "my-out");
            assert_eq!(
                loaded.warnings,
                vec![Warning::UnknownSection {
                    unknown_section: Profile::new("default"),
                    source: Some("foundry.toml".into())
                }]
            );

            Ok(())
        });
    }

    #[test]
    fn test_etherscan_api_key() {
        figment::Jail::expect_with(|jail| {
            jail.create_file(
                "foundry.toml",
                r"
                [default]
            ",
            )?;
            jail.set_env("ETHERSCAN_API_KEY", "");
            let loaded = Config::load().sanitized();
            assert!(loaded.etherscan_api_key.is_none());

            jail.set_env("ETHERSCAN_API_KEY", "DUMMY");
            let loaded = Config::load().sanitized();
            assert_eq!(loaded.etherscan_api_key, Some("DUMMY".into()));

            Ok(())
        });
    }

    #[test]
    fn test_etherscan_api_key_figment() {
        figment::Jail::expect_with(|jail| {
            jail.create_file(
                "foundry.toml",
                r"
                [default]
                etherscan_api_key = 'DUMMY'
            ",
            )?;
            jail.set_env("ETHERSCAN_API_KEY", "ETHER");

            let figment = Config::figment_with_root(jail.directory())
                .merge(("etherscan_api_key", "USER_KEY"));

            let loaded = Config::from_provider(figment);
            assert_eq!(loaded.etherscan_api_key, Some("USER_KEY".into()));

            Ok(())
        });
    }

    #[test]
    fn test_normalize_defaults() {
        figment::Jail::expect_with(|jail| {
            jail.create_file(
                "foundry.toml",
                r"
                [default]
                solc = '0.8.13'
            ",
            )?;

            let loaded = Config::load().sanitized();
            assert_eq!(loaded.evm_version, EvmVersion::London);
            Ok(())
        });
    }

    // a test to print the config, mainly used to update the example config in the README
    #[test]
    #[ignore]
    fn print_config() {
        let config = Config {
            optimizer_details: Some(OptimizerDetails {
                peephole: None,
                inliner: None,
                jumpdest_remover: None,
                order_literals: None,
                deduplicate: None,
                cse: None,
                constant_optimizer: Some(true),
                yul: Some(true),
                yul_details: Some(YulDetails {
                    stack_allocation: None,
                    optimizer_steps: Some("dhfoDgvulfnTUtnIf".to_string()),
                }),
                simple_counter_for_loop_unchecked_increment: None,
            }),
            ..Default::default()
        };
        println!("{}", config.to_string_pretty().unwrap());
    }

    #[test]
    #[allow(unknown_lints, non_local_definitions)]
    fn can_use_impl_figment_macro() {
        #[derive(Default, Serialize)]
        struct MyArgs {
            #[serde(skip_serializing_if = "Option::is_none")]
            root: Option<PathBuf>,
        }
        impl_figment_convert!(MyArgs);

        impl Provider for MyArgs {
            fn metadata(&self) -> Metadata {
                Metadata::default()
            }

            fn data(&self) -> Result<Map<Profile, Dict>, Error> {
                let value = Value::serialize(self)?;
                let error = InvalidType(value.to_actual(), "map".into());
                let dict = value.into_dict().ok_or(error)?;
                Ok(Map::from([(Config::selected_profile(), dict)]))
            }
        }

        let _figment: Figment = From::from(&MyArgs::default());
        let _config: Config = From::from(&MyArgs::default());

        #[derive(Default)]
        struct Outer {
            start: MyArgs,
            other: MyArgs,
            another: MyArgs,
        }
        impl_figment_convert!(Outer, start, other, another);

        let _figment: Figment = From::from(&Outer::default());
        let _config: Config = From::from(&Outer::default());
    }

    #[test]
    fn list_cached_blocks() -> eyre::Result<()> {
        fn fake_block_cache(chain_path: &Path, block_number: &str, size_bytes: usize) {
            let block_path = chain_path.join(block_number);
            fs::create_dir(block_path.as_path()).unwrap();
            let file_path = block_path.join("storage.json");
            let mut file = File::create(file_path).unwrap();
            writeln!(file, "{}", vec![' '; size_bytes - 1].iter().collect::<String>()).unwrap();
        }

        fn fake_block_cache_block_path_as_file(
            chain_path: &Path,
            block_number: &str,
            size_bytes: usize,
        ) {
            let block_path = chain_path.join(block_number);
            let mut file = File::create(block_path).unwrap();
            writeln!(file, "{}", vec![' '; size_bytes - 1].iter().collect::<String>()).unwrap();
        }

        let chain_dir = tempdir()?;

        fake_block_cache(chain_dir.path(), "1", 100);
        fake_block_cache(chain_dir.path(), "2", 500);
        fake_block_cache_block_path_as_file(chain_dir.path(), "3", 900);
        // Pollution file that should not show up in the cached block
        let mut pol_file = File::create(chain_dir.path().join("pol.txt")).unwrap();
        writeln!(pol_file, "{}", [' '; 10].iter().collect::<String>()).unwrap();

        let result = Config::get_cached_blocks(chain_dir.path())?;

        assert_eq!(result.len(), 3);
        let block1 = &result.iter().find(|x| x.0 == "1").unwrap();
        let block2 = &result.iter().find(|x| x.0 == "2").unwrap();
        let block3 = &result.iter().find(|x| x.0 == "3").unwrap();

        assert_eq!(block1.0, "1");
        assert_eq!(block1.1, 100);
        assert_eq!(block2.0, "2");
        assert_eq!(block2.1, 500);
        assert_eq!(block3.0, "3");
        assert_eq!(block3.1, 900);

        chain_dir.close()?;
        Ok(())
    }

    #[test]
    fn list_etherscan_cache() -> eyre::Result<()> {
        fn fake_etherscan_cache(chain_path: &Path, address: &str, size_bytes: usize) {
            let metadata_path = chain_path.join("sources");
            let abi_path = chain_path.join("abi");
            let _ = fs::create_dir(metadata_path.as_path());
            let _ = fs::create_dir(abi_path.as_path());

            let metadata_file_path = metadata_path.join(address);
            let mut metadata_file = File::create(metadata_file_path).unwrap();
            writeln!(metadata_file, "{}", vec![' '; size_bytes / 2 - 1].iter().collect::<String>())
                .unwrap();

            let abi_file_path = abi_path.join(address);
            let mut abi_file = File::create(abi_file_path).unwrap();
            writeln!(abi_file, "{}", vec![' '; size_bytes / 2 - 1].iter().collect::<String>())
                .unwrap();
        }

        let chain_dir = tempdir()?;

        fake_etherscan_cache(chain_dir.path(), "1", 100);
        fake_etherscan_cache(chain_dir.path(), "2", 500);

        let result = Config::get_cached_block_explorer_data(chain_dir.path())?;

        assert_eq!(result, 600);

        chain_dir.close()?;
        Ok(())
    }

    #[test]
    fn test_parse_error_codes() {
        figment::Jail::expect_with(|jail| {
            jail.create_file(
                "foundry.toml",
                r#"
                [default]
                ignored_error_codes = ["license", "unreachable", 1337]
            "#,
            )?;

            let config = Config::load();
            assert_eq!(
                config.ignored_error_codes,
                vec![
                    SolidityErrorCode::SpdxLicenseNotProvided,
                    SolidityErrorCode::Unreachable,
                    SolidityErrorCode::Other(1337)
                ]
            );

            Ok(())
        });
    }

    #[test]
    fn test_parse_file_paths() {
        figment::Jail::expect_with(|jail| {
            jail.create_file(
                "foundry.toml",
                r#"
                [default]
                ignored_warnings_from = ["something"]
            "#,
            )?;

            let config = Config::load();
            assert_eq!(config.ignored_file_paths, vec![Path::new("something").to_path_buf()]);

            Ok(())
        });
    }

    #[test]
    fn test_parse_optimizer_settings() {
        figment::Jail::expect_with(|jail| {
            jail.create_file(
                "foundry.toml",
                r"
                [default]
                [profile.default.optimizer_details]
            ",
            )?;

            let config = Config::load();
            assert_eq!(config.optimizer_details, Some(OptimizerDetails::default()));

            Ok(())
        });
    }

    #[test]
    fn test_parse_labels() {
        figment::Jail::expect_with(|jail| {
            jail.create_file(
                "foundry.toml",
                r#"
                [labels]
                0x1F98431c8aD98523631AE4a59f267346ea31F984 = "Uniswap V3: Factory"
                0xC36442b4a4522E871399CD717aBDD847Ab11FE88 = "Uniswap V3: Positions NFT"
            "#,
            )?;

            let config = Config::load();
            assert_eq!(
                config.labels,
                HashMap::from_iter(vec![
                    (
                        Address::from_str("0x1F98431c8aD98523631AE4a59f267346ea31F984").unwrap(),
                        "Uniswap V3: Factory".to_string()
                    ),
                    (
                        Address::from_str("0xC36442b4a4522E871399CD717aBDD847Ab11FE88").unwrap(),
                        "Uniswap V3: Positions NFT".to_string()
                    ),
                ])
            );

            Ok(())
        });
    }

    #[test]
    fn test_parse_vyper() {
        figment::Jail::expect_with(|jail| {
            jail.create_file(
                "foundry.toml",
                r#"
                [vyper]
                optimize = "codesize"
                path = "/path/to/vyper"
                experimental_codegen = true
            "#,
            )?;

            let config = Config::load();
            assert_eq!(
                config.vyper,
                VyperConfig {
                    optimize: Some(VyperOptimizationMode::Codesize),
                    path: Some("/path/to/vyper".into()),
                    experimental_codegen: Some(true),
                }
            );

            Ok(())
        });
    }

    #[test]
    fn test_parse_soldeer() {
        figment::Jail::expect_with(|jail| {
            jail.create_file(
                "foundry.toml",
                r#"
                [soldeer]
                remappings_generate = true
                remappings_regenerate = false
                remappings_version = true
                remappings_prefix = "@"
                remappings_location = "txt"
                recursive_deps = true
            "#,
            )?;

            let config = Config::load();

            assert_eq!(
                config.soldeer,
                Some(SoldeerConfig {
                    remappings_generate: true,
                    remappings_regenerate: false,
                    remappings_version: true,
                    remappings_prefix: "@".to_string(),
                    remappings_location: RemappingsLocation::Txt,
                    recursive_deps: true,
                })
            );

            Ok(())
        });
    }
}<|MERGE_RESOLUTION|>--- conflicted
+++ resolved
@@ -1354,11 +1354,7 @@
                 "evm.deployedBytecode".to_string(),
             ]),
             search_paths: None,
-<<<<<<< HEAD
-            experimental_codegen: None,
-=======
             experimental_codegen: self.vyper.experimental_codegen,
->>>>>>> 0d830288
         })
     }
 
