--- conflicted
+++ resolved
@@ -45,10 +45,7 @@
 use serde::{Deserialize, Serialize, Serializer};
 use std::{
     borrow::Cow,
-<<<<<<< HEAD
-    collections::{BTreeMap, HashMap},
-=======
->>>>>>> c4a31a62
+    collections::BTreeMap,
     fs,
     path::{Path, PathBuf},
     str::FromStr,
@@ -921,7 +918,8 @@
                     false
                 }
             }) {
-                let res: RestrictionsWithVersion<_> = res.clone().into();
+                let res: RestrictionsWithVersion<_> =
+                    res.clone().try_into().map_err(SolcError::msg)?;
                 if !map.contains_key(source) {
                     map.insert(source.clone(), res);
                 } else {
@@ -2310,12 +2308,9 @@
             eof_version: None,
             alphanet: false,
             transaction_timeout: 120,
-<<<<<<< HEAD
             additional_compiler_profiles: Default::default(),
             compilation_restrictions: vec![],
-=======
             eof: false,
->>>>>>> c4a31a62
             _non_exhaustive: (),
         }
     }
