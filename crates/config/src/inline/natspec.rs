--- conflicted
+++ resolved
@@ -189,10 +189,6 @@
         }
 
         let Ok((pt, comments)) = solang_parser::parse(src, 0) else { return };
-<<<<<<< HEAD
-
-=======
->>>>>>> b0698bbe
         for item in &pt.0 {
             let pt::SourceUnitPart::ContractDefinition(c) = item else { continue };
             let Some(id) = c.name.as_ref() else { continue };
