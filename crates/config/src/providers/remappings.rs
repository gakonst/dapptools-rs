--- conflicted
+++ resolved
@@ -69,15 +69,7 @@
     }
 
     /// Push an element to the remappings vector, but only if it's not already present.
-<<<<<<< HEAD
     fn push(&mut self, remapping: Remapping) {
-        if self.remappings.iter().any(|existing| {
-            // What we're doing here is filtering for ambiguous / conflicting paths per context.
-            // For example, if we have
-            // `@prb/math/=node_modules/@prb/math/src/` as existing, and
-            // `@prb/=node_modules/@prb/` as the one being checked,
-=======
-    pub fn push(&mut self, remapping: Remapping) {
         // Special handling for .sol file remappings, only allow one remapping per source file.
         if remapping.name.ends_with(".sol") && !remapping.path.ends_with(".sol") {
             return;
@@ -94,7 +86,6 @@
             // What we're doing here is filtering for ambiguous paths. For example, if we have
             // @prb/math/=node_modules/@prb/math/src/ as existing, and
             // @prb/=node_modules/@prb/ as the one being checked,
->>>>>>> 423644ef
             // we want to keep the already existing one, which is the first one. This way we avoid
             // having to deal with ambiguous paths which is unwanted when autodetecting remappings.
             // Remappings are added from root of the project down to libraries, so
