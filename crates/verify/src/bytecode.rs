--- conflicted
+++ resolved
@@ -140,13 +140,8 @@
             eyre::bail!("No bytecode found at address {}", self.address);
         }
 
-<<<<<<< HEAD
-        if !self.json {
+        if !shell::is_json() {
             sh_println!(
-=======
-        if !shell::is_json() {
-            println!(
->>>>>>> 57bb12e0
                 "Verifying bytecode for contract {} at address {}",
                 self.contract.name,
                 self.address
@@ -215,21 +210,11 @@
         crate::utils::check_args_len(&artifact, &constructor_args)?;
 
         if maybe_predeploy {
-<<<<<<< HEAD
-            if !self.json {
+            if !shell::is_json() {
                 sh_warn!(
                     "Attempting to verify predeployed contract at {:?}. Ignoring creation code verification.",
                     self.address
                 )?;
-=======
-            if !shell::is_json() {
-                println!(
-                    "{}",
-                    format!("Attempting to verify predeployed contract at {:?}. Ignoring creation code verification.", self.address)
-                        .yellow()
-                        .bold()
-                )
->>>>>>> 57bb12e0
             }
 
             // Append constructor args to the local_bytecode.
