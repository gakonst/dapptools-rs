use super::{
    transaction::{TransactionInfo, TypedReceipt},
    trie,
};
use alloy_consensus::Header;
use alloy_eips::eip2718::Encodable2718;
use alloy_primitives::{Address, Bloom, Bytes, B256, B64, U256};
use alloy_rlp::{RlpDecodable, RlpEncodable};

// Type alias to optionally support impersonated transactions
#[cfg(not(feature = "impersonated-tx"))]
type Transaction = crate::eth::transaction::TypedTransaction;
#[cfg(feature = "impersonated-tx")]
type Transaction = crate::eth::transaction::MaybeImpersonatedTransaction;

/// Container type that gathers all block data
#[derive(Clone, Debug)]
pub struct BlockInfo {
    pub block: Block,
    pub transactions: Vec<TransactionInfo>,
    pub receipts: Vec<TypedReceipt>,
}

/// An Ethereum Block
#[derive(Clone, Debug, PartialEq, Eq, RlpEncodable, RlpDecodable)]
pub struct Block {
    pub header: Header,
    pub transactions: Vec<Transaction>,
    pub ommers: Vec<Header>,
}

impl Block {
    /// Creates a new block
    ///
    /// Note: if the `impersonate-tx` feature is enabled this  will also accept
    /// [MaybeImpersonatedTransaction]
    pub fn new<T>(
        partial_header: PartialHeader,
        transactions: impl IntoIterator<Item = T>,
        ommers: Vec<Header>,
    ) -> Self
    where
        T: Into<Transaction>,
    {
        let transactions: Vec<_> = transactions.into_iter().map(Into::into).collect();
        let mut encoded_ommers: Vec<u8> = Vec::new();
        alloy_rlp::encode_list(&ommers, &mut encoded_ommers);
        let ommers_hash =
            B256::from_slice(alloy_primitives::utils::keccak256(encoded_ommers).as_slice());
        let transactions_root =
            trie::ordered_trie_root(transactions.iter().map(|r| r.encoded_2718()));

        Self {
            header: Header {
                parent_hash: partial_header.parent_hash,
                beneficiary: partial_header.beneficiary,
                ommers_hash,
                state_root: partial_header.state_root,
                transactions_root,
                receipts_root: partial_header.receipts_root,
                logs_bloom: partial_header.logs_bloom,
                difficulty: partial_header.difficulty,
                number: partial_header.number,
                gas_limit: partial_header.gas_limit,
                gas_used: partial_header.gas_used,
                timestamp: partial_header.timestamp,
                extra_data: partial_header.extra_data,
                mix_hash: partial_header.mix_hash,
<<<<<<< HEAD
                withdrawals_root: Some(partial_header.mix_hash),
                blob_gas_used: partial_header.blob_gas_used,
                excess_blob_gas: partial_header.excess_blob_gas,
                parent_beacon_block_root: partial_header.parent_beacon_block_root,
=======
                withdrawals_root: None,
                blob_gas_used: None,
                excess_blob_gas: None,
                parent_beacon_block_root: None,
>>>>>>> d431f74f
                nonce: partial_header.nonce,
                base_fee_per_gas: partial_header.base_fee,
            },
            transactions,
            ommers,
        }
    }
}

/// Partial header definition without ommers hash and transactions root
#[derive(Clone, Debug, Default, PartialEq, Eq)]
pub struct PartialHeader {
    pub parent_hash: B256,
    pub beneficiary: Address,
    pub state_root: B256,
    pub receipts_root: B256,
    pub logs_bloom: Bloom,
    pub difficulty: U256,
    pub number: u64,
    pub gas_limit: u128,
    pub gas_used: u128,
    pub timestamp: u64,
    pub extra_data: Bytes,
    pub mix_hash: B256,
<<<<<<< HEAD
    pub nonce: u64,
    pub base_fee: Option<u64>,
    pub blob_gas_used: Option<u64>,
    pub excess_blob_gas: Option<u64>,
    pub parent_beacon_block_root: Option<B256>,
=======
    pub nonce: B64,
    pub base_fee: Option<u128>,
>>>>>>> d431f74f
}

impl From<Header> for PartialHeader {
    fn from(value: Header) -> Self {
        Self {
            parent_hash: value.parent_hash,
            beneficiary: value.beneficiary,
            state_root: value.state_root,
            receipts_root: value.receipts_root,
            logs_bloom: value.logs_bloom,
            difficulty: value.difficulty,
            number: value.number,
            gas_limit: value.gas_limit,
            gas_used: value.gas_used,
            timestamp: value.timestamp,
            extra_data: value.extra_data,
            mix_hash: value.mix_hash,
            nonce: value.nonce,
            base_fee: value.base_fee_per_gas,
            blob_gas_used: value.blob_gas_used,
            excess_blob_gas: value.excess_blob_gas,
            parent_beacon_block_root: value.parent_beacon_block_root,
        }
    }
}

#[cfg(test)]
mod tests {
    use alloy_primitives::{
        b256,
        hex::{self, FromHex},
    };
    use alloy_rlp::Decodable;

    use super::*;
    use std::str::FromStr;

    #[test]
    fn header_rlp_roundtrip() {
        let mut header = Header {
            parent_hash: Default::default(),
            ommers_hash: Default::default(),
            beneficiary: Default::default(),
            state_root: Default::default(),
            transactions_root: Default::default(),
            receipts_root: Default::default(),
            logs_bloom: Default::default(),
            difficulty: Default::default(),
            number: 124u64,
            gas_limit: Default::default(),
            gas_used: 1337u128,
            timestamp: 0,
            extra_data: Default::default(),
            mix_hash: Default::default(),
            nonce: B64::with_last_byte(99),
            withdrawals_root: Default::default(),
            blob_gas_used: Default::default(),
            excess_blob_gas: Default::default(),
            parent_beacon_block_root: Default::default(),
            base_fee_per_gas: None,
        };

        let encoded = alloy_rlp::encode(&header);
        let decoded: Header = Header::decode(&mut encoded.as_ref()).unwrap();
        assert_eq!(header, decoded);

        header.base_fee_per_gas = Some(12345u128);

        let encoded = alloy_rlp::encode(&header);
        let decoded: Header = Header::decode(&mut encoded.as_ref()).unwrap();
        assert_eq!(header, decoded);
    }

    #[test]
    fn test_encode_block_header() {
        use alloy_rlp::Encodable;

        let expected = hex::decode("f901f9a00000000000000000000000000000000000000000000000000000000000000000a00000000000000000000000000000000000000000000000000000000000000000940000000000000000000000000000000000000000a00000000000000000000000000000000000000000000000000000000000000000a00000000000000000000000000000000000000000000000000000000000000000a00000000000000000000000000000000000000000000000000000000000000000b90100000000000000000000000000000000000000000000000000000000000000000000000000000000000000000000000000000000000000000000000000000000000000000000000000000000000000000000000000000000000000000000000000000000000000000000000000000000000000000000000000000000000000000000000000000000000000000000000000000000000000000000000000000000000000000000000000000000000000000000000000000000000000000000000000000000000000000000000000000000000000000000000000000000000000000000000000000000000000000000000000000000000000000000000000000000008208ae820d0582115c8215b3821a0a827788a00000000000000000000000000000000000000000000000000000000000000000880000000000000000").unwrap();
        let mut data = vec![];
        let header = Header {
            parent_hash: B256::from_str("0000000000000000000000000000000000000000000000000000000000000000").unwrap(),
            ommers_hash: B256::from_str("0000000000000000000000000000000000000000000000000000000000000000").unwrap(),
            beneficiary: Address::from_str("0000000000000000000000000000000000000000").unwrap(),
            state_root: B256::from_str("0000000000000000000000000000000000000000000000000000000000000000").unwrap(),
            transactions_root: B256::from_str("0000000000000000000000000000000000000000000000000000000000000000").unwrap(),
            receipts_root: B256::from_str("0000000000000000000000000000000000000000000000000000000000000000").unwrap(),
            logs_bloom: Bloom::from_hex("00000000000000000000000000000000000000000000000000000000000000000000000000000000000000000000000000000000000000000000000000000000000000000000000000000000000000000000000000000000000000000000000000000000000000000000000000000000000000000000000000000000000000000000000000000000000000000000000000000000000000000000000000000000000000000000000000000000000000000000000000000000000000000000000000000000000000000000000000000000000000000000000000000000000000000000000000000000000000000000000000000000000000000000000000000000").unwrap(),
            difficulty: U256::from(2222),
            number: 0xd05u64,
            gas_limit: 0x115cu128,
            gas_used: 0x15b3u128,
            timestamp: 0x1a0au64,
            extra_data: hex::decode("7788").unwrap().into(),
            mix_hash: B256::from_str("0000000000000000000000000000000000000000000000000000000000000000").unwrap(),
            withdrawals_root: None,
            blob_gas_used: None,
            excess_blob_gas: None,
            parent_beacon_block_root: None,
            nonce: B64::ZERO,
            base_fee_per_gas: None,
        };

        header.encode(&mut data);
        assert_eq!(hex::encode(&data), hex::encode(expected));
        assert_eq!(header.length(), data.len());
    }

    #[test]
    // Test vector from: https://eips.ethereum.org/EIPS/eip-2481
    fn test_decode_block_header() {
        let data = hex::decode("f901f9a00000000000000000000000000000000000000000000000000000000000000000a00000000000000000000000000000000000000000000000000000000000000000940000000000000000000000000000000000000000a00000000000000000000000000000000000000000000000000000000000000000a00000000000000000000000000000000000000000000000000000000000000000a00000000000000000000000000000000000000000000000000000000000000000b90100000000000000000000000000000000000000000000000000000000000000000000000000000000000000000000000000000000000000000000000000000000000000000000000000000000000000000000000000000000000000000000000000000000000000000000000000000000000000000000000000000000000000000000000000000000000000000000000000000000000000000000000000000000000000000000000000000000000000000000000000000000000000000000000000000000000000000000000000000000000000000000000000000000000000000000000000000000000000000000000000000000000000000000000000000000008208ae820d0582115c8215b3821a0a827788a00000000000000000000000000000000000000000000000000000000000000000880000000000000000").unwrap();
        let expected = Header {
            parent_hash: B256::from_str("0000000000000000000000000000000000000000000000000000000000000000").unwrap(),
            ommers_hash: B256::from_str("0000000000000000000000000000000000000000000000000000000000000000").unwrap(),
            beneficiary: Address::from_str("0000000000000000000000000000000000000000").unwrap(),
            state_root: B256::from_str("0000000000000000000000000000000000000000000000000000000000000000").unwrap(),
            transactions_root: B256::from_str("0000000000000000000000000000000000000000000000000000000000000000").unwrap(),
            receipts_root: B256::from_str("0000000000000000000000000000000000000000000000000000000000000000").unwrap(),
            logs_bloom: <[u8; 256]>::from_hex("00000000000000000000000000000000000000000000000000000000000000000000000000000000000000000000000000000000000000000000000000000000000000000000000000000000000000000000000000000000000000000000000000000000000000000000000000000000000000000000000000000000000000000000000000000000000000000000000000000000000000000000000000000000000000000000000000000000000000000000000000000000000000000000000000000000000000000000000000000000000000000000000000000000000000000000000000000000000000000000000000000000000000000000000000000000").unwrap().into(),
            difficulty: U256::from(2222),
            number: 0xd05u64,
            gas_limit: 0x115cu128,
            gas_used: 0x15b3u128,
            timestamp: 0x1a0au64,
            extra_data: hex::decode("7788").unwrap().into(),
            mix_hash: B256::from_str("0000000000000000000000000000000000000000000000000000000000000000").unwrap(),
            nonce: B64::ZERO,
            withdrawals_root: None,
            blob_gas_used: None,
            excess_blob_gas: None,
            parent_beacon_block_root: None,
            base_fee_per_gas: None,
        };
        let header = Header::decode(&mut data.as_slice()).unwrap();
        assert_eq!(header, expected);
    }

    #[test]
    // Test vector from: https://github.com/ethereum/tests/blob/f47bbef4da376a49c8fc3166f09ab8a6d182f765/BlockchainTests/ValidBlocks/bcEIP1559/baseFee.json#L15-L36
    fn test_eip1559_block_header_hash() {
        let expected_hash =
            b256!("6a251c7c3c5dca7b42407a3752ff48f3bbca1fab7f9868371d9918daf1988d1f");
        let header = Header {
            parent_hash: B256::from_str("e0a94a7a3c9617401586b1a27025d2d9671332d22d540e0af72b069170380f2a").unwrap(),
            ommers_hash: B256::from_str("1dcc4de8dec75d7aab85b567b6ccd41ad312451b948a7413f0a142fd40d49347").unwrap(),
            beneficiary: Address::from_str("ba5e000000000000000000000000000000000000").unwrap(),
            state_root: B256::from_str("ec3c94b18b8a1cff7d60f8d258ec723312932928626b4c9355eb4ab3568ec7f7").unwrap(),
            transactions_root: B256::from_str("50f738580ed699f0469702c7ccc63ed2e51bc034be9479b7bff4e68dee84accf").unwrap(),
            receipts_root: B256::from_str("29b0562f7140574dd0d50dee8a271b22e1a0a7b78fca58f7c60370d8317ba2a9").unwrap(),
            logs_bloom: Bloom::from_hex("00000000000000000000000000000000000000000000000000000000000000000000000000000000000000000000000000000000000000000000000000000000000000000000000000000000000000000000000000000000000000000000000000000000000000000000000000000000000000000000000000000000000000000000000000000000000000000000000000000000000000000000000000000000000000000000000000000000000000000000000000000000000000000000000000000000000000000000000000000000000000000000000000000000000000000000000000000000000000000000000000000000000000000000000000000000").unwrap(),
            difficulty: U256::from(0x020000),
            number: 1u64,
            gas_limit: U256::from(0x016345785d8a0000u128).to::<u128>(),
            gas_used: U256::from(0x015534).to::<u128>(),
            timestamp: 0x079e,
            extra_data: hex::decode("42").unwrap().into(),
            mix_hash: B256::from_str("0000000000000000000000000000000000000000000000000000000000000000").unwrap(),
            nonce: B64::ZERO,
            base_fee_per_gas: Some(875),
            withdrawals_root: None,
            blob_gas_used: None,
            excess_blob_gas: None,
            parent_beacon_block_root: None,
        };
        assert_eq!(header.hash_slow(), expected_hash);
    }

    #[test]
    // Test vector from network
    fn block_network_roundtrip() {
        use alloy_rlp::Encodable;

        let data = hex::decode("f9034df90348a0fbdbd8d2d0ac5f14bd5fa90e547fe6f1d15019c724f8e7b60972d381cd5d9cf8a01dcc4de8dec75d7aab85b567b6ccd41ad312451b948a7413f0a142fd40d4934794c9577e7945db22e38fc060909f2278c7746b0f9ba05017cfa3b0247e35197215ae8d610265ffebc8edca8ea66d6567eb0adecda867a056e81f171bcc55a6ff8345e692c0f86e5b48e01b996cadc001622fb5e363b421a056e81f171bcc55a6ff8345e692c0f86e5b48e01b996cadc001622fb5e363b421b9010000000000000000000000000000000000000000000000000000000000000000000000000000000000000000000000000000000000000000000000000000000000000000000000000000000000000000000000000000000000000000000000000000000000000000000000000000000000000000000000000000000000000000000000000000000000000000000000000000000000000000000000000000000000000000000000000000000000000000000000000000000000000000000000000000000000000000000000000000000000000000000000000000000000000000000000000000000000000000000000000000000000000000000000000000000000018355bb7b871fffffffffffff808462bd0e1ab9014bf90148a00000000000000000000000000000000000000000000000000000000000000000f85494319fa8f1bc4e53410e92d10d918659b16540e60a945a573efb304d04c1224cd012313e827eca5dce5d94a9c831c5a268031176ebf5f3de5051e8cba0dbfe94c9577e7945db22e38fc060909f2278c7746b0f9b808400000000f8c9b841a6946f2d16f68338cbcbd8b117374ab421128ce422467088456bceba9d70c34106128e6d4564659cf6776c08a4186063c0a05f7cffd695c10cf26a6f301b67f800b8412b782100c18c35102dc0a37ece1a152544f04ad7dc1868d18a9570f744ace60870f822f53d35e89a2ea9709ccbf1f4a25ee5003944faa845d02dde0a41d5704601b841d53caebd6c8a82456e85c2806a9e08381f959a31fb94a77e58f00e38ad97b2e0355b8519ab2122662cbe022f2a4ef7ff16adc0b2d5dcd123181ec79705116db300a063746963616c2062797a616e74696e65206661756c7420746f6c6572616e6365880000000000000000c0c0").unwrap();

        let block = Block::decode(&mut data.as_slice()).unwrap();

        // encode and check that it matches the original data
        let mut encoded = Vec::new();
        block.encode(&mut encoded);
        assert_eq!(data, encoded);

        // check that length of encoding is the same as the output of `length`
        assert_eq!(block.length(), encoded.len());
    }
}<|MERGE_RESOLUTION|>--- conflicted
+++ resolved
@@ -66,17 +66,10 @@
                 timestamp: partial_header.timestamp,
                 extra_data: partial_header.extra_data,
                 mix_hash: partial_header.mix_hash,
-<<<<<<< HEAD
                 withdrawals_root: Some(partial_header.mix_hash),
                 blob_gas_used: partial_header.blob_gas_used,
                 excess_blob_gas: partial_header.excess_blob_gas,
                 parent_beacon_block_root: partial_header.parent_beacon_block_root,
-=======
-                withdrawals_root: None,
-                blob_gas_used: None,
-                excess_blob_gas: None,
-                parent_beacon_block_root: None,
->>>>>>> d431f74f
                 nonce: partial_header.nonce,
                 base_fee_per_gas: partial_header.base_fee,
             },
@@ -101,16 +94,11 @@
     pub timestamp: u64,
     pub extra_data: Bytes,
     pub mix_hash: B256,
-<<<<<<< HEAD
-    pub nonce: u64,
-    pub base_fee: Option<u64>,
-    pub blob_gas_used: Option<u64>,
-    pub excess_blob_gas: Option<u64>,
+    pub blob_gas_used: Option<u128>,
+    pub excess_blob_gas: Option<u128>,
     pub parent_beacon_block_root: Option<B256>,
-=======
     pub nonce: B64,
     pub base_fee: Option<u128>,
->>>>>>> d431f74f
 }
 
 impl From<Header> for PartialHeader {
