--- conflicted
+++ resolved
@@ -12,13 +12,10 @@
 [dependencies]
 # foundry internal
 foundry-evm = { path = "../../evm" }
-<<<<<<< HEAD
-revm = { version = "3", default-features = false, features = ["std", "serde", "memory_limit"] }
+revm = { workspace = true, default-features = false, features = ["std", "serde", "memory_limit"] }
+
+
 alloy-primitives = { workspace = true, default-features = false, features = ["std", "serde"] }
-=======
-revm = { workspace = true, default-features = false, features = ["std", "serde", "memory_limit"] }
->>>>>>> 0a512883
-
 ethers-core.workspace = true
 serde = { version = "1", features = ["derive"], optional = true }
 serde_json = "1"
