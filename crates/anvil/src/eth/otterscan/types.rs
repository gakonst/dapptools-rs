--- conflicted
+++ resolved
@@ -37,11 +37,7 @@
 }
 
 /// Holds both transactions and receipts for a block
-<<<<<<< HEAD
 #[derive(Clone, Serialize, Debug)]
-=======
-#[derive(Debug, Serialize)]
->>>>>>> 4d033dad
 pub struct OtsBlockTransactions {
     pub fullblock: OtsBlock,
     pub receipts: Vec<TransactionReceipt>,
