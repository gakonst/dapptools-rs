use super::{
    backend::mem::{state, BlockRequest, State},
    sign::build_typed_transaction,
};
use crate::{
    eth::{
        backend,
        backend::{
            db::SerializableState,
            mem::{MIN_CREATE_GAS, MIN_TRANSACTION_GAS},
            notifications::NewBlockNotifications,
            validate::TransactionValidator,
        },
        error::{
            BlockchainError, FeeHistoryError, InvalidTransactionError, Result, ToRpcResponseResult,
        },
        fees::{FeeDetails, FeeHistoryCache},
        macros::node_info,
        miner::FixedBlockTimeMiner,
        pool::{
            transactions::{
                to_marker, PoolTransaction, TransactionOrder, TransactionPriority, TxMarker,
            },
            Pool,
        },
        sign,
        sign::Signer,
    },
    filter::{EthFilter, Filters, LogsFilter},
    mem::transaction_build,
    revm::primitives::{BlobExcessGasAndPrice, Output},
    ClientFork, LoggingManager, Miner, MiningMode, StorageInfo,
};
<<<<<<< HEAD
use alloy_consensus::{TxEip4844Variant, TxLegacy};
use alloy_dyn_abi::TypedData;
use alloy_eips::calc_blob_gasprice;
use alloy_network::{Signed, TxKind};
use alloy_primitives::{Address, Bytes, TxHash, B256, B64, U256, U64};
use alloy_rlp::Decodable;
use alloy_rpc_trace_types::{
    geth::{DefaultFrame, GethDebugTracingOptions, GethDefaultTracingOptions, GethTrace},
    parity::LocalizedTransactionTrace,
};
=======
use alloy_dyn_abi::TypedData;
use alloy_network::eip2718::Decodable2718;
use alloy_primitives::{Address, Bytes, TxHash, TxKind, B256, B64, U256, U64};
>>>>>>> d431f74f
use alloy_rpc_types::{
    request::TransactionRequest,
    state::StateOverride,
    txpool::{TxpoolContent, TxpoolInspect, TxpoolInspectSummary, TxpoolStatus},
    AccessList, AccessListWithGasUsed, Block, BlockId, BlockNumberOrTag as BlockNumber,
    BlockTransactions, EIP1186AccountProofResponse, FeeHistory, Filter, FilteredParams, Log,
    Transaction, WithOtherFields,
};
use alloy_rpc_types_trace::{
    geth::{DefaultFrame, GethDebugTracingOptions, GethDefaultTracingOptions, GethTrace},
    parity::LocalizedTransactionTrace,
};
use alloy_transport::TransportErrorKind;
use anvil_core::{
    eth::{
        block::BlockInfo,
        transaction::{
            transaction_request_to_typed, PendingTransaction, ReceiptResponse, TypedTransaction,
            TypedTransactionRequest,
        },
        EthRequest,
    },
    types::{
        AnvilMetadata, EvmMineOptions, ForkedNetwork, Forking, Index, NodeEnvironment,
        NodeForkConfig, NodeInfo, Work,
    },
};
use anvil_rpc::{error::RpcError, response::ResponseResult};
use foundry_common::provider::ProviderBuilder;
use foundry_evm::{
    backend::DatabaseError,
    decode::RevertDecoder,
    revm::{
        db::DatabaseRef,
        interpreter::{return_ok, return_revert, InstructionResult},
        primitives::BlockEnv,
    },
};
use futures::channel::{mpsc::Receiver, oneshot};
use parking_lot::RwLock;
use std::{collections::HashSet, future::Future, sync::Arc, time::Duration};

/// The client version: `anvil/v{major}.{minor}.{patch}`
pub const CLIENT_VERSION: &str = concat!("anvil/v", env!("CARGO_PKG_VERSION"));

/// The entry point for executing eth api RPC call - The Eth RPC interface.
///
/// This type is cheap to clone and can be used concurrently
#[derive(Clone)]
pub struct EthApi {
    /// The transaction pool
    pool: Arc<Pool>,
    /// Holds all blockchain related data
    /// In-Memory only for now
    pub(super) backend: Arc<backend::mem::Backend>,
    /// Whether this node is mining
    is_mining: bool,
    /// available signers
    signers: Arc<Vec<Box<dyn Signer>>>,
    /// data required for `eth_feeHistory`
    fee_history_cache: FeeHistoryCache,
    /// max number of items kept in fee cache
    fee_history_limit: u64,
    /// access to the actual miner
    ///
    /// This access is required in order to adjust miner settings based on requests received from
    /// custom RPC endpoints
    miner: Miner,
    /// allows to enabled/disable logging
    logger: LoggingManager,
    /// Tracks all active filters
    filters: Filters,
    /// How transactions are ordered in the pool
    transaction_order: Arc<RwLock<TransactionOrder>>,
    /// Whether we're listening for RPC calls
    net_listening: bool,
    /// The instance ID. Changes on every reset.
    instance_id: Arc<RwLock<B256>>,
}

// === impl Eth RPC API ===

impl EthApi {
    /// Creates a new instance
    #[allow(clippy::too_many_arguments)]
    pub fn new(
        pool: Arc<Pool>,
        backend: Arc<backend::mem::Backend>,
        signers: Arc<Vec<Box<dyn Signer>>>,
        fee_history_cache: FeeHistoryCache,
        fee_history_limit: u64,
        miner: Miner,
        logger: LoggingManager,
        filters: Filters,
        transactions_order: TransactionOrder,
    ) -> Self {
        Self {
            pool,
            backend,
            is_mining: true,
            signers,
            fee_history_cache,
            fee_history_limit,
            miner,
            logger,
            filters,
            net_listening: true,
            transaction_order: Arc::new(RwLock::new(transactions_order)),
            instance_id: Arc::new(RwLock::new(B256::random())),
        }
    }

    /// Executes the [EthRequest] and returns an RPC [RpcResponse]
    pub async fn execute(&self, request: EthRequest) -> ResponseResult {
        trace!(target: "rpc::api", "executing eth request");
        match request {
            EthRequest::Web3ClientVersion(()) => self.client_version().to_rpc_result(),
            EthRequest::Web3Sha3(content) => self.sha3(content).to_rpc_result(),
            EthRequest::EthGetBalance(addr, block) => {
                self.balance(addr, block).await.to_rpc_result()
            }
            EthRequest::EthGetTransactionByHash(hash) => {
                self.transaction_by_hash(hash).await.to_rpc_result()
            }
            EthRequest::EthSendTransaction(request) => {
                self.send_transaction(*request).await.to_rpc_result()
            }
            EthRequest::EthChainId(_) => self.eth_chain_id().to_rpc_result(),
            EthRequest::EthNetworkId(_) => self.network_id().to_rpc_result(),
            EthRequest::NetListening(_) => self.net_listening().to_rpc_result(),
            EthRequest::EthGasPrice(_) => self.eth_gas_price().to_rpc_result(),
            EthRequest::EthMaxPriorityFeePerGas(_) => {
                self.gas_max_priority_fee_per_gas().to_rpc_result()
            }
            EthRequest::EthAccounts(_) => self.accounts().to_rpc_result(),
            EthRequest::EthBlockNumber(_) => self.block_number().to_rpc_result(),
            EthRequest::EthGetStorageAt(addr, slot, block) => {
                self.storage_at(addr, slot, block).await.to_rpc_result()
            }
            EthRequest::EthGetBlockByHash(hash, full) => {
                if full {
                    self.block_by_hash_full(hash).await.to_rpc_result()
                } else {
                    self.block_by_hash(hash).await.to_rpc_result()
                }
            }
            EthRequest::EthGetBlockByNumber(num, full) => {
                if full {
                    self.block_by_number_full(num).await.to_rpc_result()
                } else {
                    self.block_by_number(num).await.to_rpc_result()
                }
            }
            EthRequest::EthGetTransactionCount(addr, block) => {
                self.transaction_count(addr, block).await.to_rpc_result()
            }
            EthRequest::EthGetTransactionCountByHash(hash) => {
                self.block_transaction_count_by_hash(hash).await.to_rpc_result()
            }
            EthRequest::EthGetTransactionCountByNumber(num) => {
                self.block_transaction_count_by_number(num).await.to_rpc_result()
            }
            EthRequest::EthGetUnclesCountByHash(hash) => {
                self.block_uncles_count_by_hash(hash).await.to_rpc_result()
            }
            EthRequest::EthGetUnclesCountByNumber(num) => {
                self.block_uncles_count_by_number(num).await.to_rpc_result()
            }
            EthRequest::EthGetCodeAt(addr, block) => {
                self.get_code(addr, block).await.to_rpc_result()
            }
            EthRequest::EthGetProof(addr, keys, block) => {
                self.get_proof(addr, keys, block).await.to_rpc_result()
            }
            EthRequest::EthSign(addr, content) => self.sign(addr, content).await.to_rpc_result(),
            EthRequest::EthSignTransaction(request) => {
                self.sign_transaction(*request).await.to_rpc_result()
            }
            EthRequest::EthSignTypedData(addr, data) => {
                self.sign_typed_data(addr, data).await.to_rpc_result()
            }
            EthRequest::EthSignTypedDataV3(addr, data) => {
                self.sign_typed_data_v3(addr, data).await.to_rpc_result()
            }
            EthRequest::EthSignTypedDataV4(addr, data) => {
                self.sign_typed_data_v4(addr, &data).await.to_rpc_result()
            }
            EthRequest::EthSendRawTransaction(tx) => {
                self.send_raw_transaction(tx).await.to_rpc_result()
            }
            EthRequest::EthCall(call, block, overrides) => {
                self.call(call, block, overrides).await.to_rpc_result()
            }
            EthRequest::EthCreateAccessList(call, block) => {
                self.create_access_list(call, block).await.to_rpc_result()
            }
            EthRequest::EthEstimateGas(call, block, overrides) => {
                self.estimate_gas(call, block, overrides).await.to_rpc_result()
            }
            EthRequest::EthGetTransactionByBlockHashAndIndex(hash, index) => {
                self.transaction_by_block_hash_and_index(hash, index).await.to_rpc_result()
            }
            EthRequest::EthGetTransactionByBlockNumberAndIndex(num, index) => {
                self.transaction_by_block_number_and_index(num, index).await.to_rpc_result()
            }
            EthRequest::EthGetTransactionReceipt(tx) => {
                self.transaction_receipt(tx).await.to_rpc_result()
            }
            EthRequest::EthGetBlockReceipts(number) => {
                self.block_receipts(number).await.to_rpc_result()
            }
            EthRequest::EthGetUncleByBlockHashAndIndex(hash, index) => {
                self.uncle_by_block_hash_and_index(hash, index).await.to_rpc_result()
            }
            EthRequest::EthGetUncleByBlockNumberAndIndex(num, index) => {
                self.uncle_by_block_number_and_index(num, index).await.to_rpc_result()
            }
            EthRequest::EthGetLogs(filter) => self.logs(filter).await.to_rpc_result(),
            EthRequest::EthGetWork(_) => self.work().to_rpc_result(),
            EthRequest::EthSyncing(_) => self.syncing().to_rpc_result(),
            EthRequest::EthSubmitWork(nonce, pow, digest) => {
                self.submit_work(nonce, pow, digest).to_rpc_result()
            }
            EthRequest::EthSubmitHashRate(rate, id) => {
                self.submit_hashrate(rate, id).to_rpc_result()
            }
            EthRequest::EthFeeHistory(count, newest, reward_percentiles) => {
                self.fee_history(count, newest, reward_percentiles).await.to_rpc_result()
            }

            // non eth-standard rpc calls
            EthRequest::DebugTraceTransaction(tx, opts) => {
                self.debug_trace_transaction(tx, opts).await.to_rpc_result()
            }
            // non eth-standard rpc calls
            EthRequest::DebugTraceCall(tx, block, opts) => {
                self.debug_trace_call(tx, block, opts).await.to_rpc_result()
            }
            EthRequest::TraceTransaction(tx) => self.trace_transaction(tx).await.to_rpc_result(),
            EthRequest::TraceBlock(block) => self.trace_block(block).await.to_rpc_result(),
            EthRequest::ImpersonateAccount(addr) => {
                self.anvil_impersonate_account(addr).await.to_rpc_result()
            }
            EthRequest::StopImpersonatingAccount(addr) => {
                self.anvil_stop_impersonating_account(addr).await.to_rpc_result()
            }
            EthRequest::AutoImpersonateAccount(enable) => {
                self.anvil_auto_impersonate_account(enable).await.to_rpc_result()
            }
            EthRequest::GetAutoMine(()) => self.anvil_get_auto_mine().to_rpc_result(),
            EthRequest::Mine(blocks, interval) => {
                self.anvil_mine(blocks, interval).await.to_rpc_result()
            }
            EthRequest::SetAutomine(enabled) => {
                self.anvil_set_auto_mine(enabled).await.to_rpc_result()
            }
            EthRequest::SetIntervalMining(interval) => {
                self.anvil_set_interval_mining(interval).to_rpc_result()
            }
            EthRequest::DropTransaction(tx) => {
                self.anvil_drop_transaction(tx).await.to_rpc_result()
            }
            EthRequest::DropAllTransactions() => {
                self.anvil_drop_all_transactions().await.to_rpc_result()
            }
            EthRequest::Reset(fork) => {
                self.anvil_reset(fork.and_then(|p| p.params)).await.to_rpc_result()
            }
            EthRequest::SetBalance(addr, val) => {
                self.anvil_set_balance(addr, val).await.to_rpc_result()
            }
            EthRequest::SetCode(addr, code) => {
                self.anvil_set_code(addr, code).await.to_rpc_result()
            }
            EthRequest::SetNonce(addr, nonce) => {
                self.anvil_set_nonce(addr, nonce).await.to_rpc_result()
            }
            EthRequest::SetStorageAt(addr, slot, val) => {
                self.anvil_set_storage_at(addr, slot, val).await.to_rpc_result()
            }
            EthRequest::SetCoinbase(addr) => self.anvil_set_coinbase(addr).await.to_rpc_result(),
            EthRequest::SetChainId(id) => self.anvil_set_chain_id(id).await.to_rpc_result(),
            EthRequest::SetLogging(log) => self.anvil_set_logging(log).await.to_rpc_result(),
            EthRequest::SetMinGasPrice(gas) => {
                self.anvil_set_min_gas_price(gas).await.to_rpc_result()
            }
            EthRequest::SetNextBlockBaseFeePerGas(gas) => {
                self.anvil_set_next_block_base_fee_per_gas(gas).await.to_rpc_result()
            }
            EthRequest::DumpState(_) => self.anvil_dump_state().await.to_rpc_result(),
            EthRequest::LoadState(buf) => self.anvil_load_state(buf).await.to_rpc_result(),
            EthRequest::NodeInfo(_) => self.anvil_node_info().await.to_rpc_result(),
            EthRequest::AnvilMetadata(_) => self.anvil_metadata().await.to_rpc_result(),
            EthRequest::EvmSnapshot(_) => self.evm_snapshot().await.to_rpc_result(),
            EthRequest::EvmRevert(id) => self.evm_revert(id).await.to_rpc_result(),
            EthRequest::EvmIncreaseTime(time) => self.evm_increase_time(time).await.to_rpc_result(),
            EthRequest::EvmSetNextBlockTimeStamp(time) => {
                if time >= U256::from(u64::MAX) {
                    return ResponseResult::Error(RpcError::invalid_params(
                        "The timestamp is too big",
                    ))
                }
                let time = time.to::<u64>();
                self.evm_set_next_block_timestamp(time).to_rpc_result()
            }
            EthRequest::EvmSetTime(timestamp) => {
                if timestamp >= U256::from(u64::MAX) {
                    return ResponseResult::Error(RpcError::invalid_params(
                        "The timestamp is too big",
                    ))
                }
                let time = timestamp.to::<u64>();
                self.evm_set_time(time).to_rpc_result()
            }
            EthRequest::EvmSetBlockGasLimit(gas_limit) => {
                self.evm_set_block_gas_limit(gas_limit).to_rpc_result()
            }
            EthRequest::EvmSetBlockTimeStampInterval(time) => {
                self.evm_set_block_timestamp_interval(time).to_rpc_result()
            }
            EthRequest::EvmRemoveBlockTimeStampInterval(()) => {
                self.evm_remove_block_timestamp_interval().to_rpc_result()
            }
            EthRequest::EvmMine(mine) => {
                self.evm_mine(mine.and_then(|p| p.params)).await.to_rpc_result()
            }
            EthRequest::EvmMineDetailed(mine) => {
                self.evm_mine_detailed(mine.and_then(|p| p.params)).await.to_rpc_result()
            }
            EthRequest::SetRpcUrl(url) => self.anvil_set_rpc_url(url).to_rpc_result(),
            EthRequest::EthSendUnsignedTransaction(tx) => {
                self.eth_send_unsigned_transaction(*tx).await.to_rpc_result()
            }
            EthRequest::EnableTraces(_) => self.anvil_enable_traces().await.to_rpc_result(),
            EthRequest::EthNewFilter(filter) => self.new_filter(filter).await.to_rpc_result(),
            EthRequest::EthGetFilterChanges(id) => self.get_filter_changes(&id).await,
            EthRequest::EthNewBlockFilter(_) => self.new_block_filter().await.to_rpc_result(),
            EthRequest::EthNewPendingTransactionFilter(_) => {
                self.new_pending_transaction_filter().await.to_rpc_result()
            }
            EthRequest::EthGetFilterLogs(id) => self.get_filter_logs(&id).await.to_rpc_result(),
            EthRequest::EthUninstallFilter(id) => self.uninstall_filter(&id).await.to_rpc_result(),
            EthRequest::TxPoolStatus(_) => self.txpool_status().await.to_rpc_result(),
            EthRequest::TxPoolInspect(_) => self.txpool_inspect().await.to_rpc_result(),
            EthRequest::TxPoolContent(_) => self.txpool_content().await.to_rpc_result(),
            EthRequest::ErigonGetHeaderByNumber(num) => {
                self.erigon_get_header_by_number(num).await.to_rpc_result()
            }
            EthRequest::OtsGetApiLevel(_) => self.ots_get_api_level().await.to_rpc_result(),
            EthRequest::OtsGetInternalOperations(hash) => {
                self.ots_get_internal_operations(hash).await.to_rpc_result()
            }
            EthRequest::OtsHasCode(addr, num) => self.ots_has_code(addr, num).await.to_rpc_result(),
            EthRequest::OtsTraceTransaction(hash) => {
                self.ots_trace_transaction(hash).await.to_rpc_result()
            }
            EthRequest::OtsGetTransactionError(hash) => {
                self.ots_get_transaction_error(hash).await.to_rpc_result()
            }
            EthRequest::OtsGetBlockDetails(num) => {
                self.ots_get_block_details(num).await.to_rpc_result()
            }
            EthRequest::OtsGetBlockDetailsByHash(hash) => {
                self.ots_get_block_details_by_hash(hash).await.to_rpc_result()
            }
            EthRequest::OtsGetBlockTransactions(num, page, page_size) => {
                self.ots_get_block_transactions(num, page, page_size).await.to_rpc_result()
            }
            EthRequest::OtsSearchTransactionsBefore(address, num, page_size) => {
                self.ots_search_transactions_before(address, num, page_size).await.to_rpc_result()
            }
            EthRequest::OtsSearchTransactionsAfter(address, num, page_size) => {
                self.ots_search_transactions_after(address, num, page_size).await.to_rpc_result()
            }
            EthRequest::OtsGetTransactionBySenderAndNonce(address, nonce) => {
                self.ots_get_transaction_by_sender_and_nonce(address, nonce).await.to_rpc_result()
            }
            EthRequest::OtsGetContractCreator(address) => {
                self.ots_get_contract_creator(address).await.to_rpc_result()
            }
            EthRequest::RemovePoolTransactions(address) => {
                self.anvil_remove_pool_transactions(address).await.to_rpc_result()
            }
        }
    }

    fn sign_request(
        &self,
        from: &Address,
        request: TypedTransactionRequest,
    ) -> Result<TypedTransaction> {
        match request {
            TypedTransactionRequest::Deposit(_) => {
                let nil_signature: alloy_primitives::Signature =
                    alloy_primitives::Signature::from_scalars_and_parity(
                        B256::with_last_byte(1),
                        B256::with_last_byte(1),
                        false,
                    )
                    .unwrap();
                return build_typed_transaction(request, nil_signature)
            }
            _ => {
                for signer in self.signers.iter() {
                    if signer.accounts().contains(from) {
                        let signature = signer.sign_transaction(request.clone(), from)?;
                        return build_typed_transaction(request, signature)
                    }
                }
            }
        }
        Err(BlockchainError::NoSignerAvailable)
    }

    async fn block_request(&self, block_number: Option<BlockId>) -> Result<BlockRequest> {
        let block_request = match block_number {
            Some(BlockId::Number(BlockNumber::Pending)) => {
                let pending_txs = self.pool.ready_transactions().collect();
                BlockRequest::Pending(pending_txs)
            }
            _ => {
                let number = self.backend.ensure_block_number(block_number).await?;
                BlockRequest::Number(number)
            }
        };
        Ok(block_request)
    }

    /// Returns the current client version.
    ///
    /// Handler for ETH RPC call: `web3_clientVersion`
    pub fn client_version(&self) -> Result<String> {
        node_info!("web3_clientVersion");
        Ok(CLIENT_VERSION.to_string())
    }

    /// Returns Keccak-256 (not the standardized SHA3-256) of the given data.
    ///
    /// Handler for ETH RPC call: `web3_sha3`
    pub fn sha3(&self, bytes: Bytes) -> Result<String> {
        node_info!("web3_sha3");
        let hash = alloy_primitives::keccak256(bytes.as_ref());
        Ok(alloy_primitives::hex::encode_prefixed(&hash[..]))
    }

    /// Returns protocol version encoded as a string (quotes are necessary).
    ///
    /// Handler for ETH RPC call: `eth_protocolVersion`
    pub fn protocol_version(&self) -> Result<u64> {
        node_info!("eth_protocolVersion");
        Ok(1)
    }

    /// Returns the number of hashes per second that the node is mining with.
    ///
    /// Handler for ETH RPC call: `eth_hashrate`
    pub fn hashrate(&self) -> Result<U256> {
        node_info!("eth_hashrate");
        Ok(U256::ZERO)
    }

    /// Returns the client coinbase address.
    ///
    /// Handler for ETH RPC call: `eth_coinbase`
    pub fn author(&self) -> Result<Address> {
        node_info!("eth_coinbase");
        Ok(self.backend.coinbase())
    }

    /// Returns true if client is actively mining new blocks.
    ///
    /// Handler for ETH RPC call: `eth_mining`
    pub fn is_mining(&self) -> Result<bool> {
        node_info!("eth_mining");
        Ok(self.is_mining)
    }

    /// Returns the chain ID used for transaction signing at the
    /// current best block. None is returned if not
    /// available.
    ///
    /// Handler for ETH RPC call: `eth_chainId`
    pub fn eth_chain_id(&self) -> Result<Option<U64>> {
        node_info!("eth_chainId");
        Ok(Some(self.backend.chain_id().to::<U64>()))
    }

    /// Returns the same as `chain_id`
    ///
    /// Handler for ETH RPC call: `eth_networkId`
    pub fn network_id(&self) -> Result<Option<String>> {
        node_info!("eth_networkId");
        let chain_id = self.backend.chain_id().to::<u64>();
        Ok(Some(format!("{chain_id}")))
    }

    /// Returns true if client is actively listening for network connections.
    ///
    /// Handler for ETH RPC call: `net_listening`
    pub fn net_listening(&self) -> Result<bool> {
        node_info!("net_listening");
        Ok(self.net_listening)
    }

    /// Returns the current gas price
    fn eth_gas_price(&self) -> Result<U256> {
        node_info!("eth_gasPrice");
        self.gas_price()
    }

    /// Returns the current gas price
    pub fn gas_price(&self) -> Result<U256> {
        Ok(U256::from(self.backend.gas_price()))
    }

    pub fn excess_blob_gas_and_price(&self) -> Result<Option<BlobExcessGasAndPrice>> {
        Ok(self.backend.excess_blob_gas_and_price())
    }

    /// Returns a fee per gas that is an estimate of how much you can pay as a priority fee, or
    /// 'tip', to get a transaction included in the current block.
    ///
    /// Handler for ETH RPC call: `eth_maxPriorityFeePerGas`
    pub fn gas_max_priority_fee_per_gas(&self) -> Result<U256> {
        Ok(U256::from(self.backend.max_priority_fee_per_gas()))
    }

    /// Returns the block gas limit
    pub fn gas_limit(&self) -> U256 {
        U256::from(self.backend.gas_limit())
    }

    /// Returns the accounts list
    ///
    /// Handler for ETH RPC call: `eth_accounts`
    pub fn accounts(&self) -> Result<Vec<Address>> {
        node_info!("eth_accounts");
        let mut unique = HashSet::new();
        let mut accounts: Vec<Address> = Vec::new();
        for signer in self.signers.iter() {
            accounts.extend(signer.accounts().into_iter().filter(|acc| unique.insert(*acc)));
        }
        accounts.extend(
            self.backend
                .cheats()
                .impersonated_accounts()
                .into_iter()
                .filter(|acc| unique.insert(*acc)),
        );
        Ok(accounts.into_iter().collect())
    }

    /// Returns the number of most recent block.
    ///
    /// Handler for ETH RPC call: `eth_blockNumber`
    pub fn block_number(&self) -> Result<U256> {
        node_info!("eth_blockNumber");
        Ok(U256::from(self.backend.best_number()))
    }

    /// Returns balance of the given account.
    ///
    /// Handler for ETH RPC call: `eth_getBalance`
    pub async fn balance(&self, address: Address, block_number: Option<BlockId>) -> Result<U256> {
        node_info!("eth_getBalance");
        let block_request = self.block_request(block_number).await?;

        // check if the number predates the fork, if in fork mode
        if let BlockRequest::Number(number) = block_request {
            if let Some(fork) = self.get_fork() {
                if fork.predates_fork(number) {
                    return Ok(fork.get_balance(address, number).await?)
                }
            }
        }

        self.backend.get_balance(address, Some(block_request)).await
    }

    /// Returns content of the storage at given address.
    ///
    /// Handler for ETH RPC call: `eth_getStorageAt`
    pub async fn storage_at(
        &self,
        address: Address,
        index: U256,
        block_number: Option<BlockId>,
    ) -> Result<B256> {
        node_info!("eth_getStorageAt");
        let block_request = self.block_request(block_number).await?;

        // check if the number predates the fork, if in fork mode
        if let BlockRequest::Number(number) = block_request {
            if let Some(fork) = self.get_fork() {
                if fork.predates_fork(number) {
                    return Ok(B256::from(
                        fork.storage_at(address, index, Some(BlockNumber::Number(number))).await?,
                    ));
                }
            }
        }

        self.backend.storage_at(address, index, Some(block_request)).await
    }

    /// Returns block with given hash.
    ///
    /// Handler for ETH RPC call: `eth_getBlockByHash`
    pub async fn block_by_hash(&self, hash: B256) -> Result<Option<Block>> {
        node_info!("eth_getBlockByHash");
        self.backend.block_by_hash(hash).await
    }

    /// Returns a _full_ block with given hash.
    ///
    /// Handler for ETH RPC call: `eth_getBlockByHash`
    pub async fn block_by_hash_full(&self, hash: B256) -> Result<Option<Block>> {
        node_info!("eth_getBlockByHash");
        self.backend.block_by_hash_full(hash).await
    }

    /// Returns block with given number.
    ///
    /// Handler for ETH RPC call: `eth_getBlockByNumber`
    pub async fn block_by_number(&self, number: BlockNumber) -> Result<Option<Block>> {
        node_info!("eth_getBlockByNumber");
        if number == BlockNumber::Pending {
            return Ok(Some(self.pending_block().await));
        }

        self.backend.block_by_number(number).await
    }

    /// Returns a _full_ block with given number
    ///
    /// Handler for ETH RPC call: `eth_getBlockByNumber`
    pub async fn block_by_number_full(&self, number: BlockNumber) -> Result<Option<Block>> {
        node_info!("eth_getBlockByNumber");
        if number == BlockNumber::Pending {
            return Ok(self.pending_block_full().await);
        }
        self.backend.block_by_number_full(number).await
    }

    /// Returns the number of transactions sent from given address at given time (block number).
    ///
    /// Also checks the pending transactions if `block_number` is
    /// `BlockId::Number(BlockNumber::Pending)`
    ///
    /// Handler for ETH RPC call: `eth_getTransactionCount`
    pub async fn transaction_count(
        &self,
        address: Address,
        block_number: Option<BlockId>,
    ) -> Result<U256> {
        node_info!("eth_getTransactionCount");
        self.get_transaction_count(address, block_number).await.map(U256::from)
    }

    /// Returns the number of transactions in a block with given hash.
    ///
    /// Handler for ETH RPC call: `eth_getBlockTransactionCountByHash`
    pub async fn block_transaction_count_by_hash(&self, hash: B256) -> Result<Option<U256>> {
        node_info!("eth_getBlockTransactionCountByHash");
        let block = self.backend.block_by_hash(hash).await?;
        let txs = block.map(|b| match b.transactions {
            BlockTransactions::Full(txs) => U256::from(txs.len()),
            BlockTransactions::Hashes(txs) => U256::from(txs.len()),
            BlockTransactions::Uncle => U256::from(0),
        });
        Ok(txs)
    }

    /// Returns the number of transactions in a block with given block number.
    ///
    /// Handler for ETH RPC call: `eth_getBlockTransactionCountByNumber`
    pub async fn block_transaction_count_by_number(
        &self,
        block_number: BlockNumber,
    ) -> Result<Option<U256>> {
        node_info!("eth_getBlockTransactionCountByNumber");
        let block_request = self.block_request(Some(block_number.into())).await?;
        if let BlockRequest::Pending(txs) = block_request {
            let block = self.backend.pending_block(txs).await;
            return Ok(Some(U256::from(block.transactions.len())));
        }
        let block = self.backend.block_by_number(block_number).await?;
        let txs = block.map(|b| match b.transactions {
            BlockTransactions::Full(txs) => U256::from(txs.len()),
            BlockTransactions::Hashes(txs) => U256::from(txs.len()),
            BlockTransactions::Uncle => U256::from(0),
        });
        Ok(txs)
    }

    /// Returns the number of uncles in a block with given hash.
    ///
    /// Handler for ETH RPC call: `eth_getUncleCountByBlockHash`
    pub async fn block_uncles_count_by_hash(&self, hash: B256) -> Result<U256> {
        node_info!("eth_getUncleCountByBlockHash");
        let block =
            self.backend.block_by_hash(hash).await?.ok_or(BlockchainError::BlockNotFound)?;
        Ok(U256::from(block.uncles.len()))
    }

    /// Returns the number of uncles in a block with given block number.
    ///
    /// Handler for ETH RPC call: `eth_getUncleCountByBlockNumber`
    pub async fn block_uncles_count_by_number(&self, block_number: BlockNumber) -> Result<U256> {
        node_info!("eth_getUncleCountByBlockNumber");
        let block = self
            .backend
            .block_by_number(block_number)
            .await?
            .ok_or(BlockchainError::BlockNotFound)?;
        Ok(U256::from(block.uncles.len()))
    }

    /// Returns the code at given address at given time (block number).
    ///
    /// Handler for ETH RPC call: `eth_getCode`
    pub async fn get_code(&self, address: Address, block_number: Option<BlockId>) -> Result<Bytes> {
        node_info!("eth_getCode");
        let block_request = self.block_request(block_number).await?;
        // check if the number predates the fork, if in fork mode
        if let BlockRequest::Number(number) = block_request {
            if let Some(fork) = self.get_fork() {
                if fork.predates_fork(number) {
                    return Ok(fork.get_code(address, number).await?)
                }
            }
        }
        self.backend.get_code(address, Some(block_request)).await
    }

    /// Returns the account and storage values of the specified account including the Merkle-proof.
    /// This call can be used to verify that the data you are pulling from is not tampered with.
    ///
    /// Handler for ETH RPC call: `eth_getProof`
    pub async fn get_proof(
        &self,
        address: Address,
        keys: Vec<B256>,
        block_number: Option<BlockId>,
    ) -> Result<EIP1186AccountProofResponse> {
        node_info!("eth_getProof");
        let block_request = self.block_request(block_number).await?;

        // If we're in forking mode, or still on the forked block (no blocks mined yet) then we can
        // delegate the call.
        if let BlockRequest::Number(number) = block_request {
            if let Some(fork) = self.get_fork() {
                if fork.predates_fork_inclusive(number) {
                    return Ok(fork.get_proof(address, keys, Some(number.into())).await?)
                }
            }
        }

        let proof = self.backend.prove_account_at(address, keys, Some(block_request)).await?;
        Ok(proof)
    }

    /// Signs data via [EIP-712](https://github.com/ethereum/EIPs/blob/master/EIPS/eip-712.md).
    ///
    /// Handler for ETH RPC call: `eth_signTypedData`
    pub async fn sign_typed_data(
        &self,
        _address: Address,
        _data: serde_json::Value,
    ) -> Result<String> {
        node_info!("eth_signTypedData");
        Err(BlockchainError::RpcUnimplemented)
    }

    /// Signs data via [EIP-712](https://github.com/ethereum/EIPs/blob/master/EIPS/eip-712.md).
    ///
    /// Handler for ETH RPC call: `eth_signTypedData_v3`
    pub async fn sign_typed_data_v3(
        &self,
        _address: Address,
        _data: serde_json::Value,
    ) -> Result<String> {
        node_info!("eth_signTypedData_v3");
        Err(BlockchainError::RpcUnimplemented)
    }

    /// Signs data via [EIP-712](https://github.com/ethereum/EIPs/blob/master/EIPS/eip-712.md), and includes full support of arrays and recursive data structures.
    ///
    /// Handler for ETH RPC call: `eth_signTypedData_v4`
    pub async fn sign_typed_data_v4(&self, address: Address, data: &TypedData) -> Result<String> {
        node_info!("eth_signTypedData_v4");
        let signer = self.get_signer(address).ok_or(BlockchainError::NoSignerAvailable)?;
        let signature = signer.sign_typed_data(address, data).await?;
        let signature = alloy_primitives::hex::encode(signature.as_bytes());
        Ok(format!("0x{signature}"))
    }

    /// The sign method calculates an Ethereum specific signature
    ///
    /// Handler for ETH RPC call: `eth_sign`
    pub async fn sign(&self, address: Address, content: impl AsRef<[u8]>) -> Result<String> {
        node_info!("eth_sign");
        let signer = self.get_signer(address).ok_or(BlockchainError::NoSignerAvailable)?;
        let signature =
            alloy_primitives::hex::encode(signer.sign(address, content.as_ref()).await?.as_bytes());
        Ok(format!("0x{signature}"))
    }

    /// Signs a transaction
    ///
    /// Handler for ETH RPC call: `eth_signTransaction`
    pub async fn sign_transaction(
        &self,
        mut request: WithOtherFields<TransactionRequest>,
    ) -> Result<String> {
        node_info!("eth_signTransaction");

        let from = request.from.map(Ok).unwrap_or_else(|| {
            self.accounts()?.first().cloned().ok_or(BlockchainError::NoSignerAvailable)
        })?;

        let (nonce, _) = self.request_nonce(&request, from).await?;

        if request.gas.is_none() {
            // estimate if not provided
            if let Ok(gas) = self.estimate_gas(request.clone(), None, None).await {
                request.gas = Some(gas.to());
            }
        }

        let request = self.build_typed_tx_request(request, nonce)?;

        let signer = self.get_signer(from).ok_or(BlockchainError::NoSignerAvailable)?;
        let signature =
            alloy_primitives::hex::encode(signer.sign_transaction(request, &from)?.as_bytes());
        Ok(format!("0x{signature}"))
    }

    /// Sends a transaction
    ///
    /// Handler for ETH RPC call: `eth_sendTransaction`
    pub async fn send_transaction(
        &self,
        mut request: WithOtherFields<TransactionRequest>,
    ) -> Result<TxHash> {
        node_info!("eth_sendTransaction");

        let from = request.from.map(Ok).unwrap_or_else(|| {
            self.accounts()?.first().cloned().ok_or(BlockchainError::NoSignerAvailable)
        })?;
        let (nonce, on_chain_nonce) = self.request_nonce(&request, from).await?;

        if request.gas.is_none() {
            // estimate if not provided
            if let Ok(gas) = self.estimate_gas(request.clone(), None, None).await {
                request.gas = Some(gas.to());
            }
        }

        let request = self.build_typed_tx_request(request, nonce)?;
        // if the sender is currently impersonated we need to "bypass" signing
        let pending_transaction = if self.is_impersonated(from) {
            let bypass_signature = self.backend.cheats().bypass_signature();
            let transaction = sign::build_typed_transaction(request, bypass_signature)?;
            self.ensure_typed_transaction_supported(&transaction)?;
            trace!(target : "node", ?from, "eth_sendTransaction: impersonating");
            PendingTransaction::with_impersonated(transaction, from)
        } else {
            let transaction = self.sign_request(&from, request)?;
            self.ensure_typed_transaction_supported(&transaction)?;
            PendingTransaction::new(transaction)?
        };
        // pre-validate
        self.backend.validate_pool_transaction(&pending_transaction).await?;

        let requires = required_marker(nonce, on_chain_nonce, from);
        let provides = vec![to_marker(nonce, from)];
        debug_assert!(requires != provides);

        self.add_pending_transaction(pending_transaction, requires, provides)
    }

    /// Sends signed transaction, returning its hash.
    ///
    /// Handler for ETH RPC call: `eth_sendRawTransaction`
    pub async fn send_raw_transaction(&self, tx: Bytes) -> Result<TxHash> {
        node_info!("eth_sendRawTransaction");
        let mut data = tx.as_ref();
        if data.is_empty() {
            return Err(BlockchainError::EmptyRawTransactionData);
        }
        let transaction = TypedTransaction::decode_2718(&mut data)
            .map_err(|_| BlockchainError::FailedToDecodeSignedTransaction)?;

        self.ensure_typed_transaction_supported(&transaction)?;

        let pending_transaction = PendingTransaction::new(transaction)?;

        // pre-validate
        self.backend.validate_pool_transaction(&pending_transaction).await?;

        let on_chain_nonce = self.backend.current_nonce(*pending_transaction.sender()).await?;
        let from = *pending_transaction.sender();
        let nonce = pending_transaction.transaction.nonce();
        let requires = required_marker(nonce, on_chain_nonce, from);

        let priority = self.transaction_priority(&pending_transaction.transaction);
        let pool_transaction = PoolTransaction {
            requires,
            provides: vec![to_marker(nonce, *pending_transaction.sender())],
            pending_transaction,
            priority,
        };

        let tx = self.pool.add_transaction(pool_transaction)?;
        trace!(target: "node", "Added transaction: [{:?}] sender={:?}", tx.hash(), from);
        Ok(*tx.hash())
    }

    /// Call contract, returning the output data.
    ///
    /// Handler for ETH RPC call: `eth_call`
    pub async fn call(
        &self,
        request: WithOtherFields<TransactionRequest>,
        block_number: Option<BlockId>,
        overrides: Option<StateOverride>,
    ) -> Result<Bytes> {
        node_info!("eth_call");
        let block_request = self.block_request(block_number).await?;
        // check if the number predates the fork, if in fork mode
        if let BlockRequest::Number(number) = block_request {
            if let Some(fork) = self.get_fork() {
                if fork.predates_fork(number) {
                    if overrides.is_some() {
                        return Err(BlockchainError::StateOverrideError(
                            "not available on past forked blocks".to_string(),
                        ));
                    }
                    return Ok(fork.call(&request, Some(number.into())).await?)
                }
            }
        }

        let fees = FeeDetails::new(
            request.gas_price,
            request.max_fee_per_gas,
            request.max_priority_fee_per_gas,
            request.max_fee_per_blob_gas,
        )?
        .or_zero_fees();
        // this can be blocking for a bit, especially in forking mode
        // <https://github.com/foundry-rs/foundry/issues/6036>
        self.on_blocking_task(|this| async move {
            let (exit, out, gas, _) =
                this.backend.call(request, fees, Some(block_request), overrides).await?;
            trace!(target : "node", "Call status {:?}, gas {}", exit, gas);

            ensure_return_ok(exit, &out)
        })
        .await
    }

    /// This method creates an EIP2930 type accessList based on a given Transaction. The accessList
    /// contains all storage slots and addresses read and written by the transaction, except for the
    /// sender account and the precompiles.
    ///
    /// It returns list of addresses and storage keys used by the transaction, plus the gas
    /// consumed when the access list is added. That is, it gives you the list of addresses and
    /// storage keys that will be used by that transaction, plus the gas consumed if the access
    /// list is included. Like eth_estimateGas, this is an estimation; the list could change
    /// when the transaction is actually mined. Adding an accessList to your transaction does
    /// not necessary result in lower gas usage compared to a transaction without an access
    /// list.
    ///
    /// Handler for ETH RPC call: `eth_createAccessList`
    pub async fn create_access_list(
        &self,
        mut request: WithOtherFields<TransactionRequest>,
        block_number: Option<BlockId>,
    ) -> Result<AccessListWithGasUsed> {
        node_info!("eth_createAccessList");
        let block_request = self.block_request(block_number).await?;
        // check if the number predates the fork, if in fork mode
        if let BlockRequest::Number(number) = block_request {
            if let Some(fork) = self.get_fork() {
                if fork.predates_fork(number) {
                    return Ok(fork.create_access_list(&request, Some(number.into())).await?)
                }
            }
        }

        self.backend
            .with_database_at(Some(block_request), |state, block_env| {
                let (exit, out, _, access_list) = self.backend.build_access_list_with_state(
                    &state,
                    request.clone(),
                    FeeDetails::zero(),
                    block_env.clone(),
                )?;
                ensure_return_ok(exit, &out)?;

                // execute again but with access list set
                request.access_list = Some(access_list.clone());

                let (exit, out, gas_used, _) = self.backend.call_with_state(
                    &state,
                    request.clone(),
                    FeeDetails::zero(),
                    block_env,
                )?;
                ensure_return_ok(exit, &out)?;

                Ok(AccessListWithGasUsed {
                    access_list: AccessList(access_list.0),
                    gas_used: U256::from(gas_used),
                })
            })
            .await?
    }

    /// Estimate gas needed for execution of given contract.
    /// If no block parameter is given, it will use the pending block by default
    ///
    /// Handler for ETH RPC call: `eth_estimateGas`
    pub async fn estimate_gas(
        &self,
        request: WithOtherFields<TransactionRequest>,
        block_number: Option<BlockId>,
        overrides: Option<StateOverride>,
    ) -> Result<U256> {
        node_info!("eth_estimateGas");
        self.do_estimate_gas(
            request,
            block_number.or_else(|| Some(BlockNumber::Pending.into())),
            overrides,
        )
        .await
        .map(U256::from)
    }

    /// Get transaction by its hash.
    ///
    /// This will check the storage for a matching transaction, if no transaction exists in storage
    /// this will also scan the mempool for a matching pending transaction
    ///
    /// Handler for ETH RPC call: `eth_getTransactionByHash`
    pub async fn transaction_by_hash(
        &self,
        hash: B256,
    ) -> Result<Option<WithOtherFields<Transaction>>> {
        node_info!("eth_getTransactionByHash");
        let mut tx = self.pool.get_transaction(hash).map(|pending| {
            let from = *pending.sender();
            let mut tx = transaction_build(
                Some(*pending.hash()),
                pending.transaction,
                None,
                None,
                Some(self.backend.base_fee()),
            );
            // we set the from field here explicitly to the set sender of the pending transaction,
            // in case the transaction is impersonated.
            tx.from = from;
            tx
        });
        if tx.is_none() {
            tx = self.backend.transaction_by_hash(hash).await?
        }

        Ok(tx)
    }

    /// Returns transaction at given block hash and index.
    ///
    /// Handler for ETH RPC call: `eth_getTransactionByBlockHashAndIndex`
    pub async fn transaction_by_block_hash_and_index(
        &self,
        hash: B256,
        index: Index,
    ) -> Result<Option<WithOtherFields<Transaction>>> {
        node_info!("eth_getTransactionByBlockHashAndIndex");
        self.backend.transaction_by_block_hash_and_index(hash, index).await
    }

    /// Returns transaction by given block number and index.
    ///
    /// Handler for ETH RPC call: `eth_getTransactionByBlockNumberAndIndex`
    pub async fn transaction_by_block_number_and_index(
        &self,
        block: BlockNumber,
        idx: Index,
    ) -> Result<Option<WithOtherFields<Transaction>>> {
        node_info!("eth_getTransactionByBlockNumberAndIndex");
        self.backend.transaction_by_block_number_and_index(block, idx).await
    }

    /// Returns transaction receipt by transaction hash.
    ///
    /// Handler for ETH RPC call: `eth_getTransactionReceipt`
    pub async fn transaction_receipt(&self, hash: B256) -> Result<Option<ReceiptResponse>> {
        node_info!("eth_getTransactionReceipt");
        let tx = self.pool.get_transaction(hash);
        if tx.is_some() {
            return Ok(None);
        }
        self.backend.transaction_receipt(hash).await
    }

    /// Returns block receipts by block number.
    ///
    /// Handler for ETH RPC call: `eth_getBlockReceipts`
    pub async fn block_receipts(
        &self,
        number: BlockNumber,
    ) -> Result<Option<Vec<ReceiptResponse>>> {
        node_info!("eth_getBlockReceipts");
        self.backend.block_receipts(number).await
    }

    /// Returns an uncles at given block and index.
    ///
    /// Handler for ETH RPC call: `eth_getUncleByBlockHashAndIndex`
    pub async fn uncle_by_block_hash_and_index(
        &self,
        block_hash: B256,
        idx: Index,
    ) -> Result<Option<Block>> {
        node_info!("eth_getUncleByBlockHashAndIndex");
        let number =
            self.backend.ensure_block_number(Some(BlockId::Hash(block_hash.into()))).await?;
        if let Some(fork) = self.get_fork() {
            if fork.predates_fork_inclusive(number) {
                return Ok(fork.uncle_by_block_hash_and_index(block_hash, idx.into()).await?)
            }
        }
        // It's impossible to have uncles outside of fork mode
        Ok(None)
    }

    /// Returns an uncles at given block and index.
    ///
    /// Handler for ETH RPC call: `eth_getUncleByBlockNumberAndIndex`
    pub async fn uncle_by_block_number_and_index(
        &self,
        block_number: BlockNumber,
        idx: Index,
    ) -> Result<Option<Block>> {
        node_info!("eth_getUncleByBlockNumberAndIndex");
        let number = self.backend.ensure_block_number(Some(BlockId::Number(block_number))).await?;
        if let Some(fork) = self.get_fork() {
            if fork.predates_fork_inclusive(number) {
                return Ok(fork.uncle_by_block_number_and_index(number, idx.into()).await?);
            }
        }
        // It's impossible to have uncles outside of fork mode
        Ok(None)
    }

    /// Returns logs matching given filter object.
    ///
    /// Handler for ETH RPC call: `eth_getLogs`
    pub async fn logs(&self, filter: Filter) -> Result<Vec<Log>> {
        node_info!("eth_getLogs");
        self.backend.logs(filter).await
    }

    /// Returns the hash of the current block, the seedHash, and the boundary condition to be met.
    ///
    /// Handler for ETH RPC call: `eth_getWork`
    pub fn work(&self) -> Result<Work> {
        node_info!("eth_getWork");
        Err(BlockchainError::RpcUnimplemented)
    }

    /// Returns the sync status, always be fails.
    ///
    /// Handler for ETH RPC call: `eth_syncing`
    pub fn syncing(&self) -> Result<bool> {
        node_info!("eth_syncing");
        Ok(false)
    }

    /// Used for submitting a proof-of-work solution.
    ///
    /// Handler for ETH RPC call: `eth_submitWork`
    pub fn submit_work(&self, _: B64, _: B256, _: B256) -> Result<bool> {
        node_info!("eth_submitWork");
        Err(BlockchainError::RpcUnimplemented)
    }

    /// Used for submitting mining hashrate.
    ///
    /// Handler for ETH RPC call: `eth_submitHashrate`
    pub fn submit_hashrate(&self, _: U256, _: B256) -> Result<bool> {
        node_info!("eth_submitHashrate");
        Err(BlockchainError::RpcUnimplemented)
    }

    /// Introduced in EIP-1159 for getting information on the appropriate priority fee to use.
    ///
    /// Handler for ETH RPC call: `eth_feeHistory`
    pub async fn fee_history(
        &self,
        block_count: U256,
        newest_block: BlockNumber,
        reward_percentiles: Vec<f64>,
    ) -> Result<FeeHistory> {
        node_info!("eth_feeHistory");
        // max number of blocks in the requested range

        let current = self.backend.best_number();
        let slots_in_an_epoch = 32u64;

        let number = match newest_block {
            BlockNumber::Latest | BlockNumber::Pending => current,
            BlockNumber::Earliest => 0,
            BlockNumber::Number(n) => n,
            BlockNumber::Safe => current.saturating_sub(slots_in_an_epoch),
            BlockNumber::Finalized => current.saturating_sub(slots_in_an_epoch * 2),
        };

        // check if the number predates the fork, if in fork mode
        if let Some(fork) = self.get_fork() {
            // if we're still at the forked block we don't have any history and can't compute it
            // efficiently, instead we fetch it from the fork
            if fork.predates_fork_inclusive(number) {
                return fork
                    .fee_history(block_count.to(), BlockNumber::Number(number), &reward_percentiles)
                    .await
                    .map_err(BlockchainError::AlloyForkProvider);
            }
        }

        const MAX_BLOCK_COUNT: u64 = 1024u64;
        let block_count = block_count.to::<u64>().min(MAX_BLOCK_COUNT);

        // highest and lowest block num in the requested range
        let highest = number;
        let lowest = highest.saturating_sub(block_count.saturating_sub(1));

        // only support ranges that are in cache range
        if lowest < self.backend.best_number().saturating_sub(self.fee_history_limit) {
            return Err(FeeHistoryError::InvalidBlockRange.into());
        }

        let mut response = FeeHistory {
            oldest_block: lowest,
            base_fee_per_gas: Vec::new(),
            gas_used_ratio: Vec::new(),
            reward: Some(Default::default()),
            base_fee_per_blob_gas: Default::default(),
            blob_gas_used_ratio: Default::default(),
        };
        let mut rewards = Vec::new();

        {
            let fee_history = self.fee_history_cache.lock();

            // iter over the requested block range
            for n in lowest..=highest {
                // <https://eips.ethereum.org/EIPS/eip-1559>
                if let Some(block) = fee_history.get(&n) {
<<<<<<< HEAD
                    response.base_fee_per_gas.push(U256::from(block.base_fee));
                    response
                        .base_fee_per_blob_gas
                        .push(U256::from(block.base_fee_per_blob_gas.unwrap_or(0)));
                    response.blob_gas_used_ratio.push(block.blob_gas_used_ratio);
=======
                    response.base_fee_per_gas.push(block.base_fee);
>>>>>>> d431f74f
                    response.gas_used_ratio.push(block.gas_used_ratio);

                    // requested percentiles
                    if !reward_percentiles.is_empty() {
                        let mut block_rewards = Vec::new();
                        let resolution_per_percentile: f64 = 2.0;
                        for p in &reward_percentiles {
                            let p = p.clamp(0.0, 100.0);
                            let index = ((p.round() / 2f64) * 2f64) * resolution_per_percentile;
                            let reward = block.rewards.get(index as usize).map_or(0, |r| *r);
                            block_rewards.push(reward);
                        }
                        rewards.push(block_rewards);
                    }
                }
            }
        }

        response.reward = Some(rewards);

        // calculate next base fee
        // The spec states that `base_fee_per_gas` "[..] includes the next block after the
        // newest of the returned range, because this value can be derived from the
        // newest block"
        if let (Some(last_gas_used), Some(last_fee_per_gas)) =
            (response.gas_used_ratio.last(), response.base_fee_per_gas.last())
        {
            let elasticity = self.backend.elasticity();
            let last_fee_per_gas = *last_fee_per_gas as f64;
            if last_gas_used > &0.5 {
                // increase base gas
                let increase = ((last_gas_used - 0.5) * 2f64) * elasticity;
                let new_base_fee = (last_fee_per_gas + (last_fee_per_gas * increase)) as u128;
                response.base_fee_per_gas.push(new_base_fee);
            } else if last_gas_used < &0.5 {
                // decrease gas
                let increase = ((0.5 - last_gas_used) * 2f64) * elasticity;
                let new_base_fee = (last_fee_per_gas - (last_fee_per_gas * increase)) as u128;
                response.base_fee_per_gas.push(new_base_fee);
            } else {
                // same base gas
                response.base_fee_per_gas.push(last_fee_per_gas as u128);
            }
        }

        // Fetch the newest header. We'll need this to calculate the next blob base fee.
        let newest_header = self
            .backend
            .block_by_number(newest_block)
            .await?
            .ok_or(FeeHistoryError::BlockNotFound(newest_block))?
            .header;

        // Same goes for the `base_fee_per_blob_gas`:
        // > "[..] includes the next block after the newest of the returned range, because this
        // > value can be derived from the newest block.
        response.base_fee_per_blob_gas.push(
            newest_header
                .excess_blob_gas
                .map(|excess| calc_blob_gasprice(excess.to::<u64>()))
                .map(U256::from)
                .unwrap_or(U256::ZERO),
        );

        Ok(response)
    }

    /// Introduced in EIP-1159, a Geth-specific and simplified priority fee oracle.
    /// Leverages the already existing fee history cache.
    ///
    /// Returns a suggestion for a gas tip cap for dynamic fee transactions.
    ///
    /// Handler for ETH RPC call: `eth_maxPriorityFeePerGas`
    pub fn max_priority_fee_per_gas(&self) -> Result<U256> {
        node_info!("eth_maxPriorityFeePerGas");
        Ok(U256::from(self.backend.max_priority_fee_per_gas()))
    }

    /// Creates a filter object, based on filter options, to notify when the state changes (logs).
    ///
    /// Handler for ETH RPC call: `eth_newFilter`
    pub async fn new_filter(&self, filter: Filter) -> Result<String> {
        node_info!("eth_newFilter");
        // all logs that are already available that match the filter if the filter's block range is
        // in the past
        let historic = if filter.block_option.get_from_block().is_some() {
            self.backend.logs(filter.clone()).await?
        } else {
            vec![]
        };
        let filter = EthFilter::Logs(Box::new(LogsFilter {
            blocks: self.new_block_notifications(),
            storage: self.storage_info(),
            filter: FilteredParams::new(Some(filter)),
            historic: Some(historic),
        }));
        Ok(self.filters.add_filter(filter).await)
    }

    /// Creates a filter in the node, to notify when a new block arrives.
    ///
    /// Handler for ETH RPC call: `eth_newBlockFilter`
    pub async fn new_block_filter(&self) -> Result<String> {
        node_info!("eth_newBlockFilter");
        let filter = EthFilter::Blocks(self.new_block_notifications());
        Ok(self.filters.add_filter(filter).await)
    }

    /// Creates a filter in the node, to notify when new pending transactions arrive.
    ///
    /// Handler for ETH RPC call: `eth_newPendingTransactionFilter`
    pub async fn new_pending_transaction_filter(&self) -> Result<String> {
        node_info!("eth_newPendingTransactionFilter");
        let filter = EthFilter::PendingTransactions(self.new_ready_transactions());
        Ok(self.filters.add_filter(filter).await)
    }

    /// Polling method for a filter, which returns an array of logs which occurred since last poll.
    ///
    /// Handler for ETH RPC call: `eth_getFilterChanges`
    pub async fn get_filter_changes(&self, id: &str) -> ResponseResult {
        node_info!("eth_getFilterChanges");
        self.filters.get_filter_changes(id).await
    }

    /// Returns an array of all logs matching filter with given id.
    ///
    /// Handler for ETH RPC call: `eth_getFilterLogs`
    pub async fn get_filter_logs(&self, id: &str) -> Result<Vec<Log>> {
        node_info!("eth_getFilterLogs");
        if let Some(filter) = self.filters.get_log_filter(id).await {
            self.backend.logs(filter).await
        } else {
            Ok(Vec::new())
        }
    }

    /// Handler for ETH RPC call: `eth_uninstallFilter`
    pub async fn uninstall_filter(&self, id: &str) -> Result<bool> {
        node_info!("eth_uninstallFilter");
        Ok(self.filters.uninstall_filter(id).await.is_some())
    }

    /// Returns traces for the transaction hash for geth's tracing endpoint
    ///
    /// Handler for RPC call: `debug_traceTransaction`
    pub async fn debug_trace_transaction(
        &self,
        tx_hash: B256,
        opts: GethDebugTracingOptions,
    ) -> Result<GethTrace> {
        node_info!("debug_traceTransaction");
        self.backend.debug_trace_transaction(tx_hash, opts).await
    }

    /// Returns traces for the transaction for geth's tracing endpoint
    ///
    /// Handler for RPC call: `debug_traceCall`
    pub async fn debug_trace_call(
        &self,
        request: WithOtherFields<TransactionRequest>,
        block_number: Option<BlockId>,
        opts: GethDefaultTracingOptions,
    ) -> Result<DefaultFrame> {
        node_info!("debug_traceCall");
        let block_request = self.block_request(block_number).await?;
        let fees = FeeDetails::new(
            request.gas_price,
            request.max_fee_per_gas,
            request.max_priority_fee_per_gas,
            request.max_fee_per_blob_gas,
        )?
        .or_zero_fees();

        self.backend.call_with_tracing(request, fees, Some(block_request), opts).await
    }

    /// Returns traces for the transaction hash via parity's tracing endpoint
    ///
    /// Handler for RPC call: `trace_transaction`
    pub async fn trace_transaction(&self, tx_hash: B256) -> Result<Vec<LocalizedTransactionTrace>> {
        node_info!("trace_transaction");
        self.backend.trace_transaction(tx_hash).await
    }

    /// Returns traces for the transaction hash via parity's tracing endpoint
    ///
    /// Handler for RPC call: `trace_block`
    pub async fn trace_block(&self, block: BlockNumber) -> Result<Vec<LocalizedTransactionTrace>> {
        node_info!("trace_block");
        self.backend.trace_block(block).await
    }
}

// == impl EthApi anvil endpoints ==

impl EthApi {
    /// Send transactions impersonating specific account and contract addresses.
    ///
    /// Handler for ETH RPC call: `anvil_impersonateAccount`
    pub async fn anvil_impersonate_account(&self, address: Address) -> Result<()> {
        node_info!("anvil_impersonateAccount");
        self.backend.impersonate(address).await?;
        Ok(())
    }

    /// Stops impersonating an account if previously set with `anvil_impersonateAccount`.
    ///
    /// Handler for ETH RPC call: `anvil_stopImpersonatingAccount`
    pub async fn anvil_stop_impersonating_account(&self, address: Address) -> Result<()> {
        node_info!("anvil_stopImpersonatingAccount");
        self.backend.stop_impersonating(address).await?;
        Ok(())
    }

    /// If set to true will make every account impersonated
    ///
    /// Handler for ETH RPC call: `anvil_autoImpersonateAccount`
    pub async fn anvil_auto_impersonate_account(&self, enabled: bool) -> Result<()> {
        node_info!("anvil_autoImpersonateAccount");
        self.backend.auto_impersonate_account(enabled).await;
        Ok(())
    }

    /// Returns true if auto mining is enabled, and false.
    ///
    /// Handler for ETH RPC call: `anvil_getAutomine`
    pub fn anvil_get_auto_mine(&self) -> Result<bool> {
        node_info!("anvil_getAutomine");
        Ok(self.miner.is_auto_mine())
    }

    /// Enables or disables, based on the single boolean argument, the automatic mining of new
    /// blocks with each new transaction submitted to the network.
    ///
    /// Handler for ETH RPC call: `evm_setAutomine`
    pub async fn anvil_set_auto_mine(&self, enable_automine: bool) -> Result<()> {
        node_info!("evm_setAutomine");
        if self.miner.is_auto_mine() {
            if enable_automine {
                return Ok(());
            }
            self.miner.set_mining_mode(MiningMode::None);
        } else if enable_automine {
            let listener = self.pool.add_ready_listener();
            let mode = MiningMode::instant(1_000, listener);
            self.miner.set_mining_mode(mode);
        }
        Ok(())
    }

    /// Mines a series of blocks.
    ///
    /// Handler for ETH RPC call: `anvil_mine`
    pub async fn anvil_mine(&self, num_blocks: Option<U256>, interval: Option<U256>) -> Result<()> {
        node_info!("anvil_mine");
        let interval = interval.map(|i| i.to::<u64>());
        let blocks = num_blocks.unwrap_or(U256::from(1));
        if blocks.is_zero() {
            return Ok(());
        }

        // mine all the blocks
        for _ in 0..blocks.to::<u64>() {
            self.mine_one().await;

            // If we have an interval, jump forwards in time to the "next" timestamp
            if let Some(interval) = interval {
                self.backend.time().increase_time(interval);
            }
        }

        Ok(())
    }

    /// Sets the mining behavior to interval with the given interval (seconds)
    ///
    /// Handler for ETH RPC call: `evm_setIntervalMining`
    pub fn anvil_set_interval_mining(&self, secs: u64) -> Result<()> {
        node_info!("evm_setIntervalMining");
        let mining_mode = if secs == 0 {
            MiningMode::None
        } else {
            let block_time = Duration::from_secs(secs);

            // This ensures that memory limits are stricter in interval-mine mode
            self.backend.update_interval_mine_block_time(block_time);

            MiningMode::FixedBlockTime(FixedBlockTimeMiner::new(block_time))
        };
        self.miner.set_mining_mode(mining_mode);
        Ok(())
    }

    /// Removes transactions from the pool
    ///
    /// Handler for RPC call: `anvil_dropTransaction`
    pub async fn anvil_drop_transaction(&self, tx_hash: B256) -> Result<Option<B256>> {
        node_info!("anvil_dropTransaction");
        Ok(self.pool.drop_transaction(tx_hash).map(|tx| tx.hash()))
    }

    /// Removes all transactions from the pool
    ///
    /// Handler for RPC call: `anvil_dropAllTransactions`
    pub async fn anvil_drop_all_transactions(&self) -> Result<()> {
        node_info!("anvil_dropAllTransactions");
        self.pool.clear();
        Ok(())
    }

    /// Reset the fork to a fresh forked state, and optionally update the fork config.
    ///
    /// If `forking` is `None` then this will disable forking entirely.
    ///
    /// Handler for RPC call: `anvil_reset`
    pub async fn anvil_reset(&self, forking: Option<Forking>) -> Result<()> {
        node_info!("anvil_reset");
        if let Some(forking) = forking {
            // if we're resetting the fork we need to reset the instance id
            self.reset_instance_id();
            self.backend.reset_fork(forking).await
        } else {
            Err(BlockchainError::RpcUnimplemented)
        }
    }

    pub async fn anvil_set_chain_id(&self, chain_id: u64) -> Result<()> {
        node_info!("anvil_setChainId");
        self.backend.set_chain_id(chain_id);
        Ok(())
    }

    /// Modifies the balance of an account.
    ///
    /// Handler for RPC call: `anvil_setBalance`
    pub async fn anvil_set_balance(&self, address: Address, balance: U256) -> Result<()> {
        node_info!("anvil_setBalance");
        self.backend.set_balance(address, balance).await?;
        Ok(())
    }

    /// Sets the code of a contract.
    ///
    /// Handler for RPC call: `anvil_setCode`
    pub async fn anvil_set_code(&self, address: Address, code: Bytes) -> Result<()> {
        node_info!("anvil_setCode");
        self.backend.set_code(address, code).await?;
        Ok(())
    }

    /// Sets the nonce of an address.
    ///
    /// Handler for RPC call: `anvil_setNonce`
    pub async fn anvil_set_nonce(&self, address: Address, nonce: U256) -> Result<()> {
        node_info!("anvil_setNonce");
        self.backend.set_nonce(address, nonce).await?;
        Ok(())
    }

    /// Writes a single slot of the account's storage.
    ///
    /// Handler for RPC call: `anvil_setStorageAt`
    pub async fn anvil_set_storage_at(
        &self,
        address: Address,
        slot: U256,
        val: B256,
    ) -> Result<bool> {
        node_info!("anvil_setStorageAt");
        self.backend.set_storage_at(address, slot, val).await?;
        Ok(true)
    }

    /// Enable or disable logging.
    ///
    /// Handler for RPC call: `anvil_setLoggingEnabled`
    pub async fn anvil_set_logging(&self, enable: bool) -> Result<()> {
        node_info!("anvil_setLoggingEnabled");
        self.logger.set_enabled(enable);
        Ok(())
    }

    /// Set the minimum gas price for the node.
    ///
    /// Handler for RPC call: `anvil_setMinGasPrice`
    pub async fn anvil_set_min_gas_price(&self, gas: U256) -> Result<()> {
        node_info!("anvil_setMinGasPrice");
        if self.backend.is_eip1559() {
            return Err(RpcError::invalid_params(
                "anvil_setMinGasPrice is not supported when EIP-1559 is active",
            )
            .into());
        }
        self.backend.set_gas_price(gas.to());
        Ok(())
    }

    /// Sets the base fee of the next block.
    ///
    /// Handler for RPC call: `anvil_setNextBlockBaseFeePerGas`
    pub async fn anvil_set_next_block_base_fee_per_gas(&self, basefee: U256) -> Result<()> {
        node_info!("anvil_setNextBlockBaseFeePerGas");
        if !self.backend.is_eip1559() {
            return Err(RpcError::invalid_params(
                "anvil_setNextBlockBaseFeePerGas is only supported when EIP-1559 is active",
            )
            .into());
        }
        self.backend.set_base_fee(basefee.to());
        Ok(())
    }

    /// Sets the coinbase address.
    ///
    /// Handler for RPC call: `anvil_setCoinbase`
    pub async fn anvil_set_coinbase(&self, address: Address) -> Result<()> {
        node_info!("anvil_setCoinbase");
        self.backend.set_coinbase(address);
        Ok(())
    }

    /// Create a buffer that represents all state on the chain, which can be loaded to separate
    /// process by calling `anvil_loadState`
    ///
    /// Handler for RPC call: `anvil_dumpState`
    pub async fn anvil_dump_state(&self) -> Result<Bytes> {
        node_info!("anvil_dumpState");
        self.backend.dump_state().await
    }

    /// Returns the current state
    pub async fn serialized_state(&self) -> Result<SerializableState> {
        self.backend.serialized_state().await
    }

    /// Append chain state buffer to current chain. Will overwrite any conflicting addresses or
    /// storage.
    ///
    /// Handler for RPC call: `anvil_loadState`
    pub async fn anvil_load_state(&self, buf: Bytes) -> Result<bool> {
        node_info!("anvil_loadState");
        self.backend.load_state_bytes(buf).await
    }

    /// Retrieves the Anvil node configuration params.
    ///
    /// Handler for RPC call: `anvil_nodeInfo`
    pub async fn anvil_node_info(&self) -> Result<NodeInfo> {
        node_info!("anvil_nodeInfo");

        let env = self.backend.env().read();
        let fork_config = self.backend.get_fork();
        let tx_order = self.transaction_order.read();

        Ok(NodeInfo {
            current_block_number: U64::from(self.backend.best_number()),
            current_block_timestamp: env.block.timestamp.try_into().unwrap_or(u64::MAX),
            current_block_hash: self.backend.best_hash(),
            hard_fork: env.handler_cfg.spec_id,
            transaction_order: match *tx_order {
                TransactionOrder::Fifo => "fifo".to_string(),
                TransactionOrder::Fees => "fees".to_string(),
            },
            environment: NodeEnvironment {
                base_fee: self.backend.base_fee(),
                chain_id: self.backend.chain_id().to::<u64>(),
                gas_limit: self.backend.gas_limit(),
                gas_price: self.backend.gas_price(),
            },
            fork_config: fork_config
                .map(|fork| {
                    let config = fork.config.read();

                    NodeForkConfig {
                        fork_url: Some(config.eth_rpc_url.clone()),
                        fork_block_number: Some(config.block_number),
                        fork_retry_backoff: Some(config.backoff.as_millis()),
                    }
                })
                .unwrap_or_default(),
        })
    }

    /// Retrieves metadata about the Anvil instance.
    ///
    /// Handler for RPC call: `anvil_metadata`
    pub async fn anvil_metadata(&self) -> Result<AnvilMetadata> {
        node_info!("anvil_metadata");
        let fork_config = self.backend.get_fork();
        let snapshots = self.backend.list_snapshots();

        Ok(AnvilMetadata {
            client_version: CLIENT_VERSION,
            chain_id: self.backend.chain_id().to::<u64>(),
            latest_block_hash: self.backend.best_hash(),
            latest_block_number: self.backend.best_number(),
            instance_id: *self.instance_id.read(),
            forked_network: fork_config.map(|cfg| ForkedNetwork {
                chain_id: cfg.chain_id(),
                fork_block_number: cfg.block_number(),
                fork_block_hash: cfg.block_hash(),
            }),
            snapshots,
        })
    }

    pub async fn anvil_remove_pool_transactions(&self, address: Address) -> Result<()> {
        node_info!("anvil_removePoolTransactions");
        self.pool.remove_transactions_by_address(address);
        Ok(())
    }

    /// Snapshot the state of the blockchain at the current block.
    ///
    /// Handler for RPC call: `evm_snapshot`
    pub async fn evm_snapshot(&self) -> Result<U256> {
        node_info!("evm_snapshot");
        Ok(self.backend.create_snapshot().await)
    }

    /// Revert the state of the blockchain to a previous snapshot.
    /// Takes a single parameter, which is the snapshot id to revert to.
    ///
    /// Handler for RPC call: `evm_revert`
    pub async fn evm_revert(&self, id: U256) -> Result<bool> {
        node_info!("evm_revert");
        self.backend.revert_snapshot(id).await
    }

    /// Jump forward in time by the given amount of time, in seconds.
    ///
    /// Handler for RPC call: `evm_increaseTime`
    pub async fn evm_increase_time(&self, seconds: U256) -> Result<i64> {
        node_info!("evm_increaseTime");
        Ok(self.backend.time().increase_time(seconds.try_into().unwrap_or(u64::MAX)) as i64)
    }

    /// Similar to `evm_increaseTime` but takes the exact timestamp that you want in the next block
    ///
    /// Handler for RPC call: `evm_setNextBlockTimestamp`
    pub fn evm_set_next_block_timestamp(&self, seconds: u64) -> Result<()> {
        node_info!("evm_setNextBlockTimestamp");
        self.backend.time().set_next_block_timestamp(seconds)
    }

    /// Sets the specific timestamp and returns the number of seconds between the given timestamp
    /// and the current time.
    ///
    /// Handler for RPC call: `evm_setTime`
    pub fn evm_set_time(&self, timestamp: u64) -> Result<u64> {
        node_info!("evm_setTime");
        let now = self.backend.time().current_call_timestamp();
        self.backend.time().reset(timestamp);

        // number of seconds between the given timestamp and the current time.
        let offset = timestamp.saturating_sub(now);
        Ok(Duration::from_millis(offset).as_secs())
    }

    /// Set the next block gas limit
    ///
    /// Handler for RPC call: `evm_setBlockGasLimit`
    pub fn evm_set_block_gas_limit(&self, gas_limit: U256) -> Result<bool> {
        node_info!("evm_setBlockGasLimit");
        self.backend.set_gas_limit(gas_limit.to());
        Ok(true)
    }

    /// Sets an interval for the block timestamp
    ///
    /// Handler for RPC call: `anvil_setBlockTimestampInterval`
    pub fn evm_set_block_timestamp_interval(&self, seconds: u64) -> Result<()> {
        node_info!("anvil_setBlockTimestampInterval");
        self.backend.time().set_block_timestamp_interval(seconds);
        Ok(())
    }

    /// Sets an interval for the block timestamp
    ///
    /// Handler for RPC call: `anvil_removeBlockTimestampInterval`
    pub fn evm_remove_block_timestamp_interval(&self) -> Result<bool> {
        node_info!("anvil_removeBlockTimestampInterval");
        Ok(self.backend.time().remove_block_timestamp_interval())
    }

    /// Mine blocks, instantly.
    ///
    /// Handler for RPC call: `evm_mine`
    ///
    /// This will mine the blocks regardless of the configured mining mode.
    /// **Note**: ganache returns `0x0` here as placeholder for additional meta-data in the future.
    pub async fn evm_mine(&self, opts: Option<EvmMineOptions>) -> Result<String> {
        node_info!("evm_mine");

        self.do_evm_mine(opts).await?;

        Ok("0x0".to_string())
    }

    /// Mine blocks, instantly and return the mined blocks.
    ///
    /// Handler for RPC call: `evm_mine_detailed`
    ///
    /// This will mine the blocks regardless of the configured mining mode.
    ///
    /// **Note**: This behaves exactly as [Self::evm_mine] but returns different output, for
    /// compatibility reasons, this is a separate call since `evm_mine` is not an anvil original.
    /// and `ganache` may change the `0x0` placeholder.
    pub async fn evm_mine_detailed(&self, opts: Option<EvmMineOptions>) -> Result<Vec<Block>> {
        node_info!("evm_mine_detailed");

        let mined_blocks = self.do_evm_mine(opts).await?;

        let mut blocks = Vec::with_capacity(mined_blocks as usize);

        let latest = self.backend.best_number();
        for offset in (0..mined_blocks).rev() {
            let block_num = latest - offset;
            if let Some(mut block) =
                self.backend.block_by_number_full(BlockNumber::Number(block_num)).await?
            {
                let mut block_txs = match block.transactions {
                    BlockTransactions::Full(txs) => txs,
                    BlockTransactions::Hashes(_) | BlockTransactions::Uncle => unreachable!(),
                };
                for tx in block_txs.iter_mut() {
                    if let Some(receipt) = self.backend.mined_transaction_receipt(tx.hash) {
                        if let Some(output) = receipt.out {
                            // insert revert reason if failure
                            if !receipt.inner.inner.as_receipt_with_bloom().receipt.status {
                                if let Some(reason) =
                                    RevertDecoder::new().maybe_decode(&output, None)
                                {
                                    tx.other.insert(
                                        "revertReason".to_string(),
                                        serde_json::to_value(reason).expect("Infallible"),
                                    );
                                }
                            }
                            tx.other.insert(
                                "output".to_string(),
                                serde_json::to_value(output).expect("Infallible"),
                            );
                        }
                    }
                }
                block.transactions = BlockTransactions::Full(block_txs);
                blocks.push(block);
            }
        }

        Ok(blocks)
    }

    /// Sets the reported block number
    ///
    /// Handler for ETH RPC call: `anvil_setBlock`
    pub fn anvil_set_block(&self, block_number: U256) -> Result<()> {
        node_info!("anvil_setBlock");
        self.backend.set_block_number(block_number);
        Ok(())
    }

    /// Sets the backend rpc url
    ///
    /// Handler for ETH RPC call: `anvil_setRpcUrl`
    pub fn anvil_set_rpc_url(&self, url: String) -> Result<()> {
        node_info!("anvil_setRpcUrl");
        if let Some(fork) = self.backend.get_fork() {
            let mut config = fork.config.write();
            // let interval = config.provider.get_interval();
            let new_provider = Arc::new(
                ProviderBuilder::new(&url).max_retry(10).initial_backoff(1000).build().map_err(
                    |_| {
                        TransportErrorKind::custom_str(
                            format!("Failed to parse invalid url {url}").as_str(),
                        )
                    },
                    // TODO: Add interval
                )?, // .interval(interval),
            );
            config.provider = new_provider;
            trace!(target: "backend", "Updated fork rpc from \"{}\" to \"{}\"", config.eth_rpc_url, url);
            config.eth_rpc_url = url;
        }
        Ok(())
    }

    /// Turn on call traces for transactions that are returned to the user when they execute a
    /// transaction (instead of just txhash/receipt)
    ///
    /// Handler for ETH RPC call: `anvil_enableTraces`
    pub async fn anvil_enable_traces(&self) -> Result<()> {
        node_info!("anvil_enableTraces");
        Err(BlockchainError::RpcUnimplemented)
    }

    /// Execute a transaction regardless of signature status
    ///
    /// Handler for ETH RPC call: `eth_sendUnsignedTransaction`
    pub async fn eth_send_unsigned_transaction(
        &self,
        request: WithOtherFields<TransactionRequest>,
    ) -> Result<TxHash> {
        node_info!("eth_sendUnsignedTransaction");
        // either use the impersonated account of the request's `from` field
        let from = request.from.ok_or(BlockchainError::NoSignerAvailable)?;

        let (nonce, on_chain_nonce) = self.request_nonce(&request, from).await?;

        let request = self.build_typed_tx_request(request, nonce)?;

        let bypass_signature = self.backend.cheats().bypass_signature();
        let transaction = sign::build_typed_transaction(request, bypass_signature)?;

        self.ensure_typed_transaction_supported(&transaction)?;

        let pending_transaction = PendingTransaction::with_impersonated(transaction, from);

        // pre-validate
        self.backend.validate_pool_transaction(&pending_transaction).await?;

        let requires = required_marker(nonce, on_chain_nonce, from);
        let provides = vec![to_marker(nonce, from)];

        self.add_pending_transaction(pending_transaction, requires, provides)
    }

    /// Returns the number of transactions currently pending for inclusion in the next block(s), as
    /// well as the ones that are being scheduled for future execution only.
    /// Ref: [Here](https://geth.ethereum.org/docs/rpc/ns-txpool#txpool_status)
    ///
    /// Handler for ETH RPC call: `txpool_status`
    pub async fn txpool_status(&self) -> Result<TxpoolStatus> {
        node_info!("txpool_status");
        Ok(self.pool.txpool_status())
    }

    /// Returns a summary of all the transactions currently pending for inclusion in the next
    /// block(s), as well as the ones that are being scheduled for future execution only.
    ///
    /// See [here](https://geth.ethereum.org/docs/rpc/ns-txpool#txpool_inspect) for more details
    ///
    /// Handler for ETH RPC call: `txpool_inspect`
    pub async fn txpool_inspect(&self) -> Result<TxpoolInspect> {
        node_info!("txpool_inspect");
        let mut inspect = TxpoolInspect::default();

        fn convert(tx: Arc<PoolTransaction>) -> TxpoolInspectSummary {
            let tx = &tx.pending_transaction.transaction;
            let to = tx.to();
            let gas_price = tx.gas_price();
            let value = tx.value();
            let gas = tx.gas_limit();
            TxpoolInspectSummary { to, value, gas, gas_price }
        }

        // Note: naming differs geth vs anvil:
        //
        // _Pending transactions_ are transactions that are ready to be processed and included in
        // the block. _Queued transactions_ are transactions where the transaction nonce is
        // not in sequence. The transaction nonce is an incrementing number for each transaction
        // with the same From address.
        for pending in self.pool.ready_transactions() {
            let entry = inspect.pending.entry(*pending.pending_transaction.sender()).or_default();
            let key = pending.pending_transaction.nonce().to_string();
            entry.insert(key, convert(pending));
        }
        for queued in self.pool.pending_transactions() {
            let entry = inspect.pending.entry(*queued.pending_transaction.sender()).or_default();
            let key = queued.pending_transaction.nonce().to_string();
            entry.insert(key, convert(queued));
        }
        Ok(inspect)
    }

    /// Returns the details of all transactions currently pending for inclusion in the next
    /// block(s), as well as the ones that are being scheduled for future execution only.
    ///
    /// See [here](https://geth.ethereum.org/docs/rpc/ns-txpool#txpool_content) for more details
    ///
    /// Handler for ETH RPC call: `txpool_inspect`
    pub async fn txpool_content(&self) -> Result<TxpoolContent> {
        node_info!("txpool_content");
        let mut content = TxpoolContent::default();
        fn convert(tx: Arc<PoolTransaction>) -> Transaction {
            let from = *tx.pending_transaction.sender();
            let mut tx = transaction_build(
                Some(tx.hash()),
                tx.pending_transaction.transaction.clone(),
                None,
                None,
                None,
            );

            // we set the from field here explicitly to the set sender of the pending transaction,
            // in case the transaction is impersonated.
            tx.from = from;
            tx.inner
        }

        for pending in self.pool.ready_transactions() {
            let entry = content.pending.entry(*pending.pending_transaction.sender()).or_default();
            let key = pending.pending_transaction.nonce().to_string();
            entry.insert(key, convert(pending));
        }
        for queued in self.pool.pending_transactions() {
            let entry = content.pending.entry(*queued.pending_transaction.sender()).or_default();
            let key = queued.pending_transaction.nonce().to_string();
            entry.insert(key, convert(queued));
        }

        Ok(content)
    }
}

// === impl EthApi utility functions ===

impl EthApi {
    /// Executes the future on a new blocking task.
    async fn on_blocking_task<C, F, R>(&self, c: C) -> Result<R>
    where
        C: FnOnce(Self) -> F,
        F: Future<Output = Result<R>> + Send + 'static,
        R: Send + 'static,
    {
        let (tx, rx) = oneshot::channel();
        let this = self.clone();
        let f = c(this);
        tokio::task::spawn_blocking(move || {
            tokio::runtime::Handle::current().block_on(async move {
                let res = f.await;
                let _ = tx.send(res);
            })
        });
        rx.await.map_err(|_| BlockchainError::Internal("blocking task panicked".to_string()))?
    }

    /// Executes the `evm_mine` and returns the number of blocks mined
    async fn do_evm_mine(&self, opts: Option<EvmMineOptions>) -> Result<u64> {
        let mut blocks_to_mine = 1u64;

        if let Some(opts) = opts {
            let timestamp = match opts {
                EvmMineOptions::Timestamp(timestamp) => timestamp,
                EvmMineOptions::Options { timestamp, blocks } => {
                    if let Some(blocks) = blocks {
                        blocks_to_mine = blocks;
                    }
                    timestamp
                }
            };
            if let Some(timestamp) = timestamp {
                // timestamp was explicitly provided to be the next timestamp
                self.evm_set_next_block_timestamp(timestamp)?;
            }
        }

        // mine all the blocks
        for _ in 0..blocks_to_mine {
            self.mine_one().await;
        }

        Ok(blocks_to_mine)
    }

    async fn do_estimate_gas(
        &self,
        request: WithOtherFields<TransactionRequest>,
        block_number: Option<BlockId>,
        overrides: Option<StateOverride>,
    ) -> Result<u128> {
        let block_request = self.block_request(block_number).await?;
        // check if the number predates the fork, if in fork mode
        if let BlockRequest::Number(number) = block_request {
            if let Some(fork) = self.get_fork() {
                if fork.predates_fork(number) {
                    if overrides.is_some() {
                        return Err(BlockchainError::StateOverrideError(
                            "not available on past forked blocks".to_string(),
                        ));
                    }
                    return Ok(fork.estimate_gas(&request, Some(number.into())).await?)
                }
            }
        }

        self.backend
            .with_database_at(Some(block_request), |mut state, block| {
                if let Some(overrides) = overrides {
                    state = Box::new(state::apply_state_override(
                        overrides.into_iter().collect(),
                        state,
                    )?);
                }
                self.do_estimate_gas_with_state(request, state, block)
            })
            .await?
    }

    /// Estimates the gas usage of the `request` with the state.
    ///
    /// This will execute the [CallRequest] and find the best gas limit via binary search
    fn do_estimate_gas_with_state<D>(
        &self,
        mut request: WithOtherFields<TransactionRequest>,
        state: D,
        block_env: BlockEnv,
    ) -> Result<u128>
    where
        D: DatabaseRef<Error = DatabaseError>,
    {
        // If the request is a simple native token transfer we can optimize
        // We assume it's a transfer if we have no input data.
        let to = request.to.as_ref().and_then(TxKind::to);
        let likely_transfer = request.input.clone().into_input().is_none();
        if likely_transfer {
            if let Some(to) = to {
                if let Ok(target_code) = self.backend.get_code_with_state(&state, *to) {
                    if target_code.as_ref().is_empty() {
                        return Ok(MIN_TRANSACTION_GAS);
                    }
                }
            }
        }

        let fees = FeeDetails::new(
            request.gas_price,
            request.max_fee_per_gas,
            request.max_priority_fee_per_gas,
            request.max_fee_per_blob_gas,
        )?
        .or_zero_fees();

        // get the highest possible gas limit, either the request's set value or the currently
        // configured gas limit
        let mut highest_gas_limit = request.gas.unwrap_or(block_env.gas_limit.to());

        let gas_price = fees.gas_price.unwrap_or_default();
        // If we have non-zero gas price, cap gas limit by sender balance
        if gas_price > 0 {
            if let Some(from) = request.from {
                let mut available_funds = self.backend.get_balance_with_state(&state, from)?;
                if let Some(value) = request.value {
                    if value > available_funds {
                        return Err(InvalidTransactionError::InsufficientFunds.into());
                    }
                    // safe: value < available_funds
                    available_funds -= value;
                }
                // amount of gas the sender can afford with the `gas_price`
                let allowance =
                    available_funds.to::<u128>().checked_div(gas_price).unwrap_or_default();
                highest_gas_limit = std::cmp::min(highest_gas_limit, allowance);
            }
        }

        let mut call_to_estimate = request.clone();
        call_to_estimate.gas = Some(highest_gas_limit);

        // execute the call without writing to db
        let ethres =
            self.backend.call_with_state(&state, call_to_estimate, fees.clone(), block_env.clone());

        let gas_used = match ethres.try_into()? {
            GasEstimationCallResult::Success(gas) => Ok(gas),
            GasEstimationCallResult::OutOfGas => {
                Err(InvalidTransactionError::BasicOutOfGas(highest_gas_limit).into())
            }
            GasEstimationCallResult::Revert(output) => {
                Err(InvalidTransactionError::Revert(output).into())
            }
            GasEstimationCallResult::EvmError(err) => {
                warn!(target: "node", "estimation failed due to {:?}", err);
                Err(BlockchainError::EvmError(err))
            }
        }?;

        // at this point we know the call succeeded but want to find the _best_ (lowest) gas the
        // transaction succeeds with. we find this by doing a binary search over the
        // possible range NOTE: this is the gas the transaction used, which is less than the
        // transaction requires to succeed

        // Get the starting lowest gas needed depending on the transaction kind.
        let mut lowest_gas_limit = determine_base_gas_by_kind(&request);

        // pick a point that's close to the estimated gas
        let mut mid_gas_limit =
            std::cmp::min(gas_used * 3, (highest_gas_limit + lowest_gas_limit) / 2);

        // Binary search for the ideal gas limit
        while (highest_gas_limit - lowest_gas_limit) > 1 {
            request.gas = Some(mid_gas_limit);
            let ethres = self.backend.call_with_state(
                &state,
                request.clone(),
                fees.clone(),
                block_env.clone(),
            );

            match ethres.try_into()? {
                GasEstimationCallResult::Success(_) => {
                    // If the transaction succeeded, we can set a ceiling for the highest gas limit
                    // at the current midpoint, as spending any more gas would
                    // make no sense (as the TX would still succeed).
                    highest_gas_limit = mid_gas_limit;
                }
                GasEstimationCallResult::OutOfGas |
                GasEstimationCallResult::Revert(_) |
                GasEstimationCallResult::EvmError(_) => {
                    // If the transaction failed, we can set a floor for the lowest gas limit at the
                    // current midpoint, as spending any less gas would make no
                    // sense (as the TX would still revert due to lack of gas).
                    //
                    // We don't care about the reason here, as we known that trasaction is correct
                    // as it succeeded earlier
                    lowest_gas_limit = mid_gas_limit;
                }
            };
            // new midpoint
            mid_gas_limit = (highest_gas_limit + lowest_gas_limit) / 2;
        }

        trace!(target : "node", "Estimated Gas for call {:?}", highest_gas_limit);

        Ok(highest_gas_limit)
    }

    /// Updates the `TransactionOrder`
    pub fn set_transaction_order(&self, order: TransactionOrder) {
        *self.transaction_order.write() = order;
    }

    /// Returns the priority of the transaction based on the current `TransactionOrder`
    fn transaction_priority(&self, tx: &TypedTransaction) -> TransactionPriority {
        self.transaction_order.read().priority(tx)
    }

    /// Returns the chain ID used for transaction
    pub fn chain_id(&self) -> u64 {
        self.backend.chain_id().to::<u64>()
    }

    /// Returns the configured fork, if any.
    pub fn get_fork(&self) -> Option<ClientFork> {
        self.backend.get_fork()
    }

    /// Returns the current instance's ID.
    pub fn instance_id(&self) -> B256 {
        *self.instance_id.read()
    }

    /// Resets the instance ID.
    pub fn reset_instance_id(&self) {
        *self.instance_id.write() = B256::random();
    }

    /// Returns the first signer that can sign for the given address
    #[allow(clippy::borrowed_box)]
    pub fn get_signer(&self, address: Address) -> Option<&Box<dyn Signer>> {
        self.signers.iter().find(|signer| signer.is_signer_for(address))
    }

    /// Returns a new block event stream that yields Notifications when a new block was added
    pub fn new_block_notifications(&self) -> NewBlockNotifications {
        self.backend.new_block_notifications()
    }

    /// Returns a new listeners for ready transactions
    pub fn new_ready_transactions(&self) -> Receiver<TxHash> {
        self.pool.add_ready_listener()
    }

    /// Returns a new accessor for certain storage elements
    pub fn storage_info(&self) -> StorageInfo {
        StorageInfo::new(Arc::clone(&self.backend))
    }

    /// Returns true if forked
    pub fn is_fork(&self) -> bool {
        self.backend.is_fork()
    }

    /// Mines exactly one block
    pub async fn mine_one(&self) {
        let transactions = self.pool.ready_transactions().collect::<Vec<_>>();
        let outcome = self.backend.mine_block(transactions).await;

        trace!(target: "node", blocknumber = ?outcome.block_number, "mined block");
        self.pool.on_mined_block(outcome);
    }

    /// Returns the pending block with tx hashes
    async fn pending_block(&self) -> Block {
        let transactions = self.pool.ready_transactions().collect::<Vec<_>>();
        let info = self.backend.pending_block(transactions).await;
        self.backend.convert_block(info.block)
    }

    /// Returns the full pending block with `Transaction` objects
    async fn pending_block_full(&self) -> Option<Block> {
        let transactions = self.pool.ready_transactions().collect::<Vec<_>>();
        let BlockInfo { block, transactions, receipts: _ } =
            self.backend.pending_block(transactions).await;

        let partial_block = self.backend.convert_block(block.clone());

        let mut block_transactions = Vec::with_capacity(block.transactions.len());
        let base_fee = self.backend.base_fee();

        for info in transactions {
            let tx = block.transactions.get(info.transaction_index as usize)?.clone();

            let tx = transaction_build(
                Some(info.transaction_hash),
                tx,
                Some(&block),
                Some(info),
                Some(base_fee),
            );
            block_transactions.push(tx.inner);
        }

        Some(partial_block.into_full_block(block_transactions))
    }

    fn build_typed_tx_request(
        &self,
        request: WithOtherFields<TransactionRequest>,
        nonce: u64,
    ) -> Result<TypedTransactionRequest> {
        let chain_id = request.chain_id.unwrap_or_else(|| self.chain_id());
        let max_fee_per_gas = request.max_fee_per_gas;
        let max_fee_per_blob_gas = request.max_fee_per_blob_gas;
        let gas_price = request.gas_price;

        let gas_limit = request.gas.unwrap_or(self.backend.gas_limit());

        let request = match transaction_request_to_typed(request) {
            Some(TypedTransactionRequest::Legacy(mut m)) => {
                m.nonce = nonce;
                m.chain_id = Some(chain_id);
                m.gas_limit = gas_limit;
                if gas_price.is_none() {
                    m.gas_price = self.backend.gas_price()
                }
                TypedTransactionRequest::Legacy(m)
            }
            Some(TypedTransactionRequest::EIP2930(mut m)) => {
                m.nonce = nonce;
                m.chain_id = chain_id;
                m.gas_limit = gas_limit;
                if gas_price.is_none() {
                    m.gas_price = self.backend.gas_price();
                }
                TypedTransactionRequest::EIP2930(m)
            }
            Some(TypedTransactionRequest::EIP1559(mut m)) => {
                m.nonce = nonce;
                m.chain_id = chain_id;
                m.gas_limit = gas_limit;
                if max_fee_per_gas.is_none() {
                    m.max_fee_per_gas = self.backend.gas_price();
                }
                TypedTransactionRequest::EIP1559(m)
            }
            Some(TypedTransactionRequest::EIP4844(m)) => {
                TypedTransactionRequest::EIP4844(match m {
                    // We only accept the TxEip4844 variant which has the sidecar.
                    TxEip4844Variant::TxEip4844WithSidecar(mut m) => {
                        m.tx.nonce = nonce.to::<u64>();
                        m.tx.chain_id = chain_id;
                        m.tx.gas_limit = gas_limit.to::<u64>();
                        if max_fee_per_gas.is_none() {
                            m.tx.max_fee_per_gas =
                                self.gas_price().unwrap_or_default().to::<u128>();
                        }
                        if max_fee_per_blob_gas.is_none() {
                            m.tx.max_fee_per_blob_gas = self
                                .excess_blob_gas_and_price()
                                .unwrap_or_default()
                                .unwrap_or(BlobExcessGasAndPrice {
                                    blob_gasprice: 0,
                                    excess_blob_gas: 0,
                                })
                                .blob_gasprice
                        }
                        TxEip4844Variant::TxEip4844WithSidecar(m)
                    }
                    // It is not valid to receive a TxEip4844 without a sidecar, therefore
                    // we must reject it.
                    TxEip4844Variant::TxEip4844(_) => {
                        return Err(BlockchainError::FailedToDecodeTransaction)
                    }
                })
            }
            Some(TypedTransactionRequest::Deposit(mut m)) => {
                m.gas_limit = gas_limit;
                TypedTransactionRequest::Deposit(m)
            }
            None => return Err(BlockchainError::FailedToDecodeTransaction),
        };
        Ok(request)
    }

    /// Returns true if the `addr` is currently impersonated
    pub fn is_impersonated(&self, addr: Address) -> bool {
        self.backend.cheats().is_impersonated(addr)
    }

    /// Returns the nonce of the `address` depending on the `block_number`
    async fn get_transaction_count(
        &self,
        address: Address,
        block_number: Option<BlockId>,
    ) -> Result<u64> {
        let block_request = self.block_request(block_number).await?;

        if let BlockRequest::Number(number) = block_request {
            if let Some(fork) = self.get_fork() {
                if fork.predates_fork_inclusive(number) {
                    return Ok(fork.get_nonce(address, number).await?);
                }
            }
        }

        self.backend.get_nonce(address, block_request).await
    }

    /// Returns the nonce for this request
    ///
    /// This returns a tuple of `(request nonce, highest nonce)`
    /// If the nonce field of the `request` is `None` then the tuple will be `(highest nonce,
    /// highest nonce)`.
    ///
    /// This will also check the tx pool for pending transactions from the sender.
    async fn request_nonce(
        &self,
        request: &TransactionRequest,
        from: Address,
    ) -> Result<(u64, u64)> {
        let highest_nonce =
            self.get_transaction_count(from, Some(BlockId::Number(BlockNumber::Pending))).await?;
        let nonce = request.nonce.unwrap_or(highest_nonce);

        Ok((nonce, highest_nonce))
    }

    /// Adds the given transaction to the pool
    fn add_pending_transaction(
        &self,
        pending_transaction: PendingTransaction,
        requires: Vec<TxMarker>,
        provides: Vec<TxMarker>,
    ) -> Result<TxHash> {
        let from = *pending_transaction.sender();
        let priority = self.transaction_priority(&pending_transaction.transaction);
        let pool_transaction =
            PoolTransaction { requires, provides, pending_transaction, priority };
        let tx = self.pool.add_transaction(pool_transaction)?;
        trace!(target: "node", "Added transaction: [{:?}] sender={:?}", tx.hash(), from);
        Ok(*tx.hash())
    }

    /// Returns the current state root
    pub async fn state_root(&self) -> Option<B256> {
        self.backend.get_db().read().await.maybe_state_root()
    }

    /// additional validation against hardfork
    fn ensure_typed_transaction_supported(&self, tx: &TypedTransaction) -> Result<()> {
        match &tx {
            TypedTransaction::EIP2930(_) => self.backend.ensure_eip2930_active(),
            TypedTransaction::EIP1559(_) => self.backend.ensure_eip1559_active(),
            TypedTransaction::EIP4844(_) => self.backend.ensure_eip4844_active(),
            TypedTransaction::Deposit(_) => self.backend.ensure_op_deposits_active(),
            TypedTransaction::Legacy(_) => Ok(()),
        }
    }
}

fn required_marker(provided_nonce: u64, on_chain_nonce: u64, from: Address) -> Vec<TxMarker> {
    if provided_nonce == on_chain_nonce {
        return Vec::new();
    }
    let prev_nonce = provided_nonce.saturating_sub(1);
    if on_chain_nonce <= prev_nonce {
        vec![to_marker(prev_nonce, from)]
    } else {
        Vec::new()
    }
}

fn convert_transact_out(out: &Option<Output>) -> Bytes {
    match out {
        None => Default::default(),
        Some(Output::Call(out)) => out.to_vec().into(),
        Some(Output::Create(out, _)) => out.to_vec().into(),
    }
}

/// Returns an error if the `exit` code is _not_ ok
fn ensure_return_ok(exit: InstructionResult, out: &Option<Output>) -> Result<Bytes> {
    let out = convert_transact_out(out);
    match exit {
        return_ok!() => Ok(out),
        return_revert!() => Err(InvalidTransactionError::Revert(Some(out.0.into())).into()),
        reason => Err(BlockchainError::EvmError(reason)),
    }
}

/// Determines the minimum gas needed for a transaction depending on the transaction kind.
#[inline]
fn determine_base_gas_by_kind(request: &WithOtherFields<TransactionRequest>) -> u128 {
    match transaction_request_to_typed(request.clone()) {
        Some(request) => match request {
            TypedTransactionRequest::Legacy(req) => match req.to {
                TxKind::Call(_) => MIN_TRANSACTION_GAS,
                TxKind::Create => MIN_CREATE_GAS,
            },
            TypedTransactionRequest::EIP1559(req) => match req.to {
                TxKind::Call(_) => MIN_TRANSACTION_GAS,
                TxKind::Create => MIN_CREATE_GAS,
            },
            TypedTransactionRequest::EIP2930(req) => match req.to {
                TxKind::Call(_) => MIN_TRANSACTION_GAS,
                TxKind::Create => MIN_CREATE_GAS,
            },
<<<<<<< HEAD
            TypedTransactionRequest::EIP4844(req) => match req.tx().to {
                TxKind::Call(_) => MIN_TRANSACTION_GAS,
                TxKind::Create => MIN_CREATE_GAS,
            },
=======
            TypedTransactionRequest::EIP4844(_) => MIN_TRANSACTION_GAS,
>>>>>>> d431f74f
            TypedTransactionRequest::Deposit(req) => match req.kind {
                TxKind::Call(_) => MIN_TRANSACTION_GAS,
                TxKind::Create => MIN_CREATE_GAS,
            },
        },
        // Tighten the gas limit upwards if we don't know the transaction type to avoid deployments
        // failing.
        _ => MIN_CREATE_GAS,
    }
}

/// Keeps result of a call to revm EVM used for gas estimation
enum GasEstimationCallResult {
    Success(u128),
    OutOfGas,
    Revert(Option<Bytes>),
    EvmError(InstructionResult),
}

/// Converts the result of a call to revm EVM into a [GasEstimationCallRes].
impl TryFrom<Result<(InstructionResult, Option<Output>, u128, State)>> for GasEstimationCallResult {
    type Error = BlockchainError;

    fn try_from(res: Result<(InstructionResult, Option<Output>, u128, State)>) -> Result<Self> {
        match res {
            // Exceptional case: init used too much gas, treated as out of gas error
            Err(BlockchainError::InvalidTransaction(InvalidTransactionError::GasTooHigh(_))) => {
                Ok(Self::OutOfGas)
            }
            Err(err) => Err(err),
            Ok((exit, output, gas, _)) => match exit {
                return_ok!() | InstructionResult::CallOrCreate => Ok(Self::Success(gas)),

                InstructionResult::Revert => Ok(Self::Revert(output.map(|o| o.into_data()))),

                InstructionResult::OutOfGas |
                InstructionResult::MemoryOOG |
                InstructionResult::MemoryLimitOOG |
                InstructionResult::PrecompileOOG |
                InstructionResult::InvalidOperandOOG => Ok(Self::OutOfGas),

                InstructionResult::OpcodeNotFound |
                InstructionResult::CallNotAllowedInsideStatic |
                InstructionResult::StateChangeDuringStaticCall |
                InstructionResult::InvalidFEOpcode |
                InstructionResult::InvalidJump |
                InstructionResult::NotActivated |
                InstructionResult::StackUnderflow |
                InstructionResult::StackOverflow |
                InstructionResult::OutOfOffset |
                InstructionResult::CreateCollision |
                InstructionResult::OverflowPayment |
                InstructionResult::PrecompileError |
                InstructionResult::NonceOverflow |
                InstructionResult::CreateContractSizeLimit |
                InstructionResult::CreateContractStartingWithEF |
                InstructionResult::CreateInitCodeSizeLimit |
                InstructionResult::FatalExternalError |
                InstructionResult::OutOfFunds |
                InstructionResult::CallTooDeep => Ok(Self::EvmError(exit)),
            },
        }
    }
}<|MERGE_RESOLUTION|>--- conflicted
+++ resolved
@@ -31,22 +31,11 @@
     revm::primitives::{BlobExcessGasAndPrice, Output},
     ClientFork, LoggingManager, Miner, MiningMode, StorageInfo,
 };
-<<<<<<< HEAD
-use alloy_consensus::{TxEip4844Variant, TxLegacy};
+use alloy_consensus::{Signed, TxEip4844Variant, TxLegacy};
 use alloy_dyn_abi::TypedData;
 use alloy_eips::calc_blob_gasprice;
-use alloy_network::{Signed, TxKind};
-use alloy_primitives::{Address, Bytes, TxHash, B256, B64, U256, U64};
-use alloy_rlp::Decodable;
-use alloy_rpc_trace_types::{
-    geth::{DefaultFrame, GethDebugTracingOptions, GethDefaultTracingOptions, GethTrace},
-    parity::LocalizedTransactionTrace,
-};
-=======
-use alloy_dyn_abi::TypedData;
 use alloy_network::eip2718::Decodable2718;
 use alloy_primitives::{Address, Bytes, TxHash, TxKind, B256, B64, U256, U64};
->>>>>>> d431f74f
 use alloy_rpc_types::{
     request::TransactionRequest,
     state::StateOverride,
@@ -1310,15 +1299,9 @@
             for n in lowest..=highest {
                 // <https://eips.ethereum.org/EIPS/eip-1559>
                 if let Some(block) = fee_history.get(&n) {
-<<<<<<< HEAD
-                    response.base_fee_per_gas.push(U256::from(block.base_fee));
-                    response
-                        .base_fee_per_blob_gas
-                        .push(U256::from(block.base_fee_per_blob_gas.unwrap_or(0)));
+                    response.base_fee_per_gas.push(block.base_fee);
+                    response.base_fee_per_blob_gas.push(block.base_fee_per_blob_gas.unwrap_or(0));
                     response.blob_gas_used_ratio.push(block.blob_gas_used_ratio);
-=======
-                    response.base_fee_per_gas.push(block.base_fee);
->>>>>>> d431f74f
                     response.gas_used_ratio.push(block.gas_used_ratio);
 
                     // requested percentiles
@@ -2649,14 +2632,12 @@
                 TxKind::Call(_) => MIN_TRANSACTION_GAS,
                 TxKind::Create => MIN_CREATE_GAS,
             },
-<<<<<<< HEAD
-            TypedTransactionRequest::EIP4844(req) => match req.tx().to {
-                TxKind::Call(_) => MIN_TRANSACTION_GAS,
-                TxKind::Create => MIN_CREATE_GAS,
-            },
-=======
+            // TODO: Revisit - EIP-4844 base gas is MIN_TRANSACTION_GAS??
+            // TypedTransactionRequest::EIP4844(req) => match req.tx() {
+            //     // TxKind::Call(_) => MIN_TRANSACTION_GAS,
+            //     // TxKind::Create => MIN_CREATE_GAS,
+            // },
             TypedTransactionRequest::EIP4844(_) => MIN_TRANSACTION_GAS,
->>>>>>> d431f74f
             TypedTransactionRequest::Deposit(req) => match req.kind {
                 TxKind::Call(_) => MIN_TRANSACTION_GAS,
                 TxKind::Create => MIN_CREATE_GAS,
