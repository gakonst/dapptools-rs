--- conflicted
+++ resolved
@@ -51,11 +51,8 @@
     BlockTransactions, EIP1186AccountProofResponse, FeeHistory, Filter, FilteredParams, Index, Log,
     Transaction,
 };
-<<<<<<< HEAD
+use alloy_serde::WithOtherFields;
 use alloy_signer::Signature;
-=======
-use alloy_serde::WithOtherFields;
->>>>>>> dad39018
 use alloy_transport::TransportErrorKind;
 use anvil_core::{
     eth::{
