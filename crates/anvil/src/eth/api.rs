--- conflicted
+++ resolved
@@ -99,12 +99,7 @@
 use futures::channel::{mpsc::Receiver, oneshot};
 use itertools::Itertools;
 use parking_lot::RwLock;
-<<<<<<< HEAD
-use std::{clone, collections::HashSet, future::Future, sync::Arc, time::Duration};
-use tracing::{trace, warn};
-=======
 use std::{collections::HashSet, future::Future, sync::Arc, time::Duration};
->>>>>>> 9b047246
 
 /// The client version: `anvil/v{major}.{minor}.{patch}`
 pub const CLIENT_VERSION: &str = concat!("anvil/v", env!("CARGO_PKG_VERSION"));
@@ -1797,11 +1792,7 @@
             latest_block_number: latest_block_number_uint,
             instance_id: *self.instance_id.read(),
             forked_network: fork_config.map(|cfg| ForkedNetwork {
-<<<<<<< HEAD
                 chain_id: U256::from(cfg.chain_id()).into(),
-=======
-                chain_id: U256::from(cfg.chain_id()),
->>>>>>> 9b047246
                 fork_block_number: U64::from(cfg.block_number()),
                 fork_block_hash: cfg.block_hash(),
             }),
