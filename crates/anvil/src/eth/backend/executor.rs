--- conflicted
+++ resolved
@@ -107,14 +107,11 @@
     /// Cumulative blob gas used by all executed transactions
     pub blob_gas_used: u64,
     pub enable_steps_tracing: bool,
-<<<<<<< HEAD
     pub disable_tracing: bool,
-=======
     pub alphanet: bool,
     pub print_logs: bool,
     /// Precompiles to inject to the EVM.
     pub precompile_factory: Option<Arc<dyn PrecompileFactory>>,
->>>>>>> e649e62f
 }
 
 impl<DB: Db + ?Sized, V: TransactionValidator> TransactionExecutor<'_, DB, V> {
@@ -321,17 +318,11 @@
             inspector = inspector.with_log_collector();
         }
 
-<<<<<<< HEAD
         let exec_result = if !self.disable_tracing {
-            let mut evm =
-                foundry_evm::utils::new_evm_with_inspector(&mut *self.db, env, &mut inspector);
-=======
-        let exec_result = {
             let mut evm = new_evm_with_inspector(&mut *self.db, env, &mut inspector, self.alphanet);
             if let Some(factory) = &self.precompile_factory {
                 inject_precompiles(&mut evm, factory.precompiles());
             }
->>>>>>> e649e62f
 
             trace!(target: "backend", "[{:?}] executing", transaction.hash());
             // transact and commit the transaction
@@ -361,6 +352,9 @@
         } else {
             let mut evm =
                 Evm::builder().with_db(&mut *self.db).with_env_with_handler_cfg(env).build();
+            if let Some(factory) = &self.precompile_factory {
+                inject_precompiles(&mut evm, factory.precompiles());
+            }
 
             trace!(target: "backend", "[{:?}] executing", transaction.hash());
             // transact and commit the transaction
@@ -384,12 +378,13 @@
                         // This will correspond to prevrandao not set, and it should never happen.
                         // If it does, it's a bug.
                         e => {
-                            panic!("Failed to execute transaction. This is a bug.\n {:?}", e)
+                            panic!("Failed to execute transaction. This is a bug.\n {e:?}")
                         }
                     }
                 }
             }
         };
+
         if !self.disable_tracing {
             inspector.print_logs();
         }
