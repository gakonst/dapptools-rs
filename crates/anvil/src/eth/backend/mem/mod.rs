--- conflicted
+++ resolved
@@ -20,11 +20,9 @@
             validate::TransactionValidator,
         },
         error::{BlockchainError, ErrDetail, InvalidTransactionError},
-<<<<<<< HEAD
-        fees::{FeeDetails, FeeManager, INITIAL_BASE_FEE, INITIAL_GAS_PRICE},
-=======
-        fees::{FeeDetails, FeeManager, MIN_SUGGESTED_PRIORITY_FEE},
->>>>>>> e649e62f
+        fees::{
+            FeeDetails, FeeManager, INITIAL_BASE_FEE, INITIAL_GAS_PRICE, MIN_SUGGESTED_PRIORITY_FEE,
+        },
         macros::node_info,
         pool::transactions::PoolTransaction,
         util::get_precompiles_for,
@@ -37,24 +35,12 @@
     revm::{db::DatabaseRef, primitives::AccountInfo},
     ForkChoice, NodeConfig, PrecompileFactory,
 };
-<<<<<<< HEAD
-use alloy_consensus::{Header, Receipt, ReceiptWithBloom};
-use alloy_network::Sealable;
-use alloy_primitives::{
-    keccak256, utils::Unit, Address, Bytes, TxHash, B256, B64, U128, U256, U64, U8,
-};
-use alloy_rlp::Decodable;
-use alloy_rpc_trace_types::{
-    geth::{DefaultFrame, GethDebugTracingOptions, GethDefaultTracingOptions, GethTrace},
-    parity::LocalizedTransactionTrace,
-=======
 use alloy_chains::NamedChain;
 use alloy_consensus::{Account, Header, Receipt, ReceiptWithBloom};
 use alloy_eips::eip4844::MAX_BLOBS_PER_BLOCK;
 use alloy_network::EthereumWallet;
 use alloy_primitives::{
     address, hex, keccak256, utils::Unit, Address, Bytes, TxHash, TxKind, B256, U256, U64,
->>>>>>> e649e62f
 };
 use alloy_rpc_types::{
     anvil::Forking,
@@ -89,10 +75,7 @@
 use anvil_rpc::error::RpcError;
 use chrono::Datelike;
 use flate2::{read::GzDecoder, write::GzEncoder, Compression};
-<<<<<<< HEAD
-use foundry_common::{types::ToAlloy, DEV_CHAIN_ID};
-=======
->>>>>>> e649e62f
+use foundry_common::DEV_CHAIN_ID;
 use foundry_evm::{
     backend::{DatabaseError, DatabaseResult, RevertStateSnapshotAction},
     constants::DEFAULT_CREATE2_DEPLOYER_RUNTIME_CODE,
@@ -651,41 +634,40 @@
             }
 
             // genesis accounts
-            let fork_genesis_accounts = self.genesis.fork_genesis_account_infos.lock();
-            for (address, info) in
-                self.genesis.accounts.iter().copied().zip(fork_genesis_accounts.iter().cloned())
-            {
+            for (address, info) in self.genesis.account_infos() {
                 db.insert_account(address, info);
             }
         } else {
+            // Node is in in-mem-mode. Clear the db and reset the env
             // TODO: ENV related changes.
 
             // genesis accounts
-
             for (account, info) in self.genesis.account_infos() {
                 db.insert_account(account, info);
             }
         }
 
         let node_config = if let Some(ref genesis) = genesis_init {
+            self.fees.set_base_fee(
+                genesis.base_fee_per_gas.map(|g| g as u64).unwrap_or(INITIAL_BASE_FEE),
+            );
             NodeConfig::default()
-                .with_base_fee(Some(U256::from(
-                    genesis.base_fee_per_gas.unwrap_or(INITIAL_BASE_FEE),
-                )))
-                .with_gas_price(Some(U256::from(INITIAL_GAS_PRICE)))
+                .with_base_fee(Some(
+                    genesis.base_fee_per_gas.map(|g| g as u64).unwrap_or(INITIAL_BASE_FEE),
+                ))
+                .with_gas_price(Some(INITIAL_GAS_PRICE))
                 .with_genesis_balance(Unit::ETHER.wei().saturating_mul(U256::from(10000)))
                 .with_genesis(genesis_init)
         } else {
             NodeConfig::default()
-                .with_base_fee(Some(U256::from(INITIAL_BASE_FEE)))
-                .with_gas_price(Some(U256::from(INITIAL_GAS_PRICE)))
+                .with_base_fee(Some(INITIAL_BASE_FEE))
+                .with_gas_price(Some(INITIAL_GAS_PRICE))
                 .with_genesis_balance(Unit::ETHER.wei().saturating_mul(U256::from(10000)))
         };
 
         *self.node_config.write().await = node_config;
-        // reset fees
-        self.fees.set_base_fee(U256::from(INITIAL_BASE_FEE));
-        self.fees.set_gas_price(U256::from(INITIAL_GAS_PRICE));
+        // reset feess
+        self.fees.set_gas_price(INITIAL_GAS_PRICE);
         // Clear the state
         *self.blockchain.storage.write() = BlockchainStorage::empty();
         self.states.write().clear();
