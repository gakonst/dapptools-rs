--- conflicted
+++ resolved
@@ -198,10 +198,8 @@
     node_config: Arc<AsyncRwLock<NodeConfig>>,
     /// Slots in an epoch
     slots_in_an_epoch: u64,
-<<<<<<< HEAD
     /// Disable tracing
     disable_tracing: bool,
-=======
     /// Precompiles to inject to the EVM.
     precompile_factory: Option<Arc<dyn PrecompileFactory>>,
     /// Prevent race conditions during mining
@@ -209,7 +207,6 @@
     // === wallet === //
     capabilities: Arc<RwLock<WalletCapabilities>>,
     executor_wallet: Arc<RwLock<Option<EthereumWallet>>>,
->>>>>>> e649e62f
 }
 
 impl Backend {
@@ -265,16 +262,9 @@
             Default::default()
         };
 
-<<<<<<< HEAD
-        let read_node_config = node_config.read().await;
-        let slots_in_an_epoch = read_node_config.slots_in_an_epoch;
-        let disable_tracing = read_node_config.disable_tracing;
-
-        drop(read_node_config);
-=======
-        let (slots_in_an_epoch, precompile_factory) = {
+        let (slots_in_an_epoch, precompile_factory, disable_tracing) = {
             let cfg = node_config.read().await;
-            (cfg.slots_in_an_epoch, cfg.precompile_factory.clone())
+            (cfg.slots_in_an_epoch, cfg.precompile_factory.clone(), cfg.disable_tracing)
         };
 
         let (capabilities, executor_wallet) = if alphanet {
@@ -313,7 +303,6 @@
         } else {
             (WalletCapabilities::default(), None)
         };
->>>>>>> e649e62f
 
         let backend = Self {
             db,
@@ -334,14 +323,11 @@
             transaction_block_keeper,
             node_config,
             slots_in_an_epoch,
-<<<<<<< HEAD
             disable_tracing,
-=======
             precompile_factory,
             mining: Arc::new(tokio::sync::Mutex::new(())),
             capabilities: Arc::new(RwLock::new(capabilities)),
             executor_wallet: Arc::new(RwLock::new(executor_wallet)),
->>>>>>> e649e62f
         };
 
         if let Some(interval_block_time) = automine_block_time {
@@ -1085,13 +1071,10 @@
             gas_used: 0,
             blob_gas_used: 0,
             enable_steps_tracing: self.enable_steps_tracing,
-<<<<<<< HEAD
             disable_tracing: self.disable_tracing,
-=======
             print_logs: self.print_logs,
             precompile_factory: self.precompile_factory.clone(),
             alphanet: self.alphanet,
->>>>>>> e649e62f
         };
 
         // create a new pending block
@@ -1172,13 +1155,10 @@
                     gas_used: 0,
                     blob_gas_used: 0,
                     enable_steps_tracing: self.enable_steps_tracing,
-<<<<<<< HEAD
                     disable_tracing: self.disable_tracing,
-=======
                     print_logs: self.print_logs,
                     alphanet: self.alphanet,
                     precompile_factory: self.precompile_factory.clone(),
->>>>>>> e649e62f
                 };
                 let executed_tx = executor.execute();
 
