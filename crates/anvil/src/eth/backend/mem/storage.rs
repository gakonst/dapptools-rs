--- conflicted
+++ resolved
@@ -8,17 +8,12 @@
     pool::transactions::PoolTransaction,
 };
 use alloy_primitives::{Bytes, TxHash, B256, U256, U64};
-<<<<<<< HEAD
+use alloy_rpc_types::{BlockId, BlockNumberOrTag, TransactionInfo as RethTransactionInfo};
 use alloy_rpc_trace_types::{
     geth::{
         FourByteFrame, GethDebugBuiltInTracerType, GethDebugTracerType, GethDebugTracingOptions,
         GethTrace, NoopFrame,
     },
-=======
-use alloy_rpc_types::{BlockId, BlockNumberOrTag, TransactionInfo as RethTransactionInfo};
-use alloy_rpc_types_trace::{
-    geth::{DefaultFrame, GethDefaultTracingOptions},
->>>>>>> 89f0fb92
     parity::LocalizedTransactionTrace,
 };
 use anvil_core::eth::{
@@ -422,7 +417,6 @@
         })
     }
 
-<<<<<<< HEAD
     pub fn geth_trace(&self, opts: GethDebugTracingOptions) -> Result<GethTrace, BlockchainError> {
         let GethDebugTracingOptions { config, tracer, tracer_config, .. } = opts;
 
@@ -463,15 +457,6 @@
             opts.config,
         )
         .into())
-=======
-    pub fn geth_trace(&self, opts: GethDefaultTracingOptions) -> DefaultFrame {
-        GethTraceBuilder::new(self.info.traces.clone(), TracingInspectorConfig::default_geth())
-            .geth_traces(
-                self.receipt.cumulative_gas_used() as u64,
-                self.info.out.clone().unwrap_or_default().0.into(),
-                opts,
-            )
->>>>>>> 89f0fb92
     }
 }
 
