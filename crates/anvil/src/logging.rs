//! User facing Logger

use parking_lot::RwLock;
use std::sync::Arc;
use tracing::{subscriber::Interest, Metadata};
use tracing_subscriber::{layer::Context, Layer};

/// The target that identifies the events intended to be logged to stdout
pub(crate) const NODE_USER_LOG_TARGET: &str = "node::user";

/// The target that identifies the events coming from the `console.log` invocations.
pub(crate) const EVM_CONSOLE_LOG_TARGET: &str = "node::console";

/// A logger that listens for node related events and displays them.
///
/// This layer is intended to be used as filter for `NODE_USER_LOG_TARGET` events that will
/// eventually be logged to stdout
#[derive(Clone, Debug, Default)]
pub struct NodeLogLayer {
    state: LoggingManager,
}

impl NodeLogLayer {
    /// Returns a new instance of this layer
    pub fn new(state: LoggingManager) -> Self {
        Self { state }
    }
}

// use `Layer`'s filter function to globally enable/disable `NODE_USER_LOG_TARGET` events
impl<S> Layer<S> for NodeLogLayer
where
    S: tracing::Subscriber,
{
    fn register_callsite(&self, metadata: &'static Metadata<'static>) -> Interest {
<<<<<<< HEAD
        if metadata.target() == NODE_USER_LOG_TARGET {
            Interest::sometimes()
=======
        if self.state.is_enabled() &&
            (metadata.target() == NODE_USER_LOG_TARGET ||
                metadata.target() == EVM_CONSOLE_LOG_TARGET)
        {
            Interest::always()
>>>>>>> 8dd7ad2b
        } else {
            Interest::never()
        }
    }

    fn enabled(&self, metadata: &Metadata<'_>, _ctx: Context<'_, S>) -> bool {
        self.state.is_enabled() &&
            (metadata.target() == NODE_USER_LOG_TARGET ||
                metadata.target() == EVM_CONSOLE_LOG_TARGET)
    }
}

/// Contains the configuration of the logger
#[derive(Clone, Debug)]
pub struct LoggingManager {
    /// Whether the logger is currently enabled
    pub enabled: Arc<RwLock<bool>>,
}

impl LoggingManager {
    /// Returns true if logging is currently enabled
    pub fn is_enabled(&self) -> bool {
        *self.enabled.read()
    }

    /// Updates the `enabled` state
    pub fn set_enabled(&self, enabled: bool) {
        let mut current = self.enabled.write();
        *current = enabled;
    }
}

impl Default for LoggingManager {
    fn default() -> Self {
        Self { enabled: Arc::new(RwLock::new(true)) }
    }
}<|MERGE_RESOLUTION|>--- conflicted
+++ resolved
@@ -33,25 +33,18 @@
     S: tracing::Subscriber,
 {
     fn register_callsite(&self, metadata: &'static Metadata<'static>) -> Interest {
-<<<<<<< HEAD
-        if metadata.target() == NODE_USER_LOG_TARGET {
+        if metadata.target() == NODE_USER_LOG_TARGET || metadata.target() == EVM_CONSOLE_LOG_TARGET
+        {
             Interest::sometimes()
-=======
-        if self.state.is_enabled() &&
-            (metadata.target() == NODE_USER_LOG_TARGET ||
-                metadata.target() == EVM_CONSOLE_LOG_TARGET)
-        {
-            Interest::always()
->>>>>>> 8dd7ad2b
         } else {
             Interest::never()
         }
     }
 
     fn enabled(&self, metadata: &Metadata<'_>, _ctx: Context<'_, S>) -> bool {
-        self.state.is_enabled() &&
-            (metadata.target() == NODE_USER_LOG_TARGET ||
-                metadata.target() == EVM_CONSOLE_LOG_TARGET)
+        self.state.is_enabled()
+            && (metadata.target() == NODE_USER_LOG_TARGET
+                || metadata.target() == EVM_CONSOLE_LOG_TARGET)
     }
 }
 
