--- conflicted
+++ resolved
@@ -659,16 +659,13 @@
     let receipt1 = provider.send_transaction(tx1).await.unwrap().get_receipt().await.unwrap();
     let receipt2 = provider.send_transaction(tx2).await.unwrap().get_receipt().await.unwrap();
 
-<<<<<<< HEAD
-    let result1 = api.ots_get_transaction_by_sender_and_nonce(sender, U256::from(0)).await.unwrap();
-    let result2 = api.ots_get_transaction_by_sender_and_nonce(sender, U256::from(1)).await.unwrap();
-
-    assert_eq!(result1.unwrap().hash, receipt1.transaction_hash);
-    assert_eq!(result2.unwrap().hash, receipt2.transaction_hash);
-=======
-    assert_eq!(result1.unwrap(), receipt1.transaction_hash.to_alloy());
-    assert_eq!(result2.unwrap(), receipt2.transaction_hash.to_alloy());
->>>>>>> e971af10
+    let result1 =
+        api.ots_get_transaction_by_sender_and_nonce(sender, U256::from(0)).await.unwrap().unwrap();
+    let result2 =
+        api.ots_get_transaction_by_sender_and_nonce(sender, U256::from(1)).await.unwrap().unwrap();
+
+    assert_eq!(result1, receipt1.transaction_hash);
+    assert_eq!(result2, receipt2.transaction_hash);
 }
 
 #[tokio::test(flavor = "multi_thread")]
