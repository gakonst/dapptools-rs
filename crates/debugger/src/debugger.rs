--- conflicted
+++ resolved
@@ -1,11 +1,7 @@
 use crate::Ui;
 use foundry_common::{compile::ContractSources, evm::Breakpoints, get_contract_name};
 use foundry_evm::{debug::DebugArena, trace::CallTraceDecoder};
-<<<<<<< HEAD
-use foundry_utils::types::ToEthers;
-=======
 use foundry_utils::types::ToAlloy;
->>>>>>> ad37842a
 use tracing::trace;
 
 use crate::{TUIExitReason, Tui};
@@ -42,11 +38,7 @@
             .collect();
 
         let tui = Tui::new(
-<<<<<<< HEAD
-            flattened.into_iter().map(|i| (i.0.to_ethers(), i.1, i.2)).collect(),
-=======
             flattened.into_iter().map(|i| (i.0, i.1, i.2)).collect(),
->>>>>>> ad37842a
             0,
             identified_contracts,
             self.sources.clone(),
