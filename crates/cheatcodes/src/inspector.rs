--- conflicted
+++ resolved
@@ -13,14 +13,9 @@
         self, ExpectedCallData, ExpectedCallTracker, ExpectedCallType, ExpectedEmit,
         ExpectedRevert, ExpectedRevertKind,
     },
-<<<<<<< HEAD
-    CheatsConfig, CheatsCtxt, DynCheatcode, Error, Result,
-    Vm::{self, AccountAccess},
-=======
     utils::IgnoredTraces,
     CheatsConfig, CheatsCtxt, DynCheatcode, Error, Result, Vm,
     Vm::AccountAccess,
->>>>>>> bdf48aa6
 };
 use alloy_primitives::{hex, Address, Bytes, Log, TxKind, B256, U256};
 use alloy_rpc_types::request::{TransactionInput, TransactionRequest};
