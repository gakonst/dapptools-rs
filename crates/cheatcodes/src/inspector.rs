--- conflicted
+++ resolved
@@ -34,13 +34,9 @@
 use rand::{rngs::StdRng, Rng, SeedableRng};
 use revm::{
     interpreter::{
-<<<<<<< HEAD
         opcode as op, CallInputs, CallOutcome, CallScheme, CreateInputs, CreateOutcome,
-        EOFCreateInputs, Gas, InstructionResult, Interpreter, InterpreterAction, InterpreterResult,
-=======
-        opcode, CallInputs, CallOutcome, CallScheme, CreateInputs, CreateOutcome, EOFCreateInputs,
-        EOFCreateKind, Gas, InstructionResult, Interpreter, InterpreterAction, InterpreterResult,
->>>>>>> bdf48aa6
+        EOFCreateInputs, EOFCreateKind, Gas, InstructionResult, Interpreter, InterpreterAction,
+        InterpreterResult,
     },
     primitives::{BlockEnv, CreateScheme, EVMError, SpecId, EOF_MAGIC_BYTES},
     EvmContext, InnerEvmContext, Inspector,
