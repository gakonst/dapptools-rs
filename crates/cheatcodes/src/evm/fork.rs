use crate::{Cheatcode, Cheatcodes, CheatsCtxt, DatabaseExt, Result, Vm::*};
use alloy_primitives::{B256, U256};
use alloy_providers::provider::TempProvider;
use alloy_rpc_types::Filter;
use alloy_sol_types::SolValue;
use eyre::WrapErr;
use foundry_common::{provider::alloy::ProviderBuilder, types::ToEthers};
use foundry_compilers::utils::RuntimeOrHandle;
use foundry_evm_core::fork::CreateFork;

impl Cheatcode for activeForkCall {
    fn apply_full<DB: DatabaseExt>(&self, ccx: &mut CheatsCtxt<DB>) -> Result {
        let Self {} = self;
        ccx.data
            .db
            .active_fork_id()
            .map(|id| id.abi_encode())
            .ok_or_else(|| fmt_err!("no active fork"))
    }
}

impl Cheatcode for createFork_0Call {
    fn apply_full<DB: DatabaseExt>(&self, ccx: &mut CheatsCtxt<DB>) -> Result {
        let Self { urlOrAlias } = self;
        create_fork(ccx, urlOrAlias, None)
    }
}

impl Cheatcode for createFork_1Call {
    fn apply_full<DB: DatabaseExt>(&self, ccx: &mut CheatsCtxt<DB>) -> Result {
        let Self { urlOrAlias, blockNumber } = self;
        create_fork(ccx, urlOrAlias, Some(blockNumber.saturating_to()))
    }
}

impl Cheatcode for createFork_2Call {
    fn apply_full<DB: DatabaseExt>(&self, ccx: &mut CheatsCtxt<DB>) -> Result {
        let Self { urlOrAlias, txHash } = self;
        create_fork_at_transaction(ccx, urlOrAlias, txHash)
    }
}

impl Cheatcode for createSelectFork_0Call {
    fn apply_full<DB: DatabaseExt>(&self, ccx: &mut CheatsCtxt<DB>) -> Result {
        let Self { urlOrAlias } = self;
        create_select_fork(ccx, urlOrAlias, None)
    }
}

impl Cheatcode for createSelectFork_1Call {
    fn apply_full<DB: DatabaseExt>(&self, ccx: &mut CheatsCtxt<DB>) -> Result {
        let Self { urlOrAlias, blockNumber } = self;
        create_select_fork(ccx, urlOrAlias, Some(blockNumber.saturating_to()))
    }
}

impl Cheatcode for createSelectFork_2Call {
    fn apply_full<DB: DatabaseExt>(&self, ccx: &mut CheatsCtxt<DB>) -> Result {
        let Self { urlOrAlias, txHash } = self;
        create_select_fork_at_transaction(ccx, urlOrAlias, txHash)
    }
}

impl Cheatcode for rollFork_0Call {
    fn apply_full<DB: DatabaseExt>(&self, ccx: &mut CheatsCtxt<DB>) -> Result {
        let Self { blockNumber } = self;
        ccx.data.db.roll_fork(None, *blockNumber, ccx.data.env, &mut ccx.data.journaled_state)?;
        Ok(Default::default())
    }
}

impl Cheatcode for rollFork_1Call {
    fn apply_full<DB: DatabaseExt>(&self, ccx: &mut CheatsCtxt<DB>) -> Result {
        let Self { txHash } = self;
        ccx.data.db.roll_fork_to_transaction(
            None,
            *txHash,
            ccx.data.env,
            &mut ccx.data.journaled_state,
        )?;
        Ok(Default::default())
    }
}

impl Cheatcode for rollFork_2Call {
    fn apply_full<DB: DatabaseExt>(&self, ccx: &mut CheatsCtxt<DB>) -> Result {
        let Self { forkId, blockNumber } = self;
        ccx.data.db.roll_fork(
            Some(*forkId),
            *blockNumber,
            ccx.data.env,
            &mut ccx.data.journaled_state,
        )?;
        Ok(Default::default())
    }
}

impl Cheatcode for rollFork_3Call {
    fn apply_full<DB: DatabaseExt>(&self, ccx: &mut CheatsCtxt<DB>) -> Result {
        let Self { forkId, txHash } = self;
        ccx.data.db.roll_fork_to_transaction(
            Some(*forkId),
            *txHash,
            ccx.data.env,
            &mut ccx.data.journaled_state,
        )?;
        Ok(Default::default())
    }
}

impl Cheatcode for selectForkCall {
    fn apply_full<DB: DatabaseExt>(&self, ccx: &mut CheatsCtxt<DB>) -> Result {
        let Self { forkId } = self;
        check_broadcast(ccx.state)?;

        // No need to correct since the sender's nonce does not get incremented when selecting a
        // fork.
        ccx.state.corrected_nonce = true;

        ccx.data.db.select_fork(*forkId, ccx.data.env, &mut ccx.data.journaled_state)?;
        Ok(Default::default())
    }
}

impl Cheatcode for transact_0Call {
    fn apply_full<DB: DatabaseExt>(&self, ccx: &mut CheatsCtxt<DB>) -> Result {
        let Self { txHash } = *self;
        ccx.data.db.transact(
            None,
            txHash,
            ccx.data.env,
            &mut ccx.data.journaled_state,
            ccx.state,
        )?;
        Ok(Default::default())
    }
}

impl Cheatcode for transact_1Call {
    fn apply_full<DB: DatabaseExt>(&self, ccx: &mut CheatsCtxt<DB>) -> Result {
        let Self { forkId, txHash } = *self;
        ccx.data.db.transact(
            Some(forkId),
            txHash,
            ccx.data.env,
            &mut ccx.data.journaled_state,
            ccx.state,
        )?;
        Ok(Default::default())
    }
}

impl Cheatcode for allowCheatcodesCall {
    fn apply_full<DB: DatabaseExt>(&self, ccx: &mut CheatsCtxt<DB>) -> Result {
        let Self { account } = self;
        ccx.data.db.allow_cheatcode_access(*account);
        Ok(Default::default())
    }
}

impl Cheatcode for makePersistent_0Call {
    fn apply_full<DB: DatabaseExt>(&self, ccx: &mut CheatsCtxt<DB>) -> Result {
        let Self { account } = self;
        ccx.data.db.add_persistent_account(*account);
        Ok(Default::default())
    }
}

impl Cheatcode for makePersistent_1Call {
    fn apply_full<DB: DatabaseExt>(&self, ccx: &mut CheatsCtxt<DB>) -> Result {
        let Self { account0, account1 } = self;
        ccx.data.db.add_persistent_account(*account0);
        ccx.data.db.add_persistent_account(*account1);
        Ok(Default::default())
    }
}

impl Cheatcode for makePersistent_2Call {
    fn apply_full<DB: DatabaseExt>(&self, ccx: &mut CheatsCtxt<DB>) -> Result {
        let Self { account0, account1, account2 } = self;
        ccx.data.db.add_persistent_account(*account0);
        ccx.data.db.add_persistent_account(*account1);
        ccx.data.db.add_persistent_account(*account2);
        Ok(Default::default())
    }
}

impl Cheatcode for makePersistent_3Call {
    fn apply_full<DB: DatabaseExt>(&self, ccx: &mut CheatsCtxt<DB>) -> Result {
        let Self { accounts } = self;
        ccx.data.db.extend_persistent_accounts(accounts.iter().copied());
        Ok(Default::default())
    }
}

impl Cheatcode for revokePersistent_0Call {
    fn apply_full<DB: DatabaseExt>(&self, ccx: &mut CheatsCtxt<DB>) -> Result {
        let Self { account } = self;
        ccx.data.db.remove_persistent_account(account);
        Ok(Default::default())
    }
}

impl Cheatcode for revokePersistent_1Call {
    fn apply_full<DB: DatabaseExt>(&self, ccx: &mut CheatsCtxt<DB>) -> Result {
        let Self { accounts } = self;
        ccx.data.db.remove_persistent_accounts(accounts.iter().copied());
        Ok(Default::default())
    }
}

impl Cheatcode for isPersistentCall {
    fn apply_full<DB: DatabaseExt>(&self, ccx: &mut CheatsCtxt<DB>) -> Result {
        let Self { account } = self;
        Ok(ccx.data.db.is_persistent(account).abi_encode())
    }
}

impl Cheatcode for rpcCall {
    fn apply_full<DB: DatabaseExt>(&self, ccx: &mut CheatsCtxt<DB>) -> Result {
        let Self { method, params } = self;
        let url =
            ccx.data.db.active_fork_url().ok_or_else(|| fmt_err!("no active fork URL found"))?;
        let provider = ProviderBuilder::new(&url).build()?;
        let method: &'static str = Box::new(method.clone()).leak();
        let params_json: serde_json::Value = serde_json::from_str(params)?;
        let result = RuntimeOrHandle::new()
            .block_on(provider.raw_request(method, params_json))
            .map_err(|err| fmt_err!("{method:?}: {err}"))?;

        let result_as_tokens = crate::json::value_to_token(&result)
            .map_err(|err| fmt_err!("failed to parse result: {err}"))?;

        Ok(result_as_tokens.abi_encode())
    }
}

impl Cheatcode for eth_getLogsCall {
    fn apply_full<DB: DatabaseExt>(&self, ccx: &mut CheatsCtxt<DB>) -> Result {
        let Self { fromBlock, toBlock, target, topics } = self;
        let (Ok(from_block), Ok(to_block)) = (u64::try_from(fromBlock), u64::try_from(toBlock))
        else {
            bail!("blocks in block range must be less than 2^64 - 1")
        };

        if topics.len() > 4 {
            bail!("topics array must contain at most 4 elements")
        }

        let url =
            ccx.data.db.active_fork_url().ok_or_else(|| fmt_err!("no active fork URL found"))?;
        let provider = ProviderBuilder::new(&url).build()?;
<<<<<<< HEAD
        let mut filter = Filter::new().address(*addr).from_block(from_block).to_block(to_block);
=======
        let mut filter =
            Filter::new().address(target.to_ethers()).from_block(from_block).to_block(to_block);
>>>>>>> 4d033dad
        for (i, topic) in topics.iter().enumerate() {
            let topic = topic.to_ethers();
            // todo: needed because rust wants to convert FixedBytes<32> to U256 to convert it back
            // to FixedBytes<32> and then to Topic for some reason removing the
            // From<U256> impl in alloy does not fix the situation, and it is not possible to impl
            // From<FixedBytes<32>> either because of a conflicting impl
            match i {
                0 => filter = filter.event_signature(U256::from_be_bytes(topic.to_fixed_bytes())),
                1 => filter = filter.topic1(U256::from_be_bytes(topic.to_fixed_bytes())),
                2 => filter = filter.topic2(U256::from_be_bytes(topic.to_fixed_bytes())),
                3 => filter = filter.topic3(U256::from_be_bytes(topic.to_fixed_bytes())),
                _ => unreachable!(),
            };
        }

        // todo: handle the errors somehow
        let logs = RuntimeOrHandle::new()
            .block_on(provider.get_logs(filter))
            .wrap_err("failed to get logs")?;

        let eth_logs = logs
            .into_iter()
            .map(|log| EthGetLogs {
                emitter: log.address,
                topics: log.topics.into_iter().collect(),
                data: log.data.0.into(),
                blockHash: log.block_hash.unwrap_or_default(),
                blockNumber: log.block_number.unwrap_or_default().to(),
                transactionHash: log.transaction_hash.unwrap_or_default(),
                transactionIndex: log.transaction_index.unwrap_or_default().to(),
                logIndex: log.log_index.unwrap_or_default(),
                removed: log.removed,
            })
            .collect::<Vec<_>>();

        Ok(eth_logs.abi_encode())
    }
}

/// Creates and then also selects the new fork
fn create_select_fork<DB: DatabaseExt>(
    ccx: &mut CheatsCtxt<DB>,
    url_or_alias: &str,
    block: Option<u64>,
) -> Result {
    check_broadcast(ccx.state)?;

    // No need to correct since the sender's nonce does not get incremented when selecting a fork.
    ccx.state.corrected_nonce = true;

    let fork = create_fork_request(ccx, url_or_alias, block)?;
    let id = ccx.data.db.create_select_fork(fork, ccx.data.env, &mut ccx.data.journaled_state)?;
    Ok(id.abi_encode())
}

/// Creates a new fork
fn create_fork<DB: DatabaseExt>(
    ccx: &mut CheatsCtxt<DB>,
    url_or_alias: &str,
    block: Option<u64>,
) -> Result {
    let fork = create_fork_request(ccx, url_or_alias, block)?;
    let id = ccx.data.db.create_fork(fork)?;
    Ok(id.abi_encode())
}

/// Creates and then also selects the new fork at the given transaction
fn create_select_fork_at_transaction<DB: DatabaseExt>(
    ccx: &mut CheatsCtxt<DB>,
    url_or_alias: &str,
    transaction: &B256,
) -> Result {
    check_broadcast(ccx.state)?;

    // No need to correct since the sender's nonce does not get incremented when selecting a fork.
    ccx.state.corrected_nonce = true;

    let fork = create_fork_request(ccx, url_or_alias, None)?;
    let id = ccx.data.db.create_select_fork_at_transaction(
        fork,
        ccx.data.env,
        &mut ccx.data.journaled_state,
        *transaction,
    )?;
    Ok(id.abi_encode())
}

/// Creates a new fork at the given transaction
fn create_fork_at_transaction<DB: DatabaseExt>(
    ccx: &mut CheatsCtxt<DB>,
    url_or_alias: &str,
    transaction: &B256,
) -> Result {
    let fork = create_fork_request(ccx, url_or_alias, None)?;
    let id = ccx.data.db.create_fork_at_transaction(fork, *transaction)?;
    Ok(id.abi_encode())
}

/// Creates the request object for a new fork request
fn create_fork_request<DB: DatabaseExt>(
    ccx: &mut CheatsCtxt<DB>,
    url_or_alias: &str,
    block: Option<u64>,
) -> Result<CreateFork> {
    let url = ccx.state.config.rpc_url(url_or_alias)?;
    let mut evm_opts = ccx.state.config.evm_opts.clone();
    evm_opts.fork_block_number = block;
    let fork = CreateFork {
        enable_caching: ccx.state.config.rpc_storage_caching.enable_for_endpoint(&url),
        url,
        env: ccx.data.env.clone(),
        evm_opts,
    };
    Ok(fork)
}

#[inline]
fn check_broadcast(state: &Cheatcodes) -> Result<()> {
    if state.broadcast.is_none() {
        Ok(())
    } else {
        Err(fmt_err!("cannot select forks during a broadcast"))
    }
}<|MERGE_RESOLUTION|>--- conflicted
+++ resolved
@@ -250,12 +250,7 @@
         let url =
             ccx.data.db.active_fork_url().ok_or_else(|| fmt_err!("no active fork URL found"))?;
         let provider = ProviderBuilder::new(&url).build()?;
-<<<<<<< HEAD
-        let mut filter = Filter::new().address(*addr).from_block(from_block).to_block(to_block);
-=======
-        let mut filter =
-            Filter::new().address(target.to_ethers()).from_block(from_block).to_block(to_block);
->>>>>>> 4d033dad
+        let mut filter = Filter::new().address(*target).from_block(from_block).to_block(to_block);
         for (i, topic) in topics.iter().enumerate() {
             let topic = topic.to_ethers();
             // todo: needed because rust wants to convert FixedBytes<32> to U256 to convert it back
