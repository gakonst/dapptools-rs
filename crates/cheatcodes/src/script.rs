//! Implementations of [`Scripting`](spec::Group::Scripting) cheatcodes.

use crate::{Cheatcode, CheatsCtxt, Result, Vm::*};
use alloy_primitives::{Address, B256, U256};
use alloy_rpc_types::Authorization;
use alloy_signer::{Signature, SignerSync};
use alloy_signer_local::PrivateKeySigner;
use alloy_sol_types::SolValue;
use foundry_wallets::{multi_wallet::MultiWallet, WalletSigner};
use parking_lot::Mutex;
use revm::primitives::SignedAuthorization;
use std::sync::Arc;

impl Cheatcode for broadcast_0Call {
    fn apply_stateful(&self, ccx: &mut CheatsCtxt) -> Result {
        let Self {} = self;
        broadcast(ccx, None, true)
    }
}

impl Cheatcode for broadcast_1Call {
    fn apply_stateful(&self, ccx: &mut CheatsCtxt) -> Result {
        let Self { signer } = self;
        broadcast(ccx, Some(signer), true)
    }
}

impl Cheatcode for broadcast_2Call {
    fn apply_stateful(&self, ccx: &mut CheatsCtxt) -> Result {
        let Self { privateKey } = self;
        broadcast_key(ccx, privateKey, true)
    }
}

impl Cheatcode for createDelegationCall {
    fn apply_stateful(&self, ccx: &mut CheatsCtxt) -> Result {
        let Self { implementation, nonce } = self;
        let auth = Authorization {
            address: *implementation,
            nonce: *nonce,
            chain_id: U256::from(ccx.ecx.env.cfg.chain_id),
        };
        let hash = auth.signature_hash();
        Ok(hash.to_vec())
    }
}

impl Cheatcode for attachDelegationCall {
    // @todo - change this to apply_full?
    fn apply_stateful(&self, ccx: &mut CheatsCtxt) -> Result {
        let Self { implementation, nonce, v, r, s } = self;
        let auth = Authorization {
            address: *implementation,
            nonce: *nonce,
            chain_id: U256::from(ccx.ecx.env.cfg.chain_id),
        };
        let addr = auth.address;
        let sig = Signature::from_rs_and_parity(
            U256::try_from(*r).unwrap(),
            U256::try_from(*s).unwrap(),
            alloy_primitives::Parity::from(*v == 1),
        )?;
        let signed_auth = auth.into_signed(sig);
        // store in CheatcodeState
        ccx.state.delegations.insert(addr, signed_auth);
        Ok(Default::default())
    }
}

impl Cheatcode for signDelegationCall {
    fn apply_stateful(&self, _: &mut CheatsCtxt) -> Result {
        let Self { delegation, privateKey } = self;
        let signer = super::crypto::parse_wallet(privateKey)?;
        let sig = signer.sign_hash_sync(delegation)?;
        Ok(encode_delegation_sig(sig))
    }
}

fn encode_delegation_sig(sig: alloy_primitives::Signature) -> Vec<u8> {
    let v = U256::from(sig.v().y_parity() as u8);
    let r = sig.r();
    let s = sig.s();
    (v, r, s).abi_encode()
}

impl Cheatcode for startBroadcast_0Call {
    fn apply_stateful(&self, ccx: &mut CheatsCtxt) -> Result {
        let Self {} = self;
        broadcast(ccx, None, false)
    }
}

impl Cheatcode for startBroadcast_1Call {
    fn apply_stateful(&self, ccx: &mut CheatsCtxt) -> Result {
        let Self { signer } = self;
        broadcast(ccx, Some(signer), false)
    }
}

impl Cheatcode for startBroadcast_2Call {
    fn apply_stateful(&self, ccx: &mut CheatsCtxt) -> Result {
        let Self { privateKey } = self;
        broadcast_key(ccx, privateKey, false)
    }
}

impl Cheatcode for stopBroadcastCall {
    fn apply_stateful(&self, ccx: &mut CheatsCtxt) -> Result {
        let Self {} = self;
        let Some(broadcast) = ccx.state.broadcast.take() else {
            bail!("no broadcast in progress to stop");
        };
        debug!(target: "cheatcodes", ?broadcast, "stopped");
        Ok(Default::default())
    }
}

impl Cheatcode for getWalletsCall {
    fn apply_stateful(&self, ccx: &mut CheatsCtxt) -> Result {
        let wallets = ccx.state.wallets().signers().unwrap_or_default();
        Ok(wallets.abi_encode())
    }
}

#[derive(Clone, Debug, Default)]
pub struct Broadcast {
    /// Address of the transaction origin
    pub new_origin: Address,
    /// Original caller
    pub original_caller: Address,
    /// Original `tx.origin`
    pub original_origin: Address,
    /// Depth of the broadcast
    pub depth: u64,
    /// Whether the prank stops by itself after the next call
    pub single_call: bool,
    /// EIP-7702 delegation
    pub delegation: Option<SignedAuthorization>,
}

/// Contains context for wallet management.
#[derive(Debug)]
pub struct WalletsInner {
    /// All signers in scope of the script.
    pub multi_wallet: MultiWallet,
    /// Optional signer provided as `--sender` flag.
    pub provided_sender: Option<Address>,
}

/// Clonable wrapper around [`WalletsInner`].
#[derive(Debug, Clone)]
pub struct Wallets {
    /// Inner data.
    pub inner: Arc<Mutex<WalletsInner>>,
}

impl Wallets {
    #[allow(missing_docs)]
    pub fn new(multi_wallet: MultiWallet, provided_sender: Option<Address>) -> Self {
        Self { inner: Arc::new(Mutex::new(WalletsInner { multi_wallet, provided_sender })) }
    }

    /// Consumes [Wallets] and returns [MultiWallet].
    ///
    /// Panics if [Wallets] is still in use.
    pub fn into_multi_wallet(self) -> MultiWallet {
        Arc::into_inner(self.inner)
            .map(|m| m.into_inner().multi_wallet)
            .unwrap_or_else(|| panic!("not all instances were dropped"))
    }

    /// Locks inner Mutex and adds a signer to the [MultiWallet].
    pub fn add_private_key(&self, private_key: &B256) -> Result<()> {
        self.add_local_signer(PrivateKeySigner::from_bytes(private_key)?);
        Ok(())
    }

    /// Locks inner Mutex and adds a signer to the [MultiWallet].
    pub fn add_local_signer(&self, wallet: PrivateKeySigner) {
        self.inner.lock().multi_wallet.add_signer(WalletSigner::Local(wallet));
    }

    /// Locks inner Mutex and returns all signer addresses in the [MultiWallet].
    pub fn signers(&self) -> Result<Vec<Address>> {
        Ok(self.inner.lock().multi_wallet.signers()?.keys().cloned().collect())
    }

    /// Number of signers in the [MultiWallet].
    pub fn len(&self) -> usize {
        let mut inner = self.inner.lock();
        let signers = inner.multi_wallet.signers();
        if signers.is_err() {
            return 0;
        }
        signers.unwrap().len()
    }

    /// Whether the [MultiWallet] is empty.
    pub fn is_empty(&self) -> bool {
        self.len() == 0
    }
}

/// Sets up broadcasting from a script using `new_origin` as the sender.
fn broadcast(ccx: &mut CheatsCtxt, new_origin: Option<&Address>, single_call: bool) -> Result {
    ensure!(
        ccx.state.prank.is_none(),
        "you have an active prank; broadcasting and pranks are not compatible"
    );
    ensure!(ccx.state.broadcast.is_none(), "a broadcast is active already");

    let mut new_origin = new_origin.cloned();
    let mut delegation = None;

    if new_origin.is_none() {
<<<<<<< HEAD
        if let Some(script_wallets) = ccx.state.script_wallets() {
            let mut script_wallets = script_wallets.inner.lock();
            if let Some(provided_sender) = script_wallets.provided_sender {
                new_origin = Some(provided_sender);
                // check if this sender has a delegation
                delegation = ccx.state.delegations.get(&provided_sender).cloned();
            } else {
                let signers = script_wallets.multi_wallet.signers()?;
                if signers.len() == 1 {
                    let address = signers.keys().next().unwrap();
                    new_origin = Some(*address);
                    // check delegation for single signer case
                    delegation = ccx.state.delegations.get(address).cloned();
                }
=======
        let mut wallets = ccx.state.wallets().inner.lock();
        if let Some(provided_sender) = wallets.provided_sender {
            new_origin = Some(provided_sender);
        } else {
            let signers = wallets.multi_wallet.signers()?;
            if signers.len() == 1 {
                let address = signers.keys().next().unwrap();
                new_origin = Some(*address);
>>>>>>> 9d74675b
            }
        }
    } else if let Some(addr) = new_origin {
        // check delegation for explicitly provided address
        delegation = ccx.state.delegations.get(&addr).cloned();
    }

    let broadcast = Broadcast {
        new_origin: new_origin.unwrap_or(ccx.ecx.env.tx.caller),
        original_caller: ccx.caller,
        original_origin: ccx.ecx.env.tx.caller,
        depth: ccx.ecx.journaled_state.depth(),
        single_call,
        delegation,
    };
    debug!(target: "cheatcodes", ?broadcast, "started");
    ccx.state.broadcast = Some(broadcast);
    Ok(Default::default())
}

/// Sets up broadcasting from a script with the sender derived from `private_key`.
/// Adds this private key to `state`'s `wallets` vector to later be used for signing
/// if broadcast is successful.
fn broadcast_key(ccx: &mut CheatsCtxt, private_key: &U256, single_call: bool) -> Result {
    let wallet = super::crypto::parse_wallet(private_key)?;
    let new_origin = wallet.address();

    let result = broadcast(ccx, Some(&new_origin), single_call);
    if result.is_ok() {
        let wallets = ccx.state.wallets();
        wallets.add_local_signer(wallet);
    }
    result
}<|MERGE_RESOLUTION|>--- conflicted
+++ resolved
@@ -213,31 +213,16 @@
     let mut delegation = None;
 
     if new_origin.is_none() {
-<<<<<<< HEAD
-        if let Some(script_wallets) = ccx.state.script_wallets() {
-            let mut script_wallets = script_wallets.inner.lock();
-            if let Some(provided_sender) = script_wallets.provided_sender {
+            let mut wallets = ccx.state.wallets().inner.lock();
+            if let Some(provided_sender) = wallets.provided_sender {
                 new_origin = Some(provided_sender);
-                // check if this sender has a delegation
                 delegation = ccx.state.delegations.get(&provided_sender).cloned();
-            } else {
-                let signers = script_wallets.multi_wallet.signers()?;
-                if signers.len() == 1 {
-                    let address = signers.keys().next().unwrap();
-                    new_origin = Some(*address);
-                    // check delegation for single signer case
-                    delegation = ccx.state.delegations.get(address).cloned();
-                }
-=======
-        let mut wallets = ccx.state.wallets().inner.lock();
-        if let Some(provided_sender) = wallets.provided_sender {
-            new_origin = Some(provided_sender);
         } else {
             let signers = wallets.multi_wallet.signers()?;
             if signers.len() == 1 {
                 let address = signers.keys().next().unwrap();
                 new_origin = Some(*address);
->>>>>>> 9d74675b
+                delegation = ccx.state.delegations.get(address).cloned();
             }
         }
     } else if let Some(addr) = new_origin {
