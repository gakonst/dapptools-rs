//! Implementations of [`Utilities`](spec::Group::Utilities) cheatcodes.

use crate::{Cheatcode, Cheatcodes, CheatsCtxt, Result, Vm::*};
<<<<<<< HEAD
use alloy_primitives::{aliases::B32, Address, B64, B8, U256};
use alloy_sol_types::SolValue;
use foundry_common::ens::namehash;
use foundry_evm_core::{backend::DatabaseExt, constants::DEFAULT_CREATE2_DEPLOYER};
use rand::{thread_rng, Rng, RngCore};
use std::{collections::HashMap, usize};
=======
use alloy_dyn_abi::{DynSolType, DynSolValue};
use alloy_primitives::{map::HashMap, U256};
use alloy_sol_types::SolValue;
use foundry_common::ens::namehash;
use foundry_evm_core::{backend::DatabaseExt, constants::DEFAULT_CREATE2_DEPLOYER};
use proptest::strategy::{Strategy, ValueTree};
use rand::{Rng, RngCore};
>>>>>>> f8c26fae

/// Contains locations of traces ignored via cheatcodes.
///
/// The way we identify location in traces is by (node_idx, item_idx) tuple where node_idx is an
/// index of a call trace node, and item_idx is a value between 0 and `node.ordering.len()` where i
/// represents point after ith item, and 0 represents the beginning of the node trace.
#[derive(Debug, Default, Clone)]
pub struct IgnoredTraces {
    /// Mapping from (start_node_idx, start_item_idx) to (end_node_idx, end_item_idx) representing
    /// ranges of trace nodes to ignore.
    pub ignored: HashMap<(usize, usize), (usize, usize)>,
    /// Keeps track of (start_node_idx, start_item_idx) of the last `vm.pauseTracing` call.
    pub last_pause_call: Option<(usize, usize)>,
}

impl Cheatcode for labelCall {
    fn apply(&self, state: &mut Cheatcodes) -> Result {
        let Self { account, newLabel } = self;
        state.labels.insert(*account, newLabel.clone());
        Ok(Default::default())
    }
}

impl Cheatcode for getLabelCall {
    fn apply(&self, state: &mut Cheatcodes) -> Result {
        let Self { account } = self;
        Ok(match state.labels.get(account) {
            Some(label) => label.abi_encode(),
            None => format!("unlabeled:{account}").abi_encode(),
        })
    }
}

impl Cheatcode for computeCreateAddressCall {
    fn apply(&self, _state: &mut Cheatcodes) -> Result {
        let Self { nonce, deployer } = self;
        ensure!(*nonce <= U256::from(u64::MAX), "nonce must be less than 2^64 - 1");
        Ok(deployer.create(nonce.to()).abi_encode())
    }
}

impl Cheatcode for computeCreate2Address_0Call {
    fn apply(&self, _state: &mut Cheatcodes) -> Result {
        let Self { salt, initCodeHash, deployer } = self;
        Ok(deployer.create2(salt, initCodeHash).abi_encode())
    }
}

impl Cheatcode for computeCreate2Address_1Call {
    fn apply(&self, _state: &mut Cheatcodes) -> Result {
        let Self { salt, initCodeHash } = self;
        Ok(DEFAULT_CREATE2_DEPLOYER.create2(salt, initCodeHash).abi_encode())
    }
}

impl Cheatcode for ensNamehashCall {
    fn apply(&self, _state: &mut Cheatcodes) -> Result {
        let Self { name } = self;
        Ok(namehash(name).abi_encode())
    }
}

impl Cheatcode for randomUint_0Call {
    fn apply(&self, state: &mut Cheatcodes) -> Result {
        random_uint(state, None, None)
    }
}

impl Cheatcode for randomUint_1Call {
    fn apply(&self, state: &mut Cheatcodes) -> Result {
        let Self { min, max } = *self;
        random_uint(state, None, Some((min, max)))
    }
}

impl Cheatcode for randomUint_2Call {
    fn apply(&self, state: &mut Cheatcodes) -> Result {
        let Self { bits } = *self;
        random_uint(state, Some(bits), None)
    }
}

impl Cheatcode for randomAddressCall {
    fn apply(&self, state: &mut Cheatcodes) -> Result {
        Ok(DynSolValue::type_strategy(&DynSolType::Address)
            .new_tree(state.test_runner())
            .unwrap()
            .current()
            .abi_encode())
    }
}

impl Cheatcode for randomInt_0Call {
    fn apply(&self, state: &mut Cheatcodes) -> Result {
        random_int(state, None)
    }
}

impl Cheatcode for randomInt_1Call {
    fn apply(&self, state: &mut Cheatcodes) -> Result {
        let Self { bits } = *self;
        random_int(state, Some(bits))
    }
}

impl Cheatcode for randomBoolCall {
    fn apply(&self, state: &mut Cheatcodes) -> Result {
        let rand_bool: bool = state.rng().gen();
        Ok(rand_bool.abi_encode())
    }
}

impl Cheatcode for randomBytesCall {
    fn apply(&self, state: &mut Cheatcodes) -> Result {
        let Self { len } = *self;
        ensure!(
            len <= U256::from(usize::MAX),
            format!("bytes length cannot exceed {}", usize::MAX)
        );
        let mut bytes = vec![0u8; len.to::<usize>()];
        state.rng().fill_bytes(&mut bytes);
        Ok(bytes.abi_encode())
    }
}

impl Cheatcode for pauseTracingCall {
    fn apply_full<DB: DatabaseExt, E: crate::CheatcodesExecutor>(
        &self,
        ccx: &mut crate::CheatsCtxt<DB>,
        executor: &mut E,
    ) -> Result {
        let Some(tracer) = executor.tracing_inspector().and_then(|t| t.as_ref()) else {
            // No tracer -> nothing to pause
            return Ok(Default::default())
        };

        // If paused earlier, ignore the call
        if ccx.state.ignored_traces.last_pause_call.is_some() {
            return Ok(Default::default())
        }

        let cur_node = &tracer.traces().nodes().last().expect("no trace nodes");
        ccx.state.ignored_traces.last_pause_call = Some((cur_node.idx, cur_node.ordering.len()));

        Ok(Default::default())
    }
}

impl Cheatcode for resumeTracingCall {
    fn apply_full<DB: DatabaseExt, E: crate::CheatcodesExecutor>(
        &self,
        ccx: &mut crate::CheatsCtxt<DB>,
        executor: &mut E,
    ) -> Result {
        let Some(tracer) = executor.tracing_inspector().and_then(|t| t.as_ref()) else {
            // No tracer -> nothing to unpause
            return Ok(Default::default())
        };

        let Some(start) = ccx.state.ignored_traces.last_pause_call.take() else {
            // Nothing to unpause
            return Ok(Default::default())
        };

        let node = &tracer.traces().nodes().last().expect("no trace nodes");
        ccx.state.ignored_traces.ignored.insert(start, (node.idx, node.ordering.len()));

        Ok(Default::default())
    }
}

impl Cheatcode for setArbitraryStorageCall {
    fn apply_stateful<DB: DatabaseExt>(&self, ccx: &mut CheatsCtxt<DB>) -> Result {
        let Self { target } = self;
        ccx.state.arbitrary_storage().mark_arbitrary(target);

        Ok(Default::default())
    }
}

impl Cheatcode for copyStorageCall {
    fn apply_stateful<DB: DatabaseExt>(&self, ccx: &mut CheatsCtxt<DB>) -> Result {
        let Self { from, to } = self;

        ensure!(
            !ccx.state.has_arbitrary_storage(to),
            "target address cannot have arbitrary storage"
        );

        if let Ok(from_account) = ccx.load_account(*from) {
            let from_storage = from_account.storage.clone();
            if let Ok(mut to_account) = ccx.load_account(*to) {
                to_account.storage = from_storage;
                if let Some(ref mut arbitrary_storage) = &mut ccx.state.arbitrary_storage {
                    arbitrary_storage.mark_copy(from, to);
                }
            }
        }

        Ok(Default::default())
    }
}

<<<<<<< HEAD
// Random 4 bytes
impl Cheatcode for randomBytes4Call {
    fn apply(&self, _state: &mut Cheatcodes) -> Result {
        let rand_u32 = thread_rng().next_u32();
        Ok(B32::from(rand_u32).abi_encode())
    }
}

// Random 8 bytes
impl Cheatcode for randomBytes8Call {
    fn apply(&self, _state: &mut Cheatcodes) -> Result {
        let rand_u64 = thread_rng().next_u64();
        Ok(B64::from(rand_u64).abi_encode())
    }
}

// Random bytes
// impl Cheatcode for randomBytesCall {
//     fn apply(&self, _state: &mut Cheatcodes) -> Result {
//         let Self { size } = self;
//         ensure!(*size <= U256::from(usize::MAX), "size must be equal or less than usize max
// value");         let mut data: Vec<u8> = vec![0u8; size.to::<usize>()];
//         thread_rng().fill_bytes(&mut data);
//         data.map();
//     }
// }
=======
/// Helper to generate a random `uint` value (with given bits or bounded if specified)
/// from type strategy.
fn random_uint(state: &mut Cheatcodes, bits: Option<U256>, bounds: Option<(U256, U256)>) -> Result {
    if let Some(bits) = bits {
        // Generate random with specified bits.
        ensure!(bits <= U256::from(256), "number of bits cannot exceed 256");
        return Ok(DynSolValue::type_strategy(&DynSolType::Uint(bits.to::<usize>()))
            .new_tree(state.test_runner())
            .unwrap()
            .current()
            .abi_encode())
    }

    if let Some((min, max)) = bounds {
        ensure!(min <= max, "min must be less than or equal to max");
        // Generate random between range min..=max
        let exclusive_modulo = max - min;
        let mut random_number: U256 = state.rng().gen();
        if exclusive_modulo != U256::MAX {
            let inclusive_modulo = exclusive_modulo + U256::from(1);
            random_number %= inclusive_modulo;
        }
        random_number += min;
        return Ok(random_number.abi_encode())
    }

    // Generate random `uint256` value.
    Ok(DynSolValue::type_strategy(&DynSolType::Uint(256))
        .new_tree(state.test_runner())
        .unwrap()
        .current()
        .abi_encode())
}

/// Helper to generate a random `int` value (with given bits if specified) from type strategy.
fn random_int(state: &mut Cheatcodes, bits: Option<U256>) -> Result {
    let no_bits = bits.unwrap_or(U256::from(256));
    ensure!(no_bits <= U256::from(256), "number of bits cannot exceed 256");
    Ok(DynSolValue::type_strategy(&DynSolType::Int(no_bits.to::<usize>()))
        .new_tree(state.test_runner())
        .unwrap()
        .current()
        .abi_encode())
}
>>>>>>> f8c26fae
<|MERGE_RESOLUTION|>--- conflicted
+++ resolved
@@ -1,22 +1,12 @@
 //! Implementations of [`Utilities`](spec::Group::Utilities) cheatcodes.
 
 use crate::{Cheatcode, Cheatcodes, CheatsCtxt, Result, Vm::*};
-<<<<<<< HEAD
-use alloy_primitives::{aliases::B32, Address, B64, B8, U256};
+use alloy_primitives::{Address, U256};
 use alloy_sol_types::SolValue;
 use foundry_common::ens::namehash;
 use foundry_evm_core::{backend::DatabaseExt, constants::DEFAULT_CREATE2_DEPLOYER};
-use rand::{thread_rng, Rng, RngCore};
-use std::{collections::HashMap, usize};
-=======
-use alloy_dyn_abi::{DynSolType, DynSolValue};
-use alloy_primitives::{map::HashMap, U256};
-use alloy_sol_types::SolValue;
-use foundry_common::ens::namehash;
-use foundry_evm_core::{backend::DatabaseExt, constants::DEFAULT_CREATE2_DEPLOYER};
-use proptest::strategy::{Strategy, ValueTree};
-use rand::{Rng, RngCore};
->>>>>>> f8c26fae
+use rand::Rng;
+use std::collections::HashMap;
 
 /// Contains locations of traces ignored via cheatcodes.
 ///
@@ -218,78 +208,4 @@
 
         Ok(Default::default())
     }
-}
-
-<<<<<<< HEAD
-// Random 4 bytes
-impl Cheatcode for randomBytes4Call {
-    fn apply(&self, _state: &mut Cheatcodes) -> Result {
-        let rand_u32 = thread_rng().next_u32();
-        Ok(B32::from(rand_u32).abi_encode())
-    }
-}
-
-// Random 8 bytes
-impl Cheatcode for randomBytes8Call {
-    fn apply(&self, _state: &mut Cheatcodes) -> Result {
-        let rand_u64 = thread_rng().next_u64();
-        Ok(B64::from(rand_u64).abi_encode())
-    }
-}
-
-// Random bytes
-// impl Cheatcode for randomBytesCall {
-//     fn apply(&self, _state: &mut Cheatcodes) -> Result {
-//         let Self { size } = self;
-//         ensure!(*size <= U256::from(usize::MAX), "size must be equal or less than usize max
-// value");         let mut data: Vec<u8> = vec![0u8; size.to::<usize>()];
-//         thread_rng().fill_bytes(&mut data);
-//         data.map();
-//     }
-// }
-=======
-/// Helper to generate a random `uint` value (with given bits or bounded if specified)
-/// from type strategy.
-fn random_uint(state: &mut Cheatcodes, bits: Option<U256>, bounds: Option<(U256, U256)>) -> Result {
-    if let Some(bits) = bits {
-        // Generate random with specified bits.
-        ensure!(bits <= U256::from(256), "number of bits cannot exceed 256");
-        return Ok(DynSolValue::type_strategy(&DynSolType::Uint(bits.to::<usize>()))
-            .new_tree(state.test_runner())
-            .unwrap()
-            .current()
-            .abi_encode())
-    }
-
-    if let Some((min, max)) = bounds {
-        ensure!(min <= max, "min must be less than or equal to max");
-        // Generate random between range min..=max
-        let exclusive_modulo = max - min;
-        let mut random_number: U256 = state.rng().gen();
-        if exclusive_modulo != U256::MAX {
-            let inclusive_modulo = exclusive_modulo + U256::from(1);
-            random_number %= inclusive_modulo;
-        }
-        random_number += min;
-        return Ok(random_number.abi_encode())
-    }
-
-    // Generate random `uint256` value.
-    Ok(DynSolValue::type_strategy(&DynSolType::Uint(256))
-        .new_tree(state.test_runner())
-        .unwrap()
-        .current()
-        .abi_encode())
-}
-
-/// Helper to generate a random `int` value (with given bits if specified) from type strategy.
-fn random_int(state: &mut Cheatcodes, bits: Option<U256>) -> Result {
-    let no_bits = bits.unwrap_or(U256::from(256));
-    ensure!(no_bits <= U256::from(256), "number of bits cannot exceed 256");
-    Ok(DynSolValue::type_strategy(&DynSolType::Int(no_bits.to::<usize>()))
-        .new_tree(state.test_runner())
-        .unwrap()
-        .current()
-        .abi_encode())
-}
->>>>>>> f8c26fae
+}