--- conflicted
+++ resolved
@@ -1,16 +1,9 @@
 use crate::cmd::{
     bind::BindArgs, bind_json, build::BuildArgs, cache::CacheArgs, clone::CloneArgs,
-<<<<<<< HEAD
-    compiler::CompilerArgs, config, coverage, create::CreateArgs, debug::DebugArgs, doc::DocArgs,
-    eip712, flatten, fmt::FmtArgs, geiger, generate, init::InitArgs, inspect, install::InstallArgs,
-    lint::LintArgs, remappings::RemappingArgs, remove::RemoveArgs, selectors::SelectorsSubcommands,
-    snapshot, soldeer, test, tree, update,
-=======
     compiler::CompilerArgs, config, coverage, create::CreateArgs, doc::DocArgs, eip712, flatten,
-    fmt::FmtArgs, geiger, generate, init::InitArgs, inspect, install::InstallArgs,
+    fmt::FmtArgs, geiger, generate, init::InitArgs, inspect, install::InstallArgs, lint::LintArgs,
     remappings::RemappingArgs, remove::RemoveArgs, selectors::SelectorsSubcommands, snapshot,
     soldeer, test, tree, update,
->>>>>>> 95442fa5
 };
 use clap::{Parser, Subcommand, ValueHint};
 use forge_script::ScriptArgs;
