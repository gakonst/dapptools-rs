use crate::cmd::{
    bind::BindArgs, bind_json, build::BuildArgs, cache::CacheArgs, clone::CloneArgs, config,
    coverage, create::CreateArgs, debug::DebugArgs, doc::DocArgs, eip712, flatten, fmt::FmtArgs,
    geiger, generate, init::InitArgs, inspect, install::InstallArgs, remappings::RemappingArgs,
    remove::RemoveArgs, selectors::SelectorsSubcommands, snapshot, solc::SolcSubcommands, soldeer,
    test, tree, update,
};
use clap::{Parser, Subcommand, ValueHint};
use forge_script::ScriptArgs;
use forge_verify::{VerifyArgs, VerifyBytecodeArgs, VerifyCheckArgs};
use std::path::PathBuf;

const VERSION_MESSAGE: &str = concat!(
    env!("CARGO_PKG_VERSION"),
    " (",
    env!("VERGEN_GIT_SHA"),
    " ",
    env!("VERGEN_BUILD_TIMESTAMP"),
    ")"
);

/// Build, test, fuzz, debug and deploy Solidity contracts.
#[derive(Parser)]
#[command(
    name = "forge",
    version = VERSION_MESSAGE,
    after_help = "Find more information in the book: http://book.getfoundry.sh/reference/forge/forge.html",
    next_display_order = None,
)]
pub struct Forge {
    #[command(subcommand)]
    pub cmd: ForgeSubcommand,
}

#[derive(Subcommand)]
#[allow(clippy::large_enum_variant)]
pub enum ForgeSubcommand {
    /// Run the project's tests.
    #[command(visible_alias = "t")]
    Test(test::TestArgs),

    /// Run a smart contract as a script, building transactions that can be sent onchain.
    Script(ScriptArgs),

    /// Generate coverage reports.
    Coverage(coverage::CoverageArgs),

    /// Generate Rust bindings for smart contracts.
    #[command(alias = "bi")]
    Bind(BindArgs),

    /// Build the project's smart contracts.
    #[command(visible_aliases = ["b", "compile"])]
    Build(BuildArgs),

    /// Clone a contract from Etherscan.
    Clone(CloneArgs),

    /// Debugs a single smart contract as a script.
    #[command(visible_alias = "d")]
    Debug(DebugArgs),

    /// Update one or multiple dependencies.
    ///
    /// If no arguments are provided, then all dependencies are updated.
    #[command(visible_alias = "u")]
    Update(update::UpdateArgs),

    /// Install one or multiple dependencies.
    ///
    /// If no arguments are provided, then existing dependencies will be installed.
    #[command(visible_alias = "i")]
    Install(InstallArgs),

    /// Remove one or multiple dependencies.
    #[command(visible_alias = "rm")]
    Remove(RemoveArgs),

    /// Get the automatically inferred remappings for the project.
    #[command(visible_alias = "re")]
    Remappings(RemappingArgs),

    /// Verify smart contracts on Etherscan.
    #[command(visible_alias = "v")]
    VerifyContract(VerifyArgs),

    /// Check verification status on Etherscan.
    #[command(visible_alias = "vc")]
    VerifyCheck(VerifyCheckArgs),

    /// Verify the deployed bytecode against its source on Etherscan.
    #[clap(visible_alias = "vb")]
    VerifyBytecode(VerifyBytecodeArgs),

    /// Deploy a smart contract.
    #[command(visible_alias = "c")]
    Create(CreateArgs),

    /// Create a new Forge project.
    Init(InitArgs),

    /// Generate shell completions script.
    #[command(visible_alias = "com")]
    Completions {
        #[arg(value_enum)]
        shell: clap_complete::Shell,
    },

    /// Generate Fig autocompletion spec.
    #[command(visible_alias = "fig")]
    GenerateFigSpec,

    /// Remove the build artifacts and cache directories.
    #[command(visible_alias = "cl")]
    Clean {
        /// The project's root path.
        ///
        /// By default root of the Git repository, if in one,
        /// or the current working directory.
        #[arg(long, value_hint = ValueHint::DirPath, value_name = "PATH")]
        root: Option<PathBuf>,
    },

    /// Manage the Foundry cache.
    Cache(CacheArgs),

    /// Create a gas snapshot of each test's gas usage.
    #[command(visible_alias = "s")]
    Snapshot(snapshot::GasSnapshotArgs),

    /// Display the current config.
    #[command(visible_alias = "co")]
    Config(config::ConfigArgs),

    /// Flatten a source file and all of its imports into one file.
    #[command(visible_alias = "f")]
    Flatten(flatten::FlattenArgs),

    /// Format Solidity source files.
    Fmt(FmtArgs),

    /// Get specialized information about a smart contract.
    #[command(visible_alias = "in")]
    Inspect(inspect::InspectArgs),

    /// Display a tree visualization of the project's dependency graph.
    #[command(visible_alias = "tr")]
    Tree(tree::TreeArgs),

    /// Detects usage of unsafe cheat codes in a project and its dependencies.
    Geiger(geiger::GeigerArgs),

    /// Generate documentation for the project.
    Doc(DocArgs),

    /// Function selector utilities
    #[command(visible_alias = "se")]
    Selectors {
        #[command(subcommand)]
        command: SelectorsSubcommands,
    },

    /// Generate scaffold files.
    Generate(generate::GenerateArgs),

<<<<<<< HEAD
    /// Verify the deployed bytecode against its source.
    #[clap(visible_alias = "vb")]
    VerifyBytecode(VerifyBytecodeArgs),

    /// Function solc utilities
    Solc {
        #[command(subcommand)]
        command: SolcSubcommands,
    },

=======
>>>>>>> 9415dde6
    /// Soldeer dependency manager.
    Soldeer(soldeer::SoldeerArgs),

    /// Generate EIP-712 struct encodings for structs from a given file.
    Eip712(eip712::Eip712Args),

    /// Generate bindings for serialization/deserialization of project structs via JSON cheatcodes.
    BindJson(bind_json::BindJsonArgs),
}

#[cfg(test)]
mod tests {
    use super::*;
    use clap::CommandFactory;

    #[test]
    fn verify_cli() {
        Forge::command().debug_assert();
    }
}<|MERGE_RESOLUTION|>--- conflicted
+++ resolved
@@ -1,9 +1,9 @@
 use crate::cmd::{
-    bind::BindArgs, bind_json, build::BuildArgs, cache::CacheArgs, clone::CloneArgs, config,
-    coverage, create::CreateArgs, debug::DebugArgs, doc::DocArgs, eip712, flatten, fmt::FmtArgs,
-    geiger, generate, init::InitArgs, inspect, install::InstallArgs, remappings::RemappingArgs,
-    remove::RemoveArgs, selectors::SelectorsSubcommands, snapshot, solc::SolcSubcommands, soldeer,
-    test, tree, update,
+    bind::BindArgs, bind_json, build::BuildArgs, cache::CacheArgs, clone::CloneArgs,
+    compiler::CompilerSubcommands, config, coverage, create::CreateArgs, debug::DebugArgs,
+    doc::DocArgs, eip712, flatten, fmt::FmtArgs, geiger, generate, init::InitArgs, inspect,
+    install::InstallArgs, remappings::RemappingArgs, remove::RemoveArgs,
+    selectors::SelectorsSubcommands, snapshot, soldeer, test, tree, update,
 };
 use clap::{Parser, Subcommand, ValueHint};
 use forge_script::ScriptArgs;
@@ -163,19 +163,12 @@
     /// Generate scaffold files.
     Generate(generate::GenerateArgs),
 
-<<<<<<< HEAD
-    /// Verify the deployed bytecode against its source.
-    #[clap(visible_alias = "vb")]
-    VerifyBytecode(VerifyBytecodeArgs),
-
-    /// Function solc utilities
-    Solc {
+    /// Compiler utilities
+    Compiler {
         #[command(subcommand)]
-        command: SolcSubcommands,
+        command: CompilerSubcommands,
     },
 
-=======
->>>>>>> 9415dde6
     /// Soldeer dependency manager.
     Soldeer(soldeer::SoldeerArgs),
 
