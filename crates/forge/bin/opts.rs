use crate::cmd::{
    bind::BindArgs, build::BuildArgs, cache::CacheArgs, config, coverage, create::CreateArgs,
    debug::DebugArgs, doc::DocArgs, flatten, fmt::FmtArgs, geiger, generate, init::InitArgs,
    inspect, install::InstallArgs, remappings::RemappingArgs, remove::RemoveArgs,
    selectors::SelectorsSubcommands, snapshot, soldeer, test, tree, update,
};
use clap::{Parser, Subcommand, ValueHint};
use forge_script::ScriptArgs;
use forge_verify::{bytecode::VerifyBytecodeArgs, VerifyArgs, VerifyCheckArgs};
use std::path::PathBuf;

const VERSION_MESSAGE: &str = concat!(
    env!("CARGO_PKG_VERSION"),
    " (",
    env!("VERGEN_GIT_SHA"),
    " ",
    env!("VERGEN_BUILD_TIMESTAMP"),
    ")"
);

/// Build, test, fuzz, debug and deploy Solidity contracts.
#[derive(Parser)]
#[command(
    name = "forge",
    version = VERSION_MESSAGE,
    after_help = "Find more information in the book: http://book.getfoundry.sh/reference/forge/forge.html",
    next_display_order = None,
)]
pub struct Forge {
    #[command(subcommand)]
    pub cmd: ForgeSubcommand,
}

#[derive(Subcommand)]
#[allow(clippy::large_enum_variant)]
pub enum ForgeSubcommand {
    /// Run the project's tests.
    #[command(visible_alias = "t")]
    Test(test::TestArgs),

    /// Run a smart contract as a script, building transactions that can be sent onchain.
    Script(ScriptArgs),

    /// Generate coverage reports.
    Coverage(coverage::CoverageArgs),

    /// Generate Rust bindings for smart contracts.
    #[command(alias = "bi")]
    Bind(BindArgs),

    /// Build the project's smart contracts.
    #[command(visible_aliases = ["b", "compile"])]
    Build(BuildArgs),

    /// Debugs a single smart contract as a script.
    #[command(visible_alias = "d")]
    Debug(DebugArgs),

    /// Update one or multiple dependencies.
    ///
    /// If no arguments are provided, then all dependencies are updated.
    #[command(visible_alias = "u")]
    Update(update::UpdateArgs),

    /// Install one or multiple dependencies.
    ///
    /// If no arguments are provided, then existing dependencies will be installed.
    #[command(visible_alias = "i")]
    Install(InstallArgs),

    /// Remove one or multiple dependencies.
    #[command(visible_alias = "rm")]
    Remove(RemoveArgs),

    /// Get the automatically inferred remappings for the project.
    #[command(visible_alias = "re")]
    Remappings(RemappingArgs),

    /// Verify smart contracts on Etherscan.
    #[command(visible_alias = "v")]
    VerifyContract(VerifyArgs),

    /// Check verification status on Etherscan.
    #[command(visible_alias = "vc")]
    VerifyCheck(VerifyCheckArgs),

    /// Deploy a smart contract.
    #[command(visible_alias = "c")]
    Create(CreateArgs),

    /// Create a new Forge project.
    Init(InitArgs),

    /// Generate shell completions script.
    #[command(visible_alias = "com")]
    Completions {
        #[arg(value_enum)]
        shell: clap_complete::Shell,
    },

    /// Generate Fig autocompletion spec.
    #[command(visible_alias = "fig")]
    GenerateFigSpec,

    /// Remove the build artifacts and cache directories.
    #[command(visible_alias = "cl")]
    Clean {
        /// The project's root path.
        ///
        /// By default root of the Git repository, if in one,
        /// or the current working directory.
        #[arg(long, value_hint = ValueHint::DirPath, value_name = "PATH")]
        root: Option<PathBuf>,
    },

    /// Manage the Foundry cache.
    Cache(CacheArgs),

    /// Create a snapshot of each test's gas usage.
    #[command(visible_alias = "s")]
    Snapshot(snapshot::SnapshotArgs),

    /// Display the current config.
    #[command(visible_alias = "co")]
    Config(config::ConfigArgs),

    /// Flatten a source file and all of its imports into one file.
    #[command(visible_alias = "f")]
    Flatten(flatten::FlattenArgs),

    /// Format Solidity source files.
    Fmt(FmtArgs),

    /// Get specialized information about a smart contract.
    #[command(visible_alias = "in")]
    Inspect(inspect::InspectArgs),

    /// Display a tree visualization of the project's dependency graph.
    #[command(visible_alias = "tr")]
    Tree(tree::TreeArgs),

    /// Detects usage of unsafe cheat codes in a project and its dependencies.
    Geiger(geiger::GeigerArgs),

    /// Generate documentation for the project.
    Doc(DocArgs),

    /// Function selector utilities
    #[command(visible_alias = "se")]
    Selectors {
        #[command(subcommand)]
        command: SelectorsSubcommands,
    },

    /// Generate scaffold files.
    Generate(generate::GenerateArgs),

<<<<<<< HEAD
    /// Soldeer dependency manager.
    Soldeer(soldeer::SoldeerArgs),
=======
    /// Verify the deployed bytecode against its source.
    #[clap(visible_alias = "vb")]
    VerifyBytecode(VerifyBytecodeArgs),
>>>>>>> 89f0fb92
}

#[cfg(test)]
mod tests {
    use super::*;
    use clap::CommandFactory;

    #[test]
    fn verify_cli() {
        Forge::command().debug_assert();
    }
}<|MERGE_RESOLUTION|>--- conflicted
+++ resolved
@@ -155,14 +155,12 @@
     /// Generate scaffold files.
     Generate(generate::GenerateArgs),
 
-<<<<<<< HEAD
-    /// Soldeer dependency manager.
-    Soldeer(soldeer::SoldeerArgs),
-=======
     /// Verify the deployed bytecode against its source.
     #[clap(visible_alias = "vb")]
     VerifyBytecode(VerifyBytecodeArgs),
->>>>>>> 89f0fb92
+
+    /// Soldeer dependency manager.
+    Soldeer(soldeer::SoldeerArgs),
 }
 
 #[cfg(test)]
