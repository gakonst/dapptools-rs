use super::{install, test::FilterArgs};
use alloy_primitives::{Address, Bytes, U256};
use clap::{Parser, ValueEnum, ValueHint};
use eyre::{Context, Result};
use forge::{
    coverage::{
        analysis::SourceAnalyzer, anchors::find_anchors, BytecodeReporter, ContractId,
        CoverageReport, CoverageReporter, DebugReporter, ItemAnchor, LcovReporter, SummaryReporter,
    },
    inspectors::CheatsConfig,
    opts::EvmOpts,
    result::SuiteResult,
    revm::primitives::SpecId,
    utils::IcPcMap,
    MultiContractRunnerBuilder, TestOptions,
};
use foundry_cli::{
    opts::CoreBuildArgs,
    p_println,
    utils::{LoadConfig, STATIC_FUZZ_SEED},
};
use foundry_common::{compile::ProjectCompiler, CoverageFilter, evm::EvmArgs, fs};
use foundry_compilers::{
    artifacts::{contract::CompactContractBytecode, Ast, CompactBytecode, CompactDeployedBytecode},
    sourcemap::SourceMap,
    Artifact, Project, ProjectCompileOutput,
};
use foundry_config::{Config, SolcReq};
use semver::Version;
use std::{collections::HashMap, path::PathBuf, sync::mpsc::channel};
use std::ops::Deref;
use std::sync::Arc;
use yansi::Paint;

/// A map, keyed by contract ID, to a tuple of the deployment source map and the runtime source map.
type SourceMaps = HashMap<ContractId, (SourceMap, SourceMap)>;

// Loads project's figment and merges the build cli arguments into it
foundry_config::impl_figment_convert!(CoverageArgs, opts, evm_opts);

/// CLI arguments for `forge coverage`.
#[derive(Clone, Debug, Parser)]
pub struct CoverageArgs {
    /// The report type to use for coverage.
    ///
    /// This flag can be used multiple times.
    #[arg(long, value_enum, default_value = "summary")]
    report: Vec<CoverageReportKind>,

    /// Enable viaIR with minimum optimization
    ///
    /// This can fix most of the "stack too deep" errors while resulting a
    /// relatively accurate source map.
    #[arg(long)]
    ir_minimum: bool,

    /// The path to output the report.
    ///
    /// If not specified, the report will be stored in the root of the project.
    #[arg(
    long,
    short,
    value_hint = ValueHint::FilePath,
    value_name = "PATH"
    )]
    report_file: Option<PathBuf>,

    #[command(flatten)]
    filter: FilterArgs,

    #[command(flatten)]
    evm_opts: EvmArgs,

    #[command(flatten)]
    opts: CoreBuildArgs,
}

impl CoverageArgs {
    pub async fn run(self) -> Result<()> {
        let (mut config, evm_opts) = self.load_config_and_evm_opts_emit_warnings()?;

        // install missing dependencies
        if install::install_missing_dependencies(&mut config, self.build_args().silent) &&
            config.auto_detect_remappings
        {
            // need to re-configure here to also catch additional remappings
            config = self.load_config();
        }

        // Set fuzz seed so coverage reports are deterministic
        config.fuzz.seed = Some(U256::from_be_bytes(STATIC_FUZZ_SEED));

        // Coverage analysis requires the Solc AST output.
        config.ast = true;

        let (project, output) = self.build(&config)?;
        p_println!(!self.opts.silent => "Analysing contracts...");
        let report = self.prepare(&config, output.clone())?;

        p_println!(!self.opts.silent => "Running tests...");
        self.collect(project, output, report, config, evm_opts).await
    }

    /// Builds the project.
    fn build(&self, config: &Config) -> Result<(Project, ProjectCompileOutput)> {
        // Set up the project
        let mut project = config.ephemeral_no_artifacts_project()?;
        if self.ir_minimum {
            // TODO: How to detect solc version if the user does not specify a solc version in
            // config  case1: specify local installed solc ?
            //  case2: multiple solc versions used and  auto_detect_solc == true
            if let Some(SolcReq::Version(version)) = &config.solc {
                if *version < Version::new(0, 8, 13) {
                    return Err(eyre::eyre!(
                            "viaIR with minimum optimization is only available in Solidity 0.8.13 and above."
                        ));
                }
            }

            // print warning message
            let msg = Paint::yellow(concat!(
            "Warning! \"--ir-minimum\" flag enables viaIR with minimum optimization, \
                 which can result in inaccurate source mappings.\n",
            "Only use this flag as a workaround if you are experiencing \"stack too deep\" errors.\n",
            "Note that \"viaIR\" is only available in Solidity 0.8.13 and above.\n",
            "See more: https://github.com/foundry-rs/foundry/issues/3357",
            ));
            p_println!(!self.opts.silent => "{msg}");

            // Enable viaIR with minimum optimization
            // https://github.com/ethereum/solidity/issues/12533#issuecomment-1013073350
            // And also in new releases of solidity:
            // https://github.com/ethereum/solidity/issues/13972#issuecomment-1628632202
            project.solc_config.settings =
                project.solc_config.settings.with_via_ir_minimum_optimization()
        } else {
            project.solc_config.settings.optimizer.disable();
            project.solc_config.settings.optimizer.runs = None;
            project.solc_config.settings.optimizer.details = None;
            project.solc_config.settings.via_ir = None;
        }

        let output = ProjectCompiler::default()
            .compile(&project)?
            .with_stripped_file_prefixes(project.root());

        Ok((project, output))
    }

    /// Builds the coverage report.
    #[instrument(name = "prepare", skip_all)]
    fn prepare(&self, config: &Config, output: ProjectCompileOutput) -> Result<CoverageReport> {
        let project_paths = config.project_paths();

        // Extract artifacts
        let (artifacts, sources) = output.into_artifacts_with_sources();
        let mut report = CoverageReport::default();

        // Collect ASTs and sources
        let mut versioned_asts: HashMap<Version, HashMap<usize, Ast>> = HashMap::new();
        let mut versioned_sources: HashMap<Version, HashMap<usize, String>> = HashMap::new();
        for (path, mut source_file, version) in sources.into_sources_with_version() {
            report.add_source(version.clone(), source_file.id as usize, path.clone());

            // Filter out dependencies
            if project_paths.has_library_ancestor(std::path::Path::new(&path)) {
                continue;
            }

            if let Some(ast) = source_file.ast.take() {
                versioned_asts
                    .entry(version.clone())
                    .or_default()
                    .insert(source_file.id as usize, ast);

                let file = project_paths.root.join(&path);
                trace!(root=?project_paths.root, ?file, "reading source file");

                versioned_sources.entry(version.clone()).or_default().insert(
                    source_file.id as usize,
                    fs::read_to_string(&file)
                        .wrap_err("Could not read source code for analysis")?,
                );
            }
        }

        // Get source maps and bytecodes
        let (source_maps, bytecodes): (SourceMaps, HashMap<ContractId, (Bytes, Bytes)>) = artifacts
            .into_iter()
            .map(|(id, artifact)| (id, CompactContractBytecode::from(artifact)))
            .filter_map(|(id, artifact)| {
                let contract_id = ContractId {
                    version: id.version.clone(),
                    source_id: *report
                        .get_source_id(id.version, id.source.to_string_lossy().to_string())?,
                    contract_name: id.name,
                };
                let source_maps = (
                    contract_id.clone(),
                    (
                        artifact.get_source_map()?.ok()?,
                        artifact
                            .get_deployed_bytecode()
                            .as_ref()?
                            .bytecode
                            .as_ref()?
                            .source_map()?
                            .ok()?,
                    ),
                );
                let bytecodes = (
                    contract_id,
                    (
                        artifact
                            .get_bytecode()
                            .and_then(|bytecode| dummy_link_bytecode(bytecode.into_owned()))?,
                        artifact.get_deployed_bytecode().and_then(|bytecode| {
                            dummy_link_deployed_bytecode(bytecode.into_owned())
                        })?,
                    ),
                );

                Some((source_maps, bytecodes))
            })
            .unzip();

        // Build IC -> PC mappings
        //
        // The source maps are indexed by *instruction counters*, which are the indexes of
        // instructions in the bytecode *minus any push bytes*.
        //
        // Since our coverage inspector collects hit data using program counters, the anchors also
        // need to be based on program counters.
        // TODO: Index by contract ID
        let ic_pc_maps: HashMap<ContractId, (IcPcMap, IcPcMap)> = bytecodes
            .iter()
            .map(|(id, bytecodes)| {
                // TODO: Creation bytecode as well
                (
                    id.clone(),
                    (
                        IcPcMap::new(SpecId::LATEST, bytecodes.0.as_ref()),
                        IcPcMap::new(SpecId::LATEST, bytecodes.1.as_ref()),
                    ),
                )
            })
            .collect();

        // Add coverage items
        for (version, asts) in versioned_asts.into_iter() {
            let source_analysis = SourceAnalyzer::new(
                version.clone(),
                asts,
                versioned_sources.remove(&version).ok_or_else(|| {
                    eyre::eyre!(
                        "File tree is missing source code, cannot perform coverage analysis"
                    )
                })?,
            )?
                .analyze()?;
            let anchors: HashMap<ContractId, Vec<ItemAnchor>> = source_analysis
                .contract_items
                .iter()
                .filter_map(|(contract_id, item_ids)| {
                    // TODO: Creation source map/bytecode as well
                    Some((
                        contract_id.clone(),
                        find_anchors(
                            &bytecodes.get(contract_id)?.1,
                            &source_maps.get(contract_id)?.1,
                            &ic_pc_maps.get(contract_id)?.1,
                            item_ids,
                            &source_analysis.items,
                        ),
                    ))
                })
                .collect();
            report.add_items(version, source_analysis.items);
            report.add_anchors(anchors);
        }

        report.add_source_maps(source_maps);

        Ok(report)
    }

    /// Runs tests, collects coverage data and generates the final report.
    async fn collect(
        self,
        project: Project,
        output: ProjectCompileOutput,
        mut report: CoverageReport,
        config: Config,
        evm_opts: EvmOpts,
    ) -> Result<()> {
        let root = project.paths.root;

        // Build the contract runner
        let env = evm_opts.evm_env().await?;
        let mut runner = MultiContractRunnerBuilder::default()
            .initial_balance(evm_opts.initial_balance)
            .evm_spec(config.evm_spec_id())
            .sender(evm_opts.sender)
            .with_fork(evm_opts.get_fork(&config, env.clone()))
            .with_cheats_config(CheatsConfig::new(&config, evm_opts.clone(), None))
            .with_test_options(TestOptions {
                fuzz: config.fuzz,
                invariant: config.invariant,
                ..Default::default()
            })
            .set_coverage(true)
            .build(&root, output, env, evm_opts)?;

        // Run tests
        let known_contracts = runner.known_contracts.clone();
        let filter = Arc::new(self.filter.clone().merge_with_config(&config).args().to_owned());
        let filter_ref_clone = filter.clone();
        let (tx, rx) = channel::<(String, SuiteResult)>();
<<<<<<< HEAD
        let handle = tokio::task::spawn(async move { runner.test(filter_ref_clone.deref(), tx).await });
=======
        let handle = tokio::task::spawn_blocking(move || runner.test(&filter, tx));
>>>>>>> 2d54c1fb

        // Add hit data to the coverage report
        let data = rx
            .into_iter()
            .flat_map(|(_, suite)| suite.test_results.into_values())
            .filter_map(|mut result| result.coverage.take())
            .flat_map(|hit_maps| {
                hit_maps.0.into_values().filter_map(|map| {
                    Some((known_contracts.find_by_code(map.bytecode.as_ref())?.0, map))
                })
            });
        for (artifact_id, hits) in data {
            // TODO: Note down failing tests
            if let Some(source_id) = report.get_source_id(
                artifact_id.version.clone(),
                artifact_id.source.to_string_lossy().to_string(),
            ) {
                let source_id = *source_id;
                // TODO: Distinguish between creation/runtime in a smart way
                report.add_hit_map(
                    &ContractId {
                        version: artifact_id.version.clone(),
                        source_id,
                        contract_name: artifact_id.name.clone(),
                    },
                    &hits,
                )?;
            }
        }

        // Reattach the thread
        if let Err(e) = handle.await {
            match e.try_into_panic() {
                Ok(payload) => std::panic::resume_unwind(payload),
                Err(e) => return Err(e.into()),
            }
        }

        // Filter out the ignored files from the report
        report.filter_out_ignored_sources(filter.deref());

        // Output final report
        for report_kind in self.report {
            match report_kind {
                CoverageReportKind::Summary => SummaryReporter::default().report(&report),
                CoverageReportKind::Lcov => {
                    if let Some(report_file) = self.report_file {
                        return LcovReporter::new(&mut fs::create_file(root.join(report_file))?)
                            .report(&report);
                    } else {
                        return LcovReporter::new(&mut fs::create_file(root.join("lcov.info"))?)
                            .report(&report);
                    }
                }
                CoverageReportKind::Bytecode => {
                    let destdir = root.join("bytecode-coverage");
                    fs::create_dir_all(&destdir)?;
                    BytecodeReporter::new(root.clone(), destdir).report(&report)?;
                    Ok(())
                }
                CoverageReportKind::Debug => DebugReporter.report(&report),
            }?;
        }
        Ok(())
    }

    /// Returns the flattened [`CoreBuildArgs`]
    pub fn build_args(&self) -> &CoreBuildArgs {
        &self.opts
    }
}

// TODO: HTML
#[derive(Clone, Debug, ValueEnum)]
pub enum CoverageReportKind {
    Summary,
    Lcov,
    Debug,
    Bytecode,
}

/// Helper function that will link references in unlinked bytecode to the 0 address.
///
/// This is needed in order to analyze the bytecode for contracts that use libraries.
fn dummy_link_bytecode(mut obj: CompactBytecode) -> Option<Bytes> {
    let link_references = obj.link_references.clone();
    for (file, libraries) in link_references {
        for library in libraries.keys() {
            obj.link(&file, library, Address::ZERO);
        }
    }

    obj.object.resolve();
    obj.object.into_bytes()
}

/// Helper function that will link references in unlinked bytecode to the 0 address.
///
/// This is needed in order to analyze the bytecode for contracts that use libraries.
fn dummy_link_deployed_bytecode(obj: CompactDeployedBytecode) -> Option<Bytes> {
    obj.bytecode.and_then(dummy_link_bytecode)
}<|MERGE_RESOLUTION|>--- conflicted
+++ resolved
@@ -19,7 +19,7 @@
     p_println,
     utils::{LoadConfig, STATIC_FUZZ_SEED},
 };
-use foundry_common::{compile::ProjectCompiler, CoverageFilter, evm::EvmArgs, fs};
+use foundry_common::{compile::ProjectCompiler, evm::EvmArgs, fs};
 use foundry_compilers::{
     artifacts::{contract::CompactContractBytecode, Ast, CompactBytecode, CompactDeployedBytecode},
     sourcemap::SourceMap,
@@ -316,11 +316,7 @@
         let filter = Arc::new(self.filter.clone().merge_with_config(&config).args().to_owned());
         let filter_ref_clone = filter.clone();
         let (tx, rx) = channel::<(String, SuiteResult)>();
-<<<<<<< HEAD
-        let handle = tokio::task::spawn(async move { runner.test(filter_ref_clone.deref(), tx).await });
-=======
-        let handle = tokio::task::spawn_blocking(move || runner.test(&filter, tx));
->>>>>>> 2d54c1fb
+        let handle = tokio::task::spawn_blocking(move || runner.test(filter_ref_clone.deref(), tx));
 
         // Add hit data to the coverage report
         let data = rx
