use super::{install, test::TestArgs};
use alloy_primitives::{Address, Bytes, U256};
use clap::{Parser, ValueEnum, ValueHint};
use eyre::{Context, Result};
use forge::{
    coverage::{
        analysis::{SourceAnalysis, SourceAnalyzer, SourceFile, SourceFiles},
        anchors::find_anchors,
        BytecodeReporter, ContractId, CoverageReport, CoverageReporter, DebugReporter, ItemAnchor,
        LcovReporter, SummaryReporter,
    },
    opts::EvmOpts,
    utils::IcPcMap,
    MultiContractRunnerBuilder, TestOptions,
};
use foundry_cli::{
    p_println,
    utils::{LoadConfig, STATIC_FUZZ_SEED},
};
use foundry_common::{compile::ProjectCompiler, fs};
use foundry_compilers::{
    artifacts::{sourcemap::SourceMap, CompactBytecode, CompactDeployedBytecode},
    Artifact, ArtifactId, Project, ProjectCompileOutput,
};
use foundry_config::{Config, SolcReq};
use rayon::prelude::*;
use rustc_hash::FxHashMap;
use semver::Version;
use std::{
    collections::HashMap,
    path::{Path, PathBuf},
    sync::Arc,
};
use yansi::Paint;

// Loads project's figment and merges the build cli arguments into it
foundry_config::impl_figment_convert!(CoverageArgs, test);

/// CLI arguments for `forge coverage`.
#[derive(Clone, Debug, Parser)]
pub struct CoverageArgs {
    /// The report type to use for coverage.
    ///
    /// This flag can be used multiple times.
    #[arg(long, value_enum, default_value = "summary")]
    report: Vec<CoverageReportKind>,

    /// Enable viaIR with minimum optimization
    ///
    /// This can fix most of the "stack too deep" errors while resulting a
    /// relatively accurate source map.
    #[arg(long)]
    ir_minimum: bool,

    /// The path to output the report.
    ///
    /// If not specified, the report will be stored in the root of the project.
    #[arg(
        long,
        short,
        value_hint = ValueHint::FilePath,
        value_name = "PATH"
    )]
    report_file: Option<PathBuf>,

    /// Whether to include libraries in the coverage report.
    #[arg(long)]
    include_libs: bool,

    #[command(flatten)]
    test: TestArgs,
}

impl CoverageArgs {
    pub async fn run(self) -> Result<()> {
        let (mut config, evm_opts) = self.load_config_and_evm_opts_emit_warnings()?;

        // install missing dependencies
        if install::install_missing_dependencies(&mut config, self.test.build_args().silent) &&
            config.auto_detect_remappings
        {
            // need to re-configure here to also catch additional remappings
            config = self.load_config();
        }

        // Set fuzz seed so coverage reports are deterministic
        config.fuzz.seed = Some(U256::from_be_bytes(STATIC_FUZZ_SEED));

        // Coverage analysis requires the Solc AST output.
        config.ast = true;

        let (project, output) = self.build(&config)?;
        p_println!(!self.test.build_args().silent => "Analysing contracts...");
        let report = self.prepare(&project, &output)?;

        p_println!(!self.test.build_args().silent => "Running tests...");
        self.collect(project, &output, report, Arc::new(config), evm_opts).await
    }

    /// Builds the project.
    fn build(&self, config: &Config) -> Result<(Project, ProjectCompileOutput)> {
        // Set up the project
        let mut project = config.create_project(false, false)?;
        if self.ir_minimum {
            // TODO: How to detect solc version if the user does not specify a solc version in
            // config  case1: specify local installed solc ?
            //  case2: multiple solc versions used and  auto_detect_solc == true
            if let Some(SolcReq::Version(version)) = &config.solc {
                if *version < Version::new(0, 8, 13) {
                    return Err(eyre::eyre!(
                            "viaIR with minimum optimization is only available in Solidity 0.8.13 and above."
                        ));
                }
            }

            // print warning message
            let msg = concat!(
                "Warning! \"--ir-minimum\" flag enables viaIR with minimum optimization, \
                 which can result in inaccurate source mappings.\n",
                "Only use this flag as a workaround if you are experiencing \"stack too deep\" errors.\n",
                "Note that \"viaIR\" is only available in Solidity 0.8.13 and above.\n",
                "See more: https://github.com/foundry-rs/foundry/issues/3357",
            ).yellow();
            p_println!(!self.test.build_args().silent => "{msg}");

            // Enable viaIR with minimum optimization
            // https://github.com/ethereum/solidity/issues/12533#issuecomment-1013073350
            // And also in new releases of solidity:
            // https://github.com/ethereum/solidity/issues/13972#issuecomment-1628632202
            project.settings.solc = project.settings.solc.with_via_ir_minimum_optimization()
        } else {
            project.settings.solc.optimizer.disable();
            project.settings.solc.optimizer.runs = None;
            project.settings.solc.optimizer.details = None;
            project.settings.solc.via_ir = None;
        }

        let output = ProjectCompiler::default()
            .compile(&project)?
            .with_stripped_file_prefixes(project.root());

        Ok((project, output))
    }

    /// Builds the coverage report.
    #[instrument(name = "prepare", skip_all)]
    fn prepare(&self, project: &Project, output: &ProjectCompileOutput) -> Result<CoverageReport> {
        let mut report = CoverageReport::default();

        // Collect source files.
        let project_paths = &project.paths;
        let mut versioned_sources = HashMap::<Version, SourceFiles<'_>>::new();
        for (path, source_file, version) in output.output().sources.sources_with_version() {
            report.add_source(version.clone(), source_file.id as usize, path.clone());

            // Filter out dependencies
            if !self.include_libs && project_paths.has_library_ancestor(path) {
                continue;
            }

            if let Some(ast) = &source_file.ast {
                let file = project_paths.root.join(path);
                trace!(root=?project_paths.root, ?file, "reading source file");

                let source = SourceFile {
                    ast,
                    source: fs::read_to_string(&file)
                        .wrap_err("Could not read source code for analysis")?,
                };
                versioned_sources
                    .entry(version.clone())
                    .or_default()
                    .sources
                    .insert(source_file.id as usize, source);
            }
        }

        // Get source maps and bytecodes
        let artifacts: Vec<ArtifactData> = output
            .artifact_ids()
            .par_bridge()
            .filter_map(|(id, artifact)| {
                let source_id = report.get_source_id(id.version.clone(), id.source.clone())?;
                ArtifactData::new(&id, source_id, artifact)
            })
            .collect();

        // Add coverage items
        for (version, sources) in &versioned_sources {
            let source_analysis = SourceAnalyzer::new(sources).analyze()?;

            // Build helper mapping used by `find_anchors`
            let mut items_by_source_id = FxHashMap::<_, Vec<_>>::with_capacity_and_hasher(
                source_analysis.items.len(),
                Default::default(),
            );

            for (item_id, item) in source_analysis.items.iter().enumerate() {
                items_by_source_id.entry(item.loc.source_id).or_default().push(item_id);
            }

            let anchors = artifacts
                .par_iter()
                .filter(|artifact| artifact.contract_id.version == *version)
                .map(|artifact| {
                    let creation_code_anchors =
                        artifact.creation.find_anchors(&source_analysis, &items_by_source_id);
                    let deployed_code_anchors =
                        artifact.deployed.find_anchors(&source_analysis, &items_by_source_id);
                    (artifact.contract_id.clone(), (creation_code_anchors, deployed_code_anchors))
                })
                .collect::<Vec<_>>();

            report.add_anchors(anchors);
            report.add_items(version.clone(), source_analysis.items);
        }

        report.add_source_maps(artifacts.into_iter().map(|artifact| {
            (artifact.contract_id, (artifact.creation.source_map, artifact.deployed.source_map))
        }));

        Ok(report)
    }

    /// Runs tests, collects coverage data and generates the final report.
    async fn collect(
        self,
        project: Project,
        output: &ProjectCompileOutput,
        mut report: CoverageReport,
        config: Arc<Config>,
        evm_opts: EvmOpts,
    ) -> Result<()> {
        let root = project.paths.root;
        let verbosity = evm_opts.verbosity;

        // Build the contract runner
        let env = evm_opts.evm_env().await?;
        let runner = MultiContractRunnerBuilder::new(config.clone())
            .initial_balance(evm_opts.initial_balance)
            .evm_spec(config.evm_spec_id())
            .sender(evm_opts.sender)
            .with_fork(evm_opts.get_fork(&config, env.clone()))
            .with_test_options(TestOptions {
                fuzz: config.fuzz.clone(),
                invariant: config.invariant.clone(),
                ..Default::default()
            })
            .set_coverage(true)
            .build(&root, output, env, evm_opts)?;

        let known_contracts = runner.known_contracts.clone();

<<<<<<< HEAD
        let outcome = self
            .test
            .run_tests(runner, config.clone(), verbosity, &self.test.filter(&config), output)
            .await?;
=======
        let filter = self.test.filter(&config);
        let outcome = self.test.run_tests(runner, config.clone(), verbosity, &filter).await?;
>>>>>>> 8b694bbc

        outcome.ensure_ok()?;

        // Add hit data to the coverage report
        let data = outcome.results.iter().flat_map(|(_, suite)| {
            let mut hits = Vec::new();
            for result in suite.test_results.values() {
                let Some(hit_maps) = result.coverage.as_ref() else { continue };
                for map in hit_maps.0.values() {
                    if let Some((id, _)) = known_contracts.find_by_deployed_code(&map.bytecode) {
                        hits.push((id, map, true));
                    } else if let Some((id, _)) =
                        known_contracts.find_by_creation_code(&map.bytecode)
                    {
                        hits.push((id, map, false));
                    }
                }
            }
            hits
        });

        for (artifact_id, map, is_deployed_code) in data {
            if let Some(source_id) =
                report.get_source_id(artifact_id.version.clone(), artifact_id.source.clone())
            {
                report.add_hit_map(
                    &ContractId {
                        version: artifact_id.version.clone(),
                        source_id,
                        contract_name: artifact_id.name.as_str().into(),
                    },
                    map,
                    is_deployed_code,
                )?;
            }
        }

        // Filter out ignored sources from the report
        let file_pattern = filter.args().coverage_pattern_inverse.as_ref();
        let file_root = &filter.paths().root;
        report.filter_out_ignored_sources(|path: &Path| {
            file_pattern.map_or(true, |re| {
                !re.is_match(&path.strip_prefix(file_root).unwrap_or(path).to_string_lossy())
            })
        });

        // Output final report
        for report_kind in self.report {
            match report_kind {
                CoverageReportKind::Summary => SummaryReporter::default().report(&report),
                CoverageReportKind::Lcov => {
                    if let Some(report_file) = self.report_file {
                        return LcovReporter::new(&mut fs::create_file(root.join(report_file))?)
                            .report(&report)
                    } else {
                        return LcovReporter::new(&mut fs::create_file(root.join("lcov.info"))?)
                            .report(&report)
                    }
                }
                CoverageReportKind::Bytecode => {
                    let destdir = root.join("bytecode-coverage");
                    fs::create_dir_all(&destdir)?;
                    BytecodeReporter::new(root.clone(), destdir).report(&report)?;
                    Ok(())
                }
                CoverageReportKind::Debug => DebugReporter.report(&report),
            }?;
        }
        Ok(())
    }
}

// TODO: HTML
#[derive(Clone, Debug, ValueEnum)]
pub enum CoverageReportKind {
    Summary,
    Lcov,
    Debug,
    Bytecode,
}

/// Helper function that will link references in unlinked bytecode to the 0 address.
///
/// This is needed in order to analyze the bytecode for contracts that use libraries.
fn dummy_link_bytecode(mut obj: CompactBytecode) -> Option<Bytes> {
    let link_references = obj.link_references.clone();
    for (file, libraries) in link_references {
        for library in libraries.keys() {
            obj.link(&file, library, Address::ZERO);
        }
    }

    obj.object.resolve();
    obj.object.into_bytes()
}

/// Helper function that will link references in unlinked bytecode to the 0 address.
///
/// This is needed in order to analyze the bytecode for contracts that use libraries.
fn dummy_link_deployed_bytecode(obj: CompactDeployedBytecode) -> Option<Bytes> {
    obj.bytecode.and_then(dummy_link_bytecode)
}

pub struct ArtifactData {
    pub contract_id: ContractId,
    pub creation: BytecodeData,
    pub deployed: BytecodeData,
}

impl ArtifactData {
    pub fn new(id: &ArtifactId, source_id: usize, artifact: &impl Artifact) -> Option<Self> {
        Some(Self {
            contract_id: ContractId {
                version: id.version.clone(),
                source_id,
                contract_name: id.name.as_str().into(),
            },
            creation: BytecodeData::new(
                artifact.get_source_map()?.ok()?,
                artifact
                    .get_bytecode()
                    .and_then(|bytecode| dummy_link_bytecode(bytecode.into_owned()))?,
            ),
            deployed: BytecodeData::new(
                artifact.get_source_map_deployed()?.ok()?,
                artifact
                    .get_deployed_bytecode()
                    .and_then(|bytecode| dummy_link_deployed_bytecode(bytecode.into_owned()))?,
            ),
        })
    }
}

pub struct BytecodeData {
    source_map: SourceMap,
    bytecode: Bytes,
    /// The instruction counter to program counter mapping.
    ///
    /// The source maps are indexed by *instruction counters*, which are the indexes of
    /// instructions in the bytecode *minus any push bytes*.
    ///
    /// Since our coverage inspector collects hit data using program counters, the anchors
    /// also need to be based on program counters.
    ic_pc_map: IcPcMap,
}

impl BytecodeData {
    fn new(source_map: SourceMap, bytecode: Bytes) -> Self {
        let ic_pc_map = IcPcMap::new(&bytecode);
        Self { source_map, bytecode, ic_pc_map }
    }

    pub fn find_anchors(
        &self,
        source_analysis: &SourceAnalysis,
        items_by_source_id: &FxHashMap<usize, Vec<usize>>,
    ) -> Vec<ItemAnchor> {
        find_anchors(
            &self.bytecode,
            &self.source_map,
            &self.ic_pc_map,
            &source_analysis.items,
            items_by_source_id,
        )
    }
}<|MERGE_RESOLUTION|>--- conflicted
+++ resolved
@@ -251,15 +251,9 @@
 
         let known_contracts = runner.known_contracts.clone();
 
-<<<<<<< HEAD
-        let outcome = self
-            .test
-            .run_tests(runner, config.clone(), verbosity, &self.test.filter(&config), output)
-            .await?;
-=======
         let filter = self.test.filter(&config);
-        let outcome = self.test.run_tests(runner, config.clone(), verbosity, &filter).await?;
->>>>>>> 8b694bbc
+        let outcome =
+            self.test.run_tests(runner, config.clone(), verbosity, &filter, output).await?;
 
         outcome.ensure_ok()?;
 
