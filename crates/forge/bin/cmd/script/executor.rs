use super::{
    artifacts::ArtifactInfo,
    runner::SimulationStage,
    transaction::{AdditionalContract, TransactionWithMetadata},
    *,
};
use alloy_primitives::{Address, Bytes, U256};
use ethers_core::types::transaction::eip2718::TypedTransaction;
use eyre::Result;
use forge::{
    backend::Backend,
    executors::ExecutorBuilder,
    inspectors::{cheatcodes::BroadcastableTransactions, CheatsConfig},
    traces::{CallTraceDecoder, Traces},
    utils::CallKind,
};
use foundry_cli::utils::{ensure_clean_constructor, needs_setup};
<<<<<<< HEAD
use foundry_common::RpcUrl;
=======
use foundry_common::{shell, types::ToEthers, RpcUrl};
use foundry_compilers::artifacts::CompactContractBytecode;
>>>>>>> 120ae66d
use futures::future::join_all;
use parking_lot::RwLock;
use std::{collections::VecDeque, sync::Arc};

/// Helper alias type for the processed result of a runner onchain simulation.
type RunnerResult = (Option<TransactionWithMetadata>, Traces);

impl ScriptArgs {
    /// Locally deploys and executes the contract method that will collect all broadcastable
    /// transactions.
    pub async fn execute(
        &self,
        script_config: &mut ScriptConfig,
        contract: CompactContractBytecode,
        sender: Address,
        predeploy_libraries: &[Bytes],
    ) -> Result<ScriptResult> {
        trace!(target: "script", "start executing script");

        let CompactContractBytecode { abi, bytecode, .. } = contract;

        let abi = abi.ok_or_else(|| eyre::eyre!("no ABI found for contract"))?;
        let bytecode = bytecode
            .ok_or_else(|| eyre::eyre!("no bytecode found for contract"))?
            .object
            .into_bytes()
            .ok_or_else(|| {
                eyre::eyre!("expected fully linked bytecode, found unlinked bytecode")
            })?;

        ensure_clean_constructor(&abi)?;

        let mut runner = self.prepare_runner(script_config, sender, SimulationStage::Local).await;
        let (address, mut result) = runner.setup(
            predeploy_libraries,
            bytecode,
            needs_setup(&abi),
            script_config.sender_nonce,
            self.broadcast,
            script_config.evm_opts.fork_url.is_none(),
        )?;

        let (func, calldata) = self.get_method_and_calldata(&abi)?;
        script_config.called_function = Some(func);

        // Only call the method if `setUp()` succeeded.
        if result.success {
            let script_result = runner.script(address, calldata)?;

            result.success &= script_result.success;
            result.gas_used = script_result.gas_used;
            result.logs.extend(script_result.logs);
            result.traces.extend(script_result.traces);
            result.debug = script_result.debug;
            result.labeled_addresses.extend(script_result.labeled_addresses);
            result.returned = script_result.returned;
            result.script_wallets.extend(script_result.script_wallets);
            result.breakpoints = script_result.breakpoints;

            match (&mut result.transactions, script_result.transactions) {
                (Some(txs), Some(new_txs)) => {
                    txs.extend(new_txs);
                }
                (None, Some(new_txs)) => {
                    result.transactions = Some(new_txs);
                }
                _ => {}
            }
        }

        Ok(result)
    }

    /// Simulates onchain state by executing a list of transactions locally and persisting their
    /// state. Returns the transactions and any CREATE2 contract address created.
    pub async fn onchain_simulation(
        &self,
        transactions: BroadcastableTransactions,
        script_config: &ScriptConfig,
        decoder: &CallTraceDecoder,
        contracts: &ContractsByArtifact,
    ) -> Result<VecDeque<TransactionWithMetadata>> {
        trace!(target: "script", "executing onchain simulation");

        let runners = Arc::new(
            self.build_runners(script_config)
                .await
                .into_iter()
                .map(|(rpc, runner)| (rpc, Arc::new(RwLock::new(runner))))
                .collect::<HashMap<_, _>>(),
        );

        if script_config.evm_opts.verbosity > 3 {
            sh_println!("==========================")?;
            sh_println!("Simulated On-chain Traces:\n")?;
        }

        let address_to_abi: BTreeMap<Address, ArtifactInfo> = decoder
            .contracts
            .iter()
            .filter_map(|(addr, contract_id)| {
                let contract_name = get_contract_name(contract_id);
                if let Ok(Some((_, (abi, code)))) =
                    contracts.find_by_name_or_identifier(contract_name)
                {
                    let info = ArtifactInfo {
                        contract_name: contract_name.to_string(),
                        contract_id: contract_id.to_string(),
                        abi,
                        code,
                    };
                    return Some((*addr, info))
                }
                None
            })
            .collect();

        let mut final_txs = VecDeque::new();

        // Executes all transactions from the different forks concurrently.
        let futs =
            transactions
                .into_iter()
                .map(|transaction| async {
                    let mut runner = runners
                        .get(transaction.rpc.as_ref().expect("to have been filled already."))
                        .expect("to have been built.")
                        .write();

                    if let TypedTransaction::Legacy(mut tx) = transaction.transaction {
                        let result = runner
                        .simulate(
                            tx.from.expect(
                                "Transaction doesn't have a `from` address at execution time",
                            ).to_alloy(),
                            tx.to.clone(),
                            tx.data.clone().map(|b| b.to_alloy()),
                            tx.value.map(|v| v.to_alloy()),
                        )
                        .wrap_err("Internal EVM error during simulation")?;

                        if !result.success || result.traces.is_empty() {
                            return Ok((None, result.traces))
                        }

                        let created_contracts = result
                            .traces
                            .iter()
                            .flat_map(|(_, traces)| {
                                traces.arena.iter().filter_map(|node| {
                                    if matches!(node.kind(), CallKind::Create | CallKind::Create2) {
                                        return Some(AdditionalContract {
                                            opcode: node.kind(),
                                            address: node.trace.address,
                                            init_code: node.trace.data.as_bytes().to_vec().into(),
                                        })
                                    }
                                    None
                                })
                            })
                            .collect();

                        // Simulate mining the transaction if the user passes `--slow`.
                        if self.slow {
                            runner.executor.env.block.number += U256::from(1);
                        }

                        let is_fixed_gas_limit = tx.gas.is_some();
                        // If tx.gas is already set that means it was specified in script
                        if !is_fixed_gas_limit {
                            // We inflate the gas used by the user specified percentage
                            tx.gas = Some(
                                U256::from(result.gas_used * self.gas_estimate_multiplier / 100)
                                    .to_ethers(),
                            );
                        } else {
                            println!("Gas limit was set in script to {:}", tx.gas.unwrap());
                        }

                        let tx = TransactionWithMetadata::new(
                            tx.into(),
                            transaction.rpc,
                            &result,
                            &address_to_abi,
                            decoder,
                            created_contracts,
                            is_fixed_gas_limit,
                        )?;

                        Ok((Some(tx), result.traces))
                    } else {
<<<<<<< HEAD
                        sh_println!("Gas limit was set in script to {:}", tx.gas.unwrap())?;
=======
                        unreachable!()
>>>>>>> 120ae66d
                    }
                })
                .collect::<Vec<_>>();

        let mut abort = false;
        for res in join_all(futs).await {
            // type hint
            let res: Result<RunnerResult> = res;

            let (tx, mut traces) = res?;

            // Transaction will be `None`, if execution didn't pass.
            if tx.is_none() || script_config.evm_opts.verbosity > 3 {
                // Identify all contracts created during the call.
                if traces.is_empty() {
                    eyre::bail!(
                        "forge script requires tracing enabled to collect created contracts"
                    );
                }

                for (_kind, trace) in &mut traces {
                    decoder.decode(trace).await;
                    sh_println!("{trace}")?;
                }
            }

            if let Some(tx) = tx {
                final_txs.push_back(tx);
            } else {
                abort = true;
            }
        }

        if abort {
            eyre::bail!("Simulated execution failed.")
        }

        Ok(final_txs)
    }

    /// Build the multiple runners from different forks.
    async fn build_runners(&self, script_config: &ScriptConfig) -> HashMap<RpcUrl, ScriptRunner> {
        let sender = script_config.evm_opts.sender;

<<<<<<< HEAD
        let _ = sh_eprintln!("\n## Setting up ({}) EVMs.", script_config.total_rpcs.len());
=======
        if !shell::verbosity().is_silent() {
            let n = script_config.total_rpcs.len();
            let s = if n != 1 { "s" } else { "" };
            println!("\n## Setting up {n} EVM{s}.");
        }
>>>>>>> 120ae66d

        let futs = script_config
            .total_rpcs
            .iter()
            .map(|rpc| async {
                let mut script_config = script_config.clone();
                script_config.evm_opts.fork_url = Some(rpc.clone());

                (
                    rpc.clone(),
                    self.prepare_runner(&mut script_config, sender, SimulationStage::OnChain).await,
                )
            })
            .collect::<Vec<_>>();

        join_all(futs).await.into_iter().collect()
    }

    /// Creates the Runner that drives script execution
    async fn prepare_runner(
        &self,
        script_config: &mut ScriptConfig,
        sender: Address,
        stage: SimulationStage,
    ) -> ScriptRunner {
        trace!("preparing script runner");
        let env =
            script_config.evm_opts.evm_env().await.expect("Could not instantiate fork environment");

        // The db backend that serves all the data.
        let db = match &script_config.evm_opts.fork_url {
            Some(url) => match script_config.backends.get(url) {
                Some(db) => db.clone(),
                None => {
                    let backend = Backend::spawn(
                        script_config.evm_opts.get_fork(&script_config.config, env.clone()),
                    )
                    .await;
                    script_config.backends.insert(url.clone(), backend);
                    script_config.backends.get(url).unwrap().clone()
                }
            },
            None => {
                // It's only really `None`, when we don't pass any `--fork-url`. And if so, there is
                // no need to cache it, since there won't be any onchain simulation that we'd need
                // to cache the backend for.
                Backend::spawn(script_config.evm_opts.get_fork(&script_config.config, env.clone()))
                    .await
            }
        };

        // We need to enable tracing to decode contract names: local or external.
        let mut builder = ExecutorBuilder::new()
            .inspectors(|stack| stack.trace(true))
            .spec(script_config.config.evm_spec_id())
            .gas_limit(script_config.evm_opts.gas_limit());

        if let SimulationStage::Local = stage {
            builder = builder.inspectors(|stack| {
                stack.debug(self.debug).cheatcodes(
                    CheatsConfig::new(&script_config.config, script_config.evm_opts.clone()).into(),
                )
            });
        }

        ScriptRunner::new(builder.build(env, db), script_config.evm_opts.initial_balance, sender)
    }
}<|MERGE_RESOLUTION|>--- conflicted
+++ resolved
@@ -15,12 +15,8 @@
     utils::CallKind,
 };
 use foundry_cli::utils::{ensure_clean_constructor, needs_setup};
-<<<<<<< HEAD
-use foundry_common::RpcUrl;
-=======
 use foundry_common::{shell, types::ToEthers, RpcUrl};
 use foundry_compilers::artifacts::CompactContractBytecode;
->>>>>>> 120ae66d
 use futures::future::join_all;
 use parking_lot::RwLock;
 use std::{collections::VecDeque, sync::Arc};
@@ -212,11 +208,7 @@
 
                         Ok((Some(tx), result.traces))
                     } else {
-<<<<<<< HEAD
-                        sh_println!("Gas limit was set in script to {:}", tx.gas.unwrap())?;
-=======
                         unreachable!()
->>>>>>> 120ae66d
                     }
                 })
                 .collect::<Vec<_>>();
@@ -261,15 +253,11 @@
     async fn build_runners(&self, script_config: &ScriptConfig) -> HashMap<RpcUrl, ScriptRunner> {
         let sender = script_config.evm_opts.sender;
 
-<<<<<<< HEAD
-        let _ = sh_eprintln!("\n## Setting up ({}) EVMs.", script_config.total_rpcs.len());
-=======
-        if !shell::verbosity().is_silent() {
+        if !shell::Shell::get().verbosity().is_silent() {
             let n = script_config.total_rpcs.len();
             let s = if n != 1 { "s" } else { "" };
-            println!("\n## Setting up {n} EVM{s}.");
-        }
->>>>>>> 120ae66d
+            let _ = sh_eprintln!("\n## Setting up {n} EVM{s}", script_config.total_rpcs.len());
+        }
 
         let futs = script_config
             .total_rpcs
