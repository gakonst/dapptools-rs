--- conflicted
+++ resolved
@@ -20,11 +20,7 @@
     evm::EvmArgs,
     shell,
 };
-<<<<<<< HEAD
-use foundry_compilers::artifacts::output_selection::OutputSelection;
-=======
 use foundry_compilers::{artifacts::output_selection::OutputSelection, utils::source_files_iter};
->>>>>>> 5b0dc8c7
 use foundry_config::{
     figment,
     figment::{
@@ -170,21 +166,13 @@
             .collect::<BTreeMap<_, _>>();
 
         // Filter sources by their abis and contract names.
-<<<<<<< HEAD
-        let sources = abis
-=======
         let mut test_sources = abis
->>>>>>> 5b0dc8c7
             .iter()
             .filter(|(id, abi)| matches_contract(id, abi, filter))
             .map(|(id, _)| id.source.clone())
             .collect::<BTreeSet<_>>();
 
-<<<<<<< HEAD
-        if sources.is_empty() {
-=======
         if test_sources.is_empty() {
->>>>>>> 5b0dc8c7
             if filter.is_empty() {
                 println!(
                     "No tests found in project! \
@@ -213,14 +201,10 @@
             eyre::bail!("No tests to run");
         }
 
-<<<<<<< HEAD
-        Ok(sources)
-=======
         // Always recompile all sources to ensure that `getCode` cheatcode can use any artifact.
         test_sources.extend(source_files_iter(project.paths.sources));
 
         Ok(test_sources)
->>>>>>> 5b0dc8c7
     }
 
     /// Executes all the tests in the project.
