--- conflicted
+++ resolved
@@ -62,7 +62,7 @@
     pub constructor_args_path: Option<PathBuf>,
 
     /// Try to extract constructor arguments from on-chain creation code.
-    #[clap(long)]
+    #[arg(long)]
     pub guess_constructor_args: bool,
 
     /// The `solc` version to use to build the smart contract.
@@ -120,14 +120,10 @@
     #[command(flatten)]
     pub etherscan: EtherscanOpts,
 
-<<<<<<< HEAD
-    #[clap(flatten)]
+    #[command(flatten)]
     pub rpc: RpcOpts,
 
-    #[clap(flatten)]
-=======
-    #[command(flatten)]
->>>>>>> acdc57a4
+    #[command(flatten)]
     pub retry: RetryArgs,
 
     #[command(flatten)]
