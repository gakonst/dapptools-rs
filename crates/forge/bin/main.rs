--- conflicted
+++ resolved
@@ -117,16 +117,14 @@
         ForgeSubcommand::Generate(cmd) => match cmd.sub {
             GenerateSubcommands::Test(cmd) => cmd.run(),
         },
-<<<<<<< HEAD
-        Subcommands::Mutate(cmd) => {
-            utils::block_on(cmd.run())
-        }
-=======
         ForgeSubcommand::VerifyBytecode(cmd) => utils::block_on(cmd.run()),
         ForgeSubcommand::Soldeer(cmd) => cmd.run(),
         ForgeSubcommand::Eip712(cmd) => cmd.run(),
         ForgeSubcommand::BindJson(cmd) => cmd.run(),
->>>>>>> f8aa4afe
+        ForgeSubcommands::Mutate(cmd) => {
+            utils::block_on(cmd.run())
+        }
+
     }
 }
 
