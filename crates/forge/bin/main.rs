#[macro_use]
extern crate tracing;

use clap::{CommandFactory, Parser};
use clap_complete::generate;
use eyre::Result;
use foundry_cli::{handler, utils};
use foundry_evm::inspectors::cheatcodes::{set_execution_context, ForgeContext};

mod cmd;
use cmd::{cache::CacheSubcommands, generate::GenerateSubcommands, watch};

mod opts;
use opts::{Forge, ForgeSubcommand};

#[cfg(all(feature = "jemalloc", unix))]
#[global_allocator]
static ALLOC: tikv_jemallocator::Jemalloc = tikv_jemallocator::Jemalloc;

fn main() -> Result<()> {
    handler::install();
    utils::load_dotenv();
    utils::subscriber();
    utils::enable_paint();

    let opts = Forge::parse();
    init_execution_context(&opts.cmd);

    match opts.cmd {
        ForgeSubcommand::Test(cmd) => {
            if cmd.is_watch() {
                utils::block_on(watch::watch_test(cmd))
            } else {
                let outcome = utils::block_on(cmd.run())?;
                outcome.ensure_ok()
            }
        }
        ForgeSubcommand::Script(cmd) => {
            // install the shell before executing the command
            foundry_common::shell::set_shell(foundry_common::shell::Shell::from_args(
                cmd.opts.silent,
                cmd.json,
            ))?;
            utils::block_on(cmd.run_script())
        }
        ForgeSubcommand::Coverage(cmd) => utils::block_on(cmd.run()),
        ForgeSubcommand::Bind(cmd) => cmd.run(),
        ForgeSubcommand::Build(cmd) => {
            if cmd.is_watch() {
                utils::block_on(watch::watch_build(cmd))
            } else {
                cmd.run().map(drop)
            }
        }
        ForgeSubcommand::Debug(cmd) => utils::block_on(cmd.run()),
        ForgeSubcommand::VerifyContract(args) => utils::block_on(args.run()),
        ForgeSubcommand::VerifyCheck(args) => utils::block_on(args.run()),
        ForgeSubcommand::VerifyBytecode(cmd) => utils::block_on(cmd.run()),
        ForgeSubcommand::Clone(cmd) => utils::block_on(cmd.run()),
        ForgeSubcommand::Cache(cmd) => match cmd.sub {
            CacheSubcommands::Clean(cmd) => cmd.run(),
            CacheSubcommands::Ls(cmd) => cmd.run(),
        },
        ForgeSubcommand::Create(cmd) => utils::block_on(cmd.run()),
        ForgeSubcommand::Update(cmd) => cmd.run(),
        ForgeSubcommand::Install(cmd) => cmd.run(),
        ForgeSubcommand::Remove(cmd) => cmd.run(),
        ForgeSubcommand::Remappings(cmd) => cmd.run(),
        ForgeSubcommand::Init(cmd) => cmd.run(),
        ForgeSubcommand::Completions { shell } => {
            generate(shell, &mut Forge::command(), "forge", &mut std::io::stdout());
            Ok(())
        }
        ForgeSubcommand::GenerateFigSpec => {
            clap_complete::generate(
                clap_complete_fig::Fig,
                &mut Forge::command(),
                "forge",
                &mut std::io::stdout(),
            );
            Ok(())
        }
        ForgeSubcommand::Clean { root } => {
            let config = utils::load_config_with_root(root.as_deref());
            let project = config.project()?;
            config.cleanup(&project)?;
            Ok(())
        }
        ForgeSubcommand::Snapshot(cmd) => {
            if cmd.is_watch() {
                utils::block_on(watch::watch_gas_snapshot(cmd))
            } else {
                utils::block_on(cmd.run())
            }
        }
        ForgeSubcommand::Fmt(cmd) => cmd.run(),
        ForgeSubcommand::Config(cmd) => cmd.run(),
        ForgeSubcommand::Flatten(cmd) => cmd.run(),
        ForgeSubcommand::Inspect(cmd) => cmd.run(),
        ForgeSubcommand::Tree(cmd) => cmd.run(),
        ForgeSubcommand::Geiger(cmd) => {
            let check = cmd.check;
            let n = cmd.run()?;
            if check && n > 0 {
                std::process::exit(n as i32);
            }
            Ok(())
        }
        ForgeSubcommand::Doc(cmd) => {
            if cmd.is_watch() {
                utils::block_on(watch::watch_doc(cmd))
            } else {
                utils::block_on(cmd.run())?;
                Ok(())
            }
        }
        ForgeSubcommand::Selectors { command } => utils::block_on(command.run()),
        ForgeSubcommand::Generate(cmd) => match cmd.sub {
            GenerateSubcommands::Test(cmd) => cmd.run(),
        },
<<<<<<< HEAD
        ForgeSubcommand::VerifyBytecode(cmd) => utils::block_on(cmd.run()),
        ForgeSubcommand::Solc { command } => utils::block_on(command.run()),
        ForgeSubcommand::Soldeer(cmd) => cmd.run(),
=======
        ForgeSubcommand::Soldeer(cmd) => utils::block_on(cmd.run()),
>>>>>>> 9415dde6
        ForgeSubcommand::Eip712(cmd) => cmd.run(),
        ForgeSubcommand::BindJson(cmd) => cmd.run(),
    }
}

/// Set the program execution context based on `forge` subcommand used.
/// The execution context can be set only once per program, and it can be checked by using
/// cheatcodes.
fn init_execution_context(subcommand: &ForgeSubcommand) {
    let context = match subcommand {
        ForgeSubcommand::Test(_) => ForgeContext::Test,
        ForgeSubcommand::Coverage(_) => ForgeContext::Coverage,
        ForgeSubcommand::Snapshot(_) => ForgeContext::Snapshot,
        ForgeSubcommand::Script(cmd) => {
            if cmd.broadcast {
                ForgeContext::ScriptBroadcast
            } else if cmd.resume {
                ForgeContext::ScriptResume
            } else {
                ForgeContext::ScriptDryRun
            }
        }
        _ => ForgeContext::Unknown,
    };
    set_execution_context(context);
}<|MERGE_RESOLUTION|>--- conflicted
+++ resolved
@@ -118,13 +118,8 @@
         ForgeSubcommand::Generate(cmd) => match cmd.sub {
             GenerateSubcommands::Test(cmd) => cmd.run(),
         },
-<<<<<<< HEAD
-        ForgeSubcommand::VerifyBytecode(cmd) => utils::block_on(cmd.run()),
-        ForgeSubcommand::Solc { command } => utils::block_on(command.run()),
-        ForgeSubcommand::Soldeer(cmd) => cmd.run(),
-=======
+        ForgeSubcommand::Compiler { command } => utils::block_on(command.run()),
         ForgeSubcommand::Soldeer(cmd) => utils::block_on(cmd.run()),
->>>>>>> 9415dde6
         ForgeSubcommand::Eip712(cmd) => cmd.run(),
         ForgeSubcommand::BindJson(cmd) => cmd.run(),
     }
