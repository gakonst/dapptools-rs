--- conflicted
+++ resolved
@@ -12,7 +12,10 @@
 use cmd::{cache::CacheSubcommands, generate::GenerateSubcommands, watch};
 use opts::{Opts, Subcommands};
 
-<<<<<<< HEAD
+#[cfg(not(target_env = "msvc"))]
+#[global_allocator]
+static ALLOC: tikv_jemallocator::Jemalloc = tikv_jemallocator::Jemalloc;
+
 fn main() {
     if let Err(err) = run() {
         let _ = foundry_common::Shell::get().error(&err);
@@ -21,13 +24,6 @@
 }
 
 fn run() -> Result<()> {
-=======
-#[cfg(not(target_env = "msvc"))]
-#[global_allocator]
-static ALLOC: tikv_jemallocator::Jemalloc = tikv_jemallocator::Jemalloc;
-
-fn main() -> Result<()> {
->>>>>>> f3f9dc38
     utils::load_dotenv();
     handler::install();
     utils::subscriber();
