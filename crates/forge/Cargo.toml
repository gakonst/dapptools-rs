--- conflicted
+++ resolved
@@ -87,13 +87,12 @@
 tower-http = { workspace = true, features = ["fs"] }
 opener = "0.6"
 
-<<<<<<< HEAD
 # soldeer
 soldeer = "0.2.8"
-=======
+
 [target.'cfg(unix)'.dependencies]
 tikv-jemallocator = { workspace = true, optional = true }
->>>>>>> f6208d8d
+
 
 [dev-dependencies]
 anvil.workspace = true
