--- conflicted
+++ resolved
@@ -2992,41 +2992,12 @@
 
 "#]],
     );
-<<<<<<< HEAD
-=======
-});
-
-forgetest!(test_fail_deprecation_warning, |prj, cmd| {
-    prj.insert_ds_test();
-
-    prj.add_source(
-        "WarnDeprecationTestFail.t.sol",
-        r#"
-    import "./test.sol";
-    contract WarnDeprecationTestFail is DSTest {
-        function testFail_deprecated() public {
-            revert("deprecated");
-        }
-
-        function testFail_deprecated2() public {
-            revert("deprecated2");
-        }
-    }
-    "#,
-    )
-    .unwrap();
-
-    cmd.forge_fuse()
-        .args(["test", "--mc", "WarnDeprecationTestFail"])
-        .assert_success()
-        .stderr_eq(r#"Warning: `testFail*` has been deprecated and will be removed in the next release. Consider changing to test_Revert[If|When]_Condition and expecting a revert. Found deprecated testFail* function(s): testFail_deprecated, testFail_deprecated2.
-"#);
-});
+});
+
 
 #[cfg(not(feature = "isolate-by-default"))]
 forgetest_init!(colored_traces, |prj, cmd| {
     cmd.args(["test", "--mt", "test_Increment", "--color", "always", "-vvvvv"])
         .assert_success()
         .stdout_eq(file!["../fixtures/colored_traces.svg": TermSvg]);
->>>>>>> 36d1a1ba
 });