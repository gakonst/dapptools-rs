//! The Forge test runner.

use crate::{
    fuzz::{invariant::BasicTxDetails, BaseCounterExample},
    multi_runner::{is_matching_test, TestContract},
    progress::{start_fuzz_progress, TestsProgress},
    result::{SuiteResult, TestResult, TestSetup},
    TestFilter, TestOptions,
};
use alloy_dyn_abi::DynSolValue;
use alloy_json_abi::Function;
use alloy_primitives::{address, Address, Bytes, U256};
use eyre::Result;
use foundry_common::{
    contracts::{ContractsByAddress, ContractsByArtifact},
    TestFunctionExt, TestFunctionKind,
};
use foundry_config::{FuzzConfig, InvariantConfig};
use foundry_evm::{
    constants::CALLER,
    decode::RevertDecoder,
    executors::{
        fuzz::{CaseOutcome, CounterExampleOutcome, FuzzOutcome, FuzzedExecutor},
        invariant::{
            check_sequence, replay_error, replay_run, InvariantExecutor, InvariantFuzzError,
            InvariantFuzzTestResult,
        },
        CallResult, EvmError, ExecutionErr, Executor, RawCallResult,
    },
    fuzz::{
        fixture_name,
        invariant::{CallDetails, InvariantContract},
        CounterExample, FuzzFixtures,
    },
    traces::{load_contracts, TraceKind},
};
use proptest::test_runner::TestRunner;
use rayon::prelude::*;
use std::{
    cmp::min,
    collections::{BTreeMap, HashMap},
    time::Instant,
};

/// When running tests, we deploy all external libraries present in the project. To avoid additional
/// libraries affecting nonces of senders used in tests, we are using separate address to
/// predeploy libraries.
///
/// `address(uint160(uint256(keccak256("foundry library deployer"))))`
pub const LIBRARY_DEPLOYER: Address = address!("1F95D37F27EA0dEA9C252FC09D5A6eaA97647353");

/// A type that executes all tests of a contract
#[derive(Clone, Debug)]
pub struct ContractRunner<'a> {
    /// The name of the contract.
    pub name: &'a str,
    /// The data of the contract.
    pub contract: &'a TestContract,
    /// The libraries that need to be deployed before the contract.
    pub libs_to_deploy: &'a Vec<Bytes>,
    /// The executor used by the runner.
    pub executor: Executor,
    /// Revert decoder. Contains all known errors.
    pub revert_decoder: &'a RevertDecoder,
    /// The initial balance of the test contract.
    pub initial_balance: U256,
    /// The address which will be used as the `from` field in all EVM calls.
    pub sender: Address,
    /// Whether debug traces should be generated.
    pub debug: bool,
    /// Overall test run progress.
    pub progress: Option<&'a TestsProgress>,
    /// The handle to the tokio runtime.
    pub tokio_handle: &'a tokio::runtime::Handle,
    /// The span of the contract.
    pub span: tracing::Span,
}

impl<'a> ContractRunner<'a> {
    /// Deploys the test contract inside the runner from the sending account, and optionally runs
    /// the `setUp` function on the test contract.
    pub fn setup(&mut self, call_setup: bool) -> TestSetup {
        match self._setup(call_setup) {
            Ok(setup) => setup,
            Err(err) => TestSetup::failed(err.to_string()),
        }
    }

    fn _setup(&mut self, call_setup: bool) -> Result<TestSetup> {
        trace!(call_setup, "setting up");

        // We max out their balance so that they can deploy and make calls.
        self.executor.set_balance(self.sender, U256::MAX)?;
        self.executor.set_balance(CALLER, U256::MAX)?;

        // We set the nonce of the deployer accounts to 1 to get the same addresses as DappTools
        self.executor.set_nonce(self.sender, 1)?;

        // Deploy libraries
        self.executor.set_balance(LIBRARY_DEPLOYER, U256::MAX)?;

        let mut logs = Vec::new();
        let mut traces = Vec::with_capacity(self.libs_to_deploy.len());
        for code in self.libs_to_deploy.iter() {
            match self.executor.deploy(
                LIBRARY_DEPLOYER,
                code.clone(),
                U256::ZERO,
                Some(self.revert_decoder),
            ) {
                Ok(d) => {
                    logs.extend(d.raw.logs);
                    traces.extend(d.raw.traces.map(|traces| (TraceKind::Deployment, traces)));
                }
                Err(e) => {
                    return Ok(TestSetup::from_evm_error_with(e, logs, traces, Default::default()))
                }
            }
        }

        let address = self.sender.create(self.executor.get_nonce(self.sender)?);

        // Set the contracts initial balance before deployment, so it is available during
        // construction
        self.executor.set_balance(address, self.initial_balance)?;

        // Deploy the test contract
        match self.executor.deploy(
            self.sender,
            self.contract.bytecode.clone(),
            U256::ZERO,
            Some(self.revert_decoder),
        ) {
            Ok(d) => {
                logs.extend(d.raw.logs);
                traces.extend(d.raw.traces.map(|traces| (TraceKind::Deployment, traces)));
                d.address
            }
            Err(e) => {
                return Ok(TestSetup::from_evm_error_with(e, logs, traces, Default::default()))
            }
        };

        // Reset `self.sender`s, `CALLER`s and `LIBRARY_DEPLOYER`'s balance to the initial balance.
        self.executor.set_balance(self.sender, self.initial_balance)?;
        self.executor.set_balance(CALLER, self.initial_balance)?;
        self.executor.set_balance(LIBRARY_DEPLOYER, self.initial_balance)?;

        self.executor.deploy_create2_deployer()?;

        // Optionally call the `setUp` function
        let result = if call_setup {
            trace!("calling setUp");
            let res = self.executor.setup(None, address, Some(self.revert_decoder));
            let (setup_logs, setup_traces, labeled_addresses, reason, coverage) = match res {
                Ok(RawCallResult { traces, labels, logs, coverage, .. }) => {
                    trace!(%address, "successfully called setUp");
                    (logs, traces, labels, None, coverage)
                }
                Err(EvmError::Execution(err)) => {
                    let ExecutionErr {
                        raw: RawCallResult { traces, labels, logs, coverage, .. },
                        reason,
                    } = *err;
                    (logs, traces, labels, Some(format!("setup failed: {reason}")), coverage)
                }
                Err(err) => {
                    (Vec::new(), None, HashMap::new(), Some(format!("setup failed: {err}")), None)
                }
            };
            traces.extend(setup_traces.map(|traces| (TraceKind::Setup, traces)));
            logs.extend(setup_logs);

            TestSetup {
                address,
                logs,
                traces,
                labeled_addresses,
                reason,
                coverage,
                fuzz_fixtures: self.fuzz_fixtures(address),
            }
        } else {
            TestSetup::success(
                address,
                logs,
                traces,
                Default::default(),
                None,
                self.fuzz_fixtures(address),
            )
        };

        Ok(result)
    }

    /// Collect fixtures from test contract.
    ///
    /// Fixtures can be defined:
    /// - as storage arrays in test contract, prefixed with `fixture`
    /// - as functions prefixed with `fixture` and followed by parameter name to be fuzzed
    ///
    /// Storage array fixtures:
    /// `uint256[] public fixture_amount = [1, 2, 3];`
    /// define an array of uint256 values to be used for fuzzing `amount` named parameter in scope
    /// of the current test.
    ///
    /// Function fixtures:
    /// `function fixture_owner() public returns (address[] memory){}`
    /// returns an array of addresses to be used for fuzzing `owner` named parameter in scope of the
    /// current test.
    fn fuzz_fixtures(&mut self, address: Address) -> FuzzFixtures {
        let mut fixtures = HashMap::new();
        let fixture_functions = self.contract.abi.functions().filter(|func| func.is_fixture());
        for func in fixture_functions {
            if func.inputs.is_empty() {
                // Read fixtures declared as functions.
                if let Ok(CallResult { raw: _, decoded_result }) =
                    self.executor.call(CALLER, address, func, &[], U256::ZERO, None)
                {
                    fixtures.insert(fixture_name(func.name.clone()), decoded_result);
                }
            } else {
                // For reading fixtures from storage arrays we collect values by calling the
                // function with incremented indexes until there's an error.
                let mut vals = Vec::new();
                let mut index = 0;
                loop {
                    if let Ok(CallResult { raw: _, decoded_result }) = self.executor.call(
                        CALLER,
                        address,
                        func,
                        &[DynSolValue::Uint(U256::from(index), 256)],
                        U256::ZERO,
                        None,
                    ) {
                        vals.push(decoded_result);
                    } else {
                        // No result returned for this index, we reached the end of storage
                        // array or the function is not a valid fixture.
                        break;
                    }
                    index += 1;
                }
                fixtures.insert(fixture_name(func.name.clone()), DynSolValue::Array(vals));
            };
        }
        FuzzFixtures::new(fixtures)
    }

    /// Runs all tests for a contract whose names match the provided regular expression
    pub fn run_tests(
        mut self,
        filter: &dyn TestFilter,
        test_options: &TestOptions,
        known_contracts: ContractsByArtifact,
    ) -> SuiteResult {
        let start = Instant::now();
        let mut warnings = Vec::new();

        // Check if `setUp` function with valid signature declared.
        let setup_fns: Vec<_> =
            self.contract.abi.functions().filter(|func| func.name.is_setup()).collect();
        let call_setup = setup_fns.len() == 1 && setup_fns[0].name == "setUp";
        // There is a single miss-cased `setUp` function, so we add a warning
        for &setup_fn in setup_fns.iter() {
            if setup_fn.name != "setUp" {
                warnings.push(format!(
                    "Found invalid setup function \"{}\" did you mean \"setUp()\"?",
                    setup_fn.signature()
                ));
            }
        }
        // There are multiple setUp function, so we return a single test result for `setUp`
        if setup_fns.len() > 1 {
            return SuiteResult::new(
                start.elapsed(),
                [("setUp()".to_string(), TestResult::fail("multiple setUp functions".to_string()))]
                    .into(),
                warnings,
            )
        }

        // Check if `afterInvariant` function with valid signature declared.
        let after_invariant_fns: Vec<_> =
            self.contract.abi.functions().filter(|func| func.name.is_after_invariant()).collect();
        if after_invariant_fns.len() > 1 {
            // Return a single test result failure if multiple functions declared.
            return SuiteResult::new(
                start.elapsed(),
                [(
                    "afterInvariant()".to_string(),
                    TestResult::fail("multiple afterInvariant functions".to_string()),
                )]
                .into(),
                warnings,
            )
        }
        let call_after_invariant = after_invariant_fns.first().map_or(false, |after_invariant_fn| {
            let match_sig = after_invariant_fn.name == "afterInvariant";
            if !match_sig {
                warnings.push(format!(
                    "Found invalid afterInvariant function \"{}\" did you mean \"afterInvariant()\"?",
                    after_invariant_fn.signature()
                ));
            }
            match_sig
        });

        // Invariant testing requires tracing to figure out what contracts were created.
        let has_invariants = self.contract.abi.functions().any(|func| func.is_invariant_test());
        let tmp_tracing =
            self.executor.inspector().tracer.is_none() && has_invariants && call_setup;
        if tmp_tracing {
            self.executor.set_tracing(true, false);
        }
        let setup_time = Instant::now();
        let setup = self.setup(call_setup);
        debug!("finished setting up in {:?}", setup_time.elapsed());
        if tmp_tracing {
            self.executor.set_tracing(false, false);
        }

        if setup.reason.is_some() {
            // The setup failed, so we return a single test result for `setUp`
            return SuiteResult::new(
                start.elapsed(),
                [("setUp()".to_string(), TestResult::setup_fail(setup))].into(),
                warnings,
            )
        }

        // Filter out functions sequentially since it's very fast and there is no need to do it
        // in parallel.
        let find_timer = Instant::now();
        let functions = self
            .contract
            .abi
            .functions()
            .filter(|func| is_matching_test(func, filter))
            .collect::<Vec<_>>();
        let find_time = find_timer.elapsed();
        debug!(
            "Found {} test functions out of {} in {:?}",
            functions.len(),
            self.contract.abi.functions().count(),
            find_time,
        );

        let identified_contracts = has_invariants
            .then(|| load_contracts(setup.traces.iter().map(|(_, t)| t), &known_contracts));
        let test_results = functions
            .par_iter()
            .map(|&func| {
                let start = Instant::now();

                let _guard = self.tokio_handle.enter();

                let _guard;
                let current_span = tracing::Span::current();
                if current_span.is_none() || current_span.id() != self.span.id() {
                    _guard = self.span.enter();
                }

                let sig = func.signature();
                let kind = func.test_function_kind();

                let _guard = debug_span!(
                    "test",
                    %kind,
                    name = %if enabled!(tracing::Level::TRACE) { &sig } else { &func.name },
                )
                .entered();

                let setup = setup.clone();
                let mut res = match kind {
                    TestFunctionKind::UnitTest { should_fail } => {
                        self.run_unit_test(func, should_fail, setup)
                    }
                    TestFunctionKind::FuzzTest { should_fail } => {
                        let runner = test_options.fuzz_runner(self.name, &func.name);
                        let fuzz_config = test_options.fuzz_config(self.name, &func.name);

                        self.run_fuzz_test(func, should_fail, runner, setup, fuzz_config.clone())
                    }
                    TestFunctionKind::InvariantTest => {
                        let runner = test_options.invariant_runner(self.name, &func.name);
                        let invariant_config = test_options.invariant_config(self.name, &func.name);

                        self.run_invariant_test(
                            runner,
                            setup,
                            invariant_config.clone(),
                            func,
                            call_after_invariant,
                            &known_contracts,
                            identified_contracts.as_ref().unwrap(),
                        )
                    }
                    _ => unreachable!(),
                };

                res.duration = start.elapsed();

                (sig, res)
            })
            .collect::<BTreeMap<_, _>>();

        let duration = start.elapsed();
        SuiteResult::new(duration, test_results, warnings)
    }

    /// Runs a single unit test.
    ///
    /// Calls the given functions and returns the `TestResult`.
    ///
    /// State modifications are not committed to the evm database but discarded after the call,
    /// similar to `eth_call`.
    pub fn run_unit_test(
        &self,
        func: &Function,
        should_fail: bool,
        setup: TestSetup,
    ) -> TestResult {
        let address = setup.address;
        let test_result = TestResult::new(setup);

        // Run unit test
        let (mut raw_call_result, reason) = match self.executor.call(
            self.sender,
            address,
            func,
            &[],
            U256::ZERO,
            Some(self.revert_decoder),
        ) {
            Ok(res) => (res.raw, None),
            Err(EvmError::Execution(err)) => (err.raw, Some(err.reason)),
            Err(EvmError::SkipError) => return test_result.single_skip(),
            Err(err) => return test_result.single_fail(err),
        };

        let success =
            self.executor.is_raw_call_mut_success(address, &mut raw_call_result, should_fail);
        test_result.single_result(success, reason, raw_call_result)
    }

    #[allow(clippy::too_many_arguments)]
    pub fn run_invariant_test(
        &self,
        runner: TestRunner,
        setup: TestSetup,
        invariant_config: InvariantConfig,
        func: &Function,
        call_after_invariant: bool,
        known_contracts: &ContractsByArtifact,
        identified_contracts: &ContractsByAddress,
    ) -> TestResult {
        let address = setup.address;
        let fuzz_fixtures = setup.fuzz_fixtures.clone();
        let mut test_result = TestResult::new(setup);

        // First, run the test normally to see if it needs to be skipped.
        if let Err(EvmError::SkipError) = self.executor.call(
            self.sender,
            address,
            func,
            &[],
            U256::ZERO,
            Some(self.revert_decoder),
        ) {
            return test_result.invariant_skip()
        };

        let mut evm = InvariantExecutor::new(
            self.executor.clone(),
            runner,
            invariant_config.clone(),
            identified_contracts,
            known_contracts,
        );
        let invariant_contract = InvariantContract {
            address,
            invariant_function: func,
            call_after_invariant,
            abi: &self.contract.abi,
        };

        let failure_dir = invariant_config.clone().failure_dir(self.name);
        let failure_file = failure_dir.join(invariant_contract.invariant_function.clone().name);

        // Try to replay recorded failure if any.
        if let Ok(call_sequence) =
            foundry_common::fs::read_json_file::<Vec<BaseCounterExample>>(failure_file.as_path())
        {
            // Create calls from failed sequence and check if invariant still broken.
            let txes = call_sequence
                .iter()
                .map(|seq| BasicTxDetails {
                    sender: seq.sender.unwrap_or_default(),
                    call_details: CallDetails {
                        target: seq.addr.unwrap_or_default(),
                        calldata: seq.calldata.clone(),
                    },
                })
                .collect::<Vec<BasicTxDetails>>();
            if let Ok((success, replayed_entirely)) = check_sequence(
                self.executor.clone(),
                &txes,
                (0..min(txes.len(), invariant_config.depth as usize)).collect(),
                invariant_contract.address,
                invariant_contract.invariant_function.selector().to_vec().into(),
                invariant_config.fail_on_revert,
                invariant_contract.call_after_invariant,
            ) {
                if !success {
                    // If sequence still fails then replay error to collect traces and
                    // exit without executing new runs.
                    let _ = replay_run(
                        &invariant_contract,
                        self.executor.clone(),
                        known_contracts,
                        identified_contracts.clone(),
                        &mut test_result.logs,
                        &mut test_result.traces,
                        &mut test_result.coverage,
                        &txes,
                    );
                    return test_result.invariant_replay_fail(
                        replayed_entirely,
                        &invariant_contract.invariant_function.name,
                        call_sequence,
                    )
                }
            }
        }

        let progress =
            start_fuzz_progress(self.progress, self.name, &func.name, invariant_config.runs);
        let InvariantFuzzTestResult { error, cases, reverts, last_run_inputs, gas_report_traces } =
            match evm.invariant_fuzz(invariant_contract.clone(), &fuzz_fixtures, progress.as_ref())
            {
                Ok(x) => x,
                Err(e) => return test_result.invariant_setup_fail(e),
            };

        let mut counterexample = None;
        let success = error.is_none();
        let reason = error.as_ref().and_then(|err| err.revert_reason());

        match error {
            // If invariants were broken, replay the error to collect logs and traces
            Some(error) => match error {
                InvariantFuzzError::BrokenInvariant(case_data) |
                InvariantFuzzError::Revert(case_data) => {
                    // Replay error to create counterexample and to collect logs, traces and
                    // coverage.
                    match replay_error(
                        &case_data,
                        &invariant_contract,
                        self.executor.clone(),
                        known_contracts,
                        identified_contracts.clone(),
                        &mut test_result.logs,
                        &mut test_result.traces,
                        &mut test_result.coverage,
                        progress.as_ref(),
                    ) {
                        Ok(call_sequence) => {
                            if !call_sequence.is_empty() {
                                // Persist error in invariant failure dir.
                                if let Err(err) = foundry_common::fs::create_dir_all(failure_dir) {
                                    error!(%err, "Failed to create invariant failure dir");
                                } else if let Err(err) = foundry_common::fs::write_json_file(
                                    failure_file.as_path(),
                                    &call_sequence,
                                ) {
                                    error!(%err, "Failed to record call sequence");
                                }
                                counterexample = Some(CounterExample::Sequence(call_sequence))
                            }
                        }
                        Err(err) => {
                            error!(%err, "Failed to replay invariant error");
                        }
                    };
                }
                InvariantFuzzError::MaxAssumeRejects(_) => {}
            },

            // If invariants ran successfully, replay the last run to collect logs and
            // traces.
            _ => {
                if let Err(err) = replay_run(
                    &invariant_contract,
                    self.executor.clone(),
                    known_contracts,
                    identified_contracts.clone(),
                    &mut test_result.logs,
                    &mut test_result.traces,
                    &mut test_result.coverage,
                    &last_run_inputs,
                ) {
                    error!(%err, "Failed to replay last invariant run");
                }
            }
        }

        test_result.invariant_result(
            gas_report_traces,
            success,
            reason,
            counterexample,
            cases,
            reverts,
        )
    }

    pub fn run_fuzz_test(
        &self,
        func: &Function,
        should_fail: bool,
        runner: TestRunner,
        setup: TestSetup,
        fuzz_config: FuzzConfig,
    ) -> TestResult {
        let address = setup.address;
        let fuzz_fixtures = setup.fuzz_fixtures.clone();
        let mut test_result = TestResult::new(setup);

        // Run fuzz test
        let progress = start_fuzz_progress(self.progress, self.name, &func.name, fuzz_config.runs);
        let fuzzed_executor = FuzzedExecutor::new(
            self.executor.clone(),
            runner.clone(),
            self.sender,
            fuzz_config.clone(),
        );
        let result = fuzzed_executor.fuzz(
            func,
            &fuzz_fixtures,
            address,
            should_fail,
            self.revert_decoder,
            progress.as_ref(),
        );

        // Check the last test result and skip the test
        // if it's marked as so.
        if let Some("SKIPPED") = result.reason.as_deref() {
            return test_result.single_skip()
        }

        if self.debug {
            let mut debug_executor = self.executor.clone();
            // turn the debug traces on
<<<<<<< HEAD
            debug_executor.inspector.enable_debugger(true);
            debug_executor.inspector.tracing(true, true);
=======
            debug_executor.inspector_mut().enable_debugger(true);
            debug_executor.inspector_mut().tracing(true);
>>>>>>> 0e09d885
            let calldata = if let Some(counterexample) = result.counterexample.as_ref() {
                match counterexample {
                    CounterExample::Single(ce) => ce.calldata.clone(),
                    _ => unimplemented!(),
                }
            } else {
                result.first_case.calldata.clone()
            };
            // rerun the last relevant test with traces
            let debug_result =
                FuzzedExecutor::new(debug_executor, runner, self.sender, fuzz_config).single_fuzz(
                    address,
                    should_fail,
                    calldata,
                );

            (test_result.debug, test_result.breakpoints) = match debug_result {
                Ok(fuzz_outcome) => match fuzz_outcome {
                    FuzzOutcome::Case(CaseOutcome { debug, breakpoints, .. }) => {
                        (debug, breakpoints)
                    }
                    FuzzOutcome::CounterExample(CounterExampleOutcome {
                        debug,
                        breakpoints,
                        ..
                    }) => (debug, breakpoints),
                },
                Err(_) => (Default::default(), Default::default()),
            };
        }
        test_result.fuzz_result(result)
    }
}<|MERGE_RESOLUTION|>--- conflicted
+++ resolved
@@ -654,13 +654,8 @@
         if self.debug {
             let mut debug_executor = self.executor.clone();
             // turn the debug traces on
-<<<<<<< HEAD
-            debug_executor.inspector.enable_debugger(true);
-            debug_executor.inspector.tracing(true, true);
-=======
             debug_executor.inspector_mut().enable_debugger(true);
-            debug_executor.inspector_mut().tracing(true);
->>>>>>> 0e09d885
+            debug_executor.inspector_mut().tracing(true, true);
             let calldata = if let Some(counterexample) = result.counterexample.as_ref() {
                 match counterexample {
                     CounterExample::Single(ce) => ce.calldata.clone(),
