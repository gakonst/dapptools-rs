use crate::opts::parse_slot;
use alloy_primitives::{B256, U256};
use cast::Cast;
use clap::Parser;
use comfy_table::{presets::ASCII_MARKDOWN, Table};
use ethers_core::types::{BlockId, NameOrAddress};
use ethers_providers::Middleware;
use eyre::Result;
use foundry_block_explorers::Client;
use foundry_cli::{
    opts::{CoreBuildArgs, EtherscanOpts, RpcOpts},
    utils,
};
use foundry_common::{
    abi::find_source,
<<<<<<< HEAD
    compile::{compile, etherscan_project, suppress_compile},
    provider::ethers::RetryProvider,
=======
    compile::{etherscan_project, ProjectCompiler},
>>>>>>> 6fc74638
    types::{ToAlloy, ToEthers},
};
use foundry_compilers::{artifacts::StorageLayout, ConfigurableContractArtifact, Project, Solc};
use foundry_config::{
    figment::{self, value::Dict, Metadata, Profile},
    impl_figment_convert_cast, Config,
};
use semver::Version;
use std::str::FromStr;

/// The minimum Solc version for outputting storage layouts.
///
/// https://github.com/ethereum/solidity/blob/develop/Changelog.md#065-2020-04-06
const MIN_SOLC: Version = Version::new(0, 6, 5);

/// CLI arguments for `cast storage`.
#[derive(Clone, Debug, Parser)]
pub struct StorageArgs {
    /// The contract address.
    #[clap(value_parser = NameOrAddress::from_str)]
    address: NameOrAddress,

    /// The storage slot number.
    #[clap(value_parser = parse_slot)]
    slot: Option<B256>,

    /// The block height to query at.
    ///
    /// Can also be the tags earliest, finalized, safe, latest, or pending.
    #[clap(long, short)]
    block: Option<BlockId>,

    #[clap(flatten)]
    rpc: RpcOpts,

    #[clap(flatten)]
    etherscan: EtherscanOpts,

    #[clap(flatten)]
    build: CoreBuildArgs,
}

impl_figment_convert_cast!(StorageArgs);

impl figment::Provider for StorageArgs {
    fn metadata(&self) -> Metadata {
        Metadata::named("StorageArgs")
    }

    fn data(&self) -> Result<figment::value::Map<Profile, Dict>, figment::Error> {
        let mut map = self.build.data()?;
        let dict = map.get_mut(&Config::selected_profile()).unwrap();
        dict.extend(self.rpc.dict());
        dict.extend(self.etherscan.dict());
        Ok(map)
    }
}

impl StorageArgs {
    pub async fn run(self) -> Result<()> {
        let config = Config::from(&self);

        let Self { address, slot, block, build, .. } = self;

        let provider = utils::get_provider(&config)?;

        // Slot was provided, perform a simple RPC call
        if let Some(slot) = slot {
            let cast = Cast::new(provider);
            println!("{}", cast.storage(address, slot.to_ethers(), block).await?);
            return Ok(());
        }

        // No slot was provided
        // Get deployed bytecode at given address
        let address_code = provider.get_code(address.clone(), block).await?.to_alloy();
        if address_code.is_empty() {
            eyre::bail!("Provided address has no deployed code and thus no storage");
        }

        // Check if we're in a forge project and if we can find the address' code
        let mut project = build.project()?;
        if project.paths.has_input_files() {
            // Find in artifacts and pretty print
            add_storage_layout_output(&mut project);
            let out = ProjectCompiler::new().compile(&project)?;
            let match_code = |artifact: &ConfigurableContractArtifact| -> Option<bool> {
                let bytes =
                    artifact.deployed_bytecode.as_ref()?.bytecode.as_ref()?.object.as_bytes()?;
                Some(bytes == &address_code)
            };
            let artifact =
                out.artifacts().find(|(_, artifact)| match_code(artifact).unwrap_or_default());
            if let Some((_, artifact)) = artifact {
                return fetch_and_print_storage(provider, address.clone(), artifact, true).await;
            }
        }

        // Not a forge project or artifact not found
        // Get code from Etherscan
        eprintln!("No matching artifacts found, fetching source code from Etherscan...");

        if self.etherscan.key.is_none() {
            eyre::bail!("You must provide an Etherscan API key if you're fetching a remote contract's storage.");
        }

        let chain = utils::get_chain(config.chain, &provider).await?;
        let api_key = config.get_etherscan_api_key(Some(chain)).unwrap_or_default();
        let client = Client::new(chain, api_key)?;
        let addr = address
            .as_address()
            .ok_or_else(|| eyre::eyre!("Could not resolve address"))?
            .to_alloy();
        let source = find_source(client, addr).await?;
        let metadata = source.items.first().unwrap();
        if metadata.is_vyper() {
            eyre::bail!("Contract at provided address is not a valid Solidity contract")
        }

        let version = metadata.compiler_version()?;
        let auto_detect = version < MIN_SOLC;

        // Create a new temp project
        // TODO: Cache instead of using a temp directory: metadata from Etherscan won't change
        let root = tempfile::tempdir()?;
        let root_path = root.path();
        let mut project = etherscan_project(metadata, root_path)?;
        add_storage_layout_output(&mut project);
        project.auto_detect = auto_detect;

        // Compile
        let mut out = ProjectCompiler::new().quiet(true).compile(&project)?;
        let artifact = {
            let (_, mut artifact) = out
                .artifacts()
                .find(|(name, _)| name == &metadata.contract_name)
                .ok_or_else(|| eyre::eyre!("Could not find artifact"))?;

            if is_storage_layout_empty(&artifact.storage_layout) && auto_detect {
                // try recompiling with the minimum version
                eprintln!("The requested contract was compiled with {version} while the minimum version for storage layouts is {MIN_SOLC} and as a result the output may be empty.");
                let solc = Solc::find_or_install_svm_version(MIN_SOLC.to_string())?;
                project.solc = solc;
                project.auto_detect = false;
                if let Ok(output) = ProjectCompiler::new().quiet(true).compile(&project) {
                    out = output;
                    let (_, new_artifact) = out
                        .artifacts()
                        .find(|(name, _)| name == &metadata.contract_name)
                        .ok_or_else(|| eyre::eyre!("Could not find artifact"))?;
                    artifact = new_artifact;
                }
            }

            artifact
        };

        // Clear temp directory
        root.close()?;

        fetch_and_print_storage(provider, address, artifact, true).await
    }
}

/// Represents the value of a storage slot `eth_getStorageAt` call.
#[derive(Clone, Debug, PartialEq, Eq)]
struct StorageValue {
    /// The slot number.
    slot: B256,
    /// The value as returned by `eth_getStorageAt`.
    raw_slot_value: B256,
}

impl StorageValue {
    /// Returns the value of the storage slot, applying the offset if necessary.
    fn value(&self, offset: i64, number_of_bytes: Option<usize>) -> B256 {
        let offset = offset as usize;
        let mut end = 32;
        if let Some(number_of_bytes) = number_of_bytes {
            end = offset + number_of_bytes;
            if end > 32 {
                end = 32;
            }
        }
        let mut value = [0u8; 32];

        // reverse range, because the value is stored in big endian
        let offset = 32 - offset;
        let end = 32 - end;

        value[end..offset].copy_from_slice(&self.raw_slot_value.as_slice()[end..offset]);
        B256::from(value)
    }
}

async fn fetch_and_print_storage(
    provider: RetryProvider,
    address: NameOrAddress,
    artifact: &ConfigurableContractArtifact,
    pretty: bool,
) -> Result<()> {
    if is_storage_layout_empty(&artifact.storage_layout) {
        eprintln!("Storage layout is empty.");
        Ok(())
    } else {
        let layout = artifact.storage_layout.as_ref().unwrap().clone();
        let values = fetch_storage_slots(provider, address, &layout).await?;
        print_storage(layout, values, pretty)
    }
}

async fn fetch_storage_slots(
    provider: RetryProvider,
    address: NameOrAddress,
    layout: &StorageLayout,
) -> Result<Vec<StorageValue>> {
    let requests = layout.storage.iter().map(|storage_slot| async {
        let slot = B256::from(U256::from_str(&storage_slot.slot)?);
        let raw_slot_value =
            provider.get_storage_at(address.clone(), slot.to_ethers(), None).await?.to_alloy();

        let value = StorageValue { slot, raw_slot_value };

        Ok(value)
    });

    futures::future::try_join_all(requests).await
}

fn print_storage(layout: StorageLayout, values: Vec<StorageValue>, pretty: bool) -> Result<()> {
    if !pretty {
        println!("{}", serde_json::to_string_pretty(&serde_json::to_value(layout)?)?);
        return Ok(())
    }

    let mut table = Table::new();
    table.load_preset(ASCII_MARKDOWN);
    table.set_header(["Name", "Type", "Slot", "Offset", "Bytes", "Value", "Hex Value", "Contract"]);

    for (slot, storage_value) in layout.storage.into_iter().zip(values) {
        let storage_type = layout.types.get(&slot.storage_type);
        let value = storage_value
            .value(slot.offset, storage_type.and_then(|t| t.number_of_bytes.parse::<usize>().ok()));
        let converted_value = U256::from_be_bytes(value.0);

        table.add_row([
            slot.label.as_str(),
            storage_type.map_or("?", |t| &t.label),
            &slot.slot,
            &slot.offset.to_string(),
            &storage_type.map_or("?", |t| &t.number_of_bytes),
            &converted_value.to_string(),
            &value.to_string(),
            &slot.contract,
        ]);
    }

    println!("{table}");

    Ok(())
}

fn add_storage_layout_output(project: &mut Project) {
    project.artifacts.additional_values.storage_layout = true;
    let output_selection = project.artifacts.output_selection();
    project.solc_config.settings.push_all(output_selection);
}

fn is_storage_layout_empty(storage_layout: &Option<StorageLayout>) -> bool {
    if let Some(ref s) = storage_layout {
        s.storage.is_empty()
    } else {
        true
    }
}<|MERGE_RESOLUTION|>--- conflicted
+++ resolved
@@ -13,12 +13,8 @@
 };
 use foundry_common::{
     abi::find_source,
-<<<<<<< HEAD
-    compile::{compile, etherscan_project, suppress_compile},
+    compile::{compile, etherscan_project, suppress_compile, ProjectCompiler},
     provider::ethers::RetryProvider,
-=======
-    compile::{etherscan_project, ProjectCompiler},
->>>>>>> 6fc74638
     types::{ToAlloy, ToEthers},
 };
 use foundry_compilers::{artifacts::StorageLayout, ConfigurableContractArtifact, Project, Solc};
