use alloy_consensus::Transaction;
use alloy_network::TransactionResponse;
use alloy_primitives::U256;
use alloy_provider::Provider;
use alloy_rpc_types::BlockTransactions;
use cast::revm::primitives::EnvWithHandlerCfg;
use clap::Parser;
use eyre::{Result, WrapErr};
use foundry_cli::{
<<<<<<< HEAD
    opts::RpcOpts,
    utils::{cache_local_signatures, handle_traces, init_progress, TraceResult},
};
use foundry_common::{compile::ProjectCompiler, is_known_system_sender, SYSTEM_TRANSACTION_TYPE};
=======
    opts::{EtherscanOpts, RpcOpts},
    utils::{handle_traces, init_progress, TraceResult},
};
use foundry_common::{is_known_system_sender, shell, SYSTEM_TRANSACTION_TYPE};
>>>>>>> 25cc1ac6
use foundry_compilers::artifacts::EvmVersion;
use foundry_config::{
    figment::{
        self,
        value::{Dict, Map},
        Figment, Metadata, Profile,
    },
    Config,
};
use foundry_evm::{
    executors::{EvmError, TracingExecutor},
    opts::EvmOpts,
    utils::configure_tx_env,
};

/// CLI arguments for `cast run`.
#[derive(Clone, Debug, Parser)]
pub struct RunArgs {
    /// The transaction hash.
    tx_hash: String,

    /// Opens the transaction in the debugger.
    #[arg(long, short)]
    debug: bool,

    /// Whether to identify internal functions in traces.
    #[arg(long)]
    decode_internal: bool,

    /// Print out opcode traces.
    #[arg(long, short)]
    trace_printer: bool,

    /// Executes the transaction only with the state from the previous block.
    ///
    /// May result in different results than the live execution!
    #[arg(long)]
    quick: bool,

    /// Label addresses in the trace.
    ///
    /// Example: 0xd8dA6BF26964aF9D7eEd9e03E53415D37aA96045:vitalik.eth
    #[arg(long, short)]
    label: Vec<String>,

    #[command(flatten)]
    etherscan: EtherscanOpts,

    #[command(flatten)]
    rpc: RpcOpts,

    /// The EVM version to use.
    ///
    /// Overrides the version specified in the config.
    #[arg(long)]
    evm_version: Option<EvmVersion>,

    /// Sets the number of assumed available compute units per second for this provider
    ///
    /// default value: 330
    ///
    /// See also, https://docs.alchemy.com/reference/compute-units#what-are-cups-compute-units-per-second
    #[arg(long, alias = "cups", value_name = "CUPS")]
    pub compute_units_per_second: Option<u64>,

    /// Disables rate limiting for this node's provider.
    ///
    /// default value: false
    ///
    /// See also, https://docs.alchemy.com/reference/compute-units#what-are-cups-compute-units-per-second
    #[arg(long, value_name = "NO_RATE_LIMITS", visible_alias = "no-rpc-rate-limit")]
    pub no_rate_limit: bool,

    /// Enables Alphanet features.
    #[arg(long, alias = "odyssey")]
    pub alphanet: bool,

    /// If generate a file with the signatures of the functions and events of the project.
    /// The file will be saved in the foundry cache directory.
    ///
    /// default value: false
    #[arg(long, short = 'c', visible_alias = "cls")]
    pub cache_local_signatures: bool,
}

impl RunArgs {
    /// Executes the transaction by replaying it
    ///
    /// This replays the entire block the transaction was mined in unless `quick` is set to true
    ///
    /// Note: This executes the transaction(s) as is: Cheatcodes are disabled
    pub async fn run(self) -> Result<()> {
        let figment = Into::<Figment>::into(&self.rpc).merge(&self);
        let evm_opts = figment.extract::<EvmOpts>()?;
        let mut config = Config::try_from(figment)?.sanitized();

        let compute_units_per_second =
            if self.no_rate_limit { Some(u64::MAX) } else { self.compute_units_per_second };

        let provider = foundry_common::provider::ProviderBuilder::new(
            &config.get_rpc_url_or_localhost_http()?,
        )
        .compute_units_per_second_opt(compute_units_per_second)
        .build()?;

        let tx_hash = self.tx_hash.parse().wrap_err("invalid tx hash")?;
        let tx = provider
            .get_transaction_by_hash(tx_hash)
            .await
            .wrap_err_with(|| format!("tx not found: {tx_hash:?}"))?
            .ok_or_else(|| eyre::eyre!("tx not found: {:?}", tx_hash))?;

        // check if the tx is a system transaction
        if is_known_system_sender(tx.from) || tx.transaction_type() == Some(SYSTEM_TRANSACTION_TYPE)
        {
            return Err(eyre::eyre!(
                "{:?} is a system transaction.\nReplaying system transactions is currently not supported.",
                tx.tx_hash()
            ));
        }

        let tx_block_number =
            tx.block_number.ok_or_else(|| eyre::eyre!("tx may still be pending: {:?}", tx_hash))?;

        // fetch the block the transaction was mined in
        let block = provider.get_block(tx_block_number.into(), true.into()).await?;

        // we need to fork off the parent block
        config.fork_block_number = Some(tx_block_number - 1);

        let (mut env, fork, chain, alphanet) =
            TracingExecutor::get_fork_material(&config, evm_opts).await?;

        let mut evm_version = self.evm_version;

        env.block.number = U256::from(tx_block_number);

        if let Some(block) = &block {
            env.block.timestamp = U256::from(block.header.timestamp);
            env.block.coinbase = block.header.beneficiary;
            env.block.difficulty = block.header.difficulty;
            env.block.prevrandao = Some(block.header.mix_hash.unwrap_or_default());
            env.block.basefee = U256::from(block.header.base_fee_per_gas.unwrap_or_default());
            env.block.gas_limit = U256::from(block.header.gas_limit);

            // TODO: we need a smarter way to map the block to the corresponding evm_version for
            // commonly used chains
            if evm_version.is_none() {
                // if the block has the excess_blob_gas field, we assume it's a Cancun block
                if block.header.excess_blob_gas.is_some() {
                    evm_version = Some(EvmVersion::Cancun);
                }
            }
        }

        let mut executor = TracingExecutor::new(
            env.clone(),
            fork,
            evm_version,
            self.debug,
            self.decode_internal,
            alphanet,
        );
        let mut env =
            EnvWithHandlerCfg::new_with_spec_id(Box::new(env.clone()), executor.spec_id());

        // Set the state to the moment right before the transaction
        if !self.quick {
            sh_println!("Executing previous transactions from the block.")?;

            if let Some(block) = block {
                let pb = init_progress(block.transactions.len() as u64, "tx");
                pb.set_position(0);

                let BlockTransactions::Full(ref txs) = block.transactions else {
                    return Err(eyre::eyre!("Could not get block txs"))
                };

                for (index, tx) in txs.iter().enumerate() {
                    // System transactions such as on L2s don't contain any pricing info so
                    // we skip them otherwise this would cause
                    // reverts
                    if is_known_system_sender(tx.from) ||
                        tx.transaction_type() == Some(SYSTEM_TRANSACTION_TYPE)
                    {
                        pb.set_position((index + 1) as u64);
                        continue;
                    }
                    if tx.tx_hash() == tx_hash {
                        break;
                    }

                    configure_tx_env(&mut env, &tx.inner);

                    if let Some(to) = Transaction::to(tx) {
                        trace!(tx=?tx.tx_hash(),?to, "executing previous call transaction");
                        executor.transact_with_env(env.clone()).wrap_err_with(|| {
                            format!(
                                "Failed to execute transaction: {:?} in block {}",
                                tx.tx_hash(),
                                env.block.number
                            )
                        })?;
                    } else {
                        trace!(tx=?tx.tx_hash(), "executing previous create transaction");
                        if let Err(error) = executor.deploy_with_env(env.clone(), None) {
                            match error {
                                // Reverted transactions should be skipped
                                EvmError::Execution(_) => (),
                                error => {
                                    return Err(error).wrap_err_with(|| {
                                        format!(
                                            "Failed to deploy transaction: {:?} in block {}",
                                            tx.tx_hash(),
                                            env.block.number
                                        )
                                    })
                                }
                            }
                        }
                    }

                    pb.set_position((index + 1) as u64);
                }
            }
        }

        // Execute our transaction
        let result = {
            executor.set_trace_printer(self.trace_printer);

            configure_tx_env(&mut env, &tx.inner);

            if let Some(to) = Transaction::to(&tx) {
                trace!(tx=?tx.tx_hash(), to=?to, "executing call transaction");
                TraceResult::try_from(executor.transact_with_env(env))?
            } else {
                trace!(tx=?tx.tx_hash(), "executing create transaction");
                TraceResult::try_from(executor.deploy_with_env(env, None))?
            }
        };

        if self.cache_local_signatures {
            let project = config.project()?;
            let compiler = ProjectCompiler::new().quiet(true);
            let output = compiler.compile(&project)?;
            if let Err(err) = cache_local_signatures(&output, Config::foundry_cache_dir().unwrap())
            {
                warn!(target: "cast::run", ?err, "failed to flush signature cache");
            } else {
                trace!(target: "cast::run", "flushed signature cache")
            }
        }

        handle_traces(
            result,
            &config,
            chain,
            self.label,
            self.debug,
            self.decode_internal,
            shell::verbosity() > 0,
        )
        .await?;

        Ok(())
    }
}

impl figment::Provider for RunArgs {
    fn metadata(&self) -> Metadata {
        Metadata::named("RunArgs")
    }

    fn data(&self) -> Result<Map<Profile, Dict>, figment::Error> {
        let mut map = Map::new();

        if self.alphanet {
            map.insert("alphanet".into(), self.alphanet.into());
        }

        if let Some(api_key) = &self.etherscan.key {
            map.insert("etherscan_api_key".into(), api_key.as_str().into());
        }

        if let Some(evm_version) = self.evm_version {
            map.insert("evm_version".into(), figment::value::Value::serialize(evm_version)?);
        }

        Ok(Map::from([(Config::selected_profile(), map)]))
    }
}<|MERGE_RESOLUTION|>--- conflicted
+++ resolved
@@ -7,17 +7,12 @@
 use clap::Parser;
 use eyre::{Result, WrapErr};
 use foundry_cli::{
-<<<<<<< HEAD
-    opts::RpcOpts,
+    opts::{EtherscanOpts, RpcOpts},
     utils::{cache_local_signatures, handle_traces, init_progress, TraceResult},
 };
-use foundry_common::{compile::ProjectCompiler, is_known_system_sender, SYSTEM_TRANSACTION_TYPE};
-=======
-    opts::{EtherscanOpts, RpcOpts},
-    utils::{handle_traces, init_progress, TraceResult},
+use foundry_common::{
+    compile::ProjectCompiler, is_known_system_sender, shell, SYSTEM_TRANSACTION_TYPE,
 };
-use foundry_common::{is_known_system_sender, shell, SYSTEM_TRANSACTION_TYPE};
->>>>>>> 25cc1ac6
 use foundry_compilers::artifacts::EvmVersion;
 use foundry_config::{
     figment::{
@@ -99,7 +94,7 @@
     /// The file will be saved in the foundry cache directory.
     ///
     /// default value: false
-    #[arg(long, short = 'c', visible_alias = "cls")]
+    #[arg(long, visible_alias = "cls")]
     pub cache_local_signatures: bool,
 }
 
