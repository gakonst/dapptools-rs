//! Contains various tests for checking cast commands

use alloy_chains::NamedChain;
use alloy_network::TransactionResponse;
use alloy_primitives::{b256, B256};
use alloy_rpc_types::{BlockNumberOrTag, Index};
use anvil::{EthereumHardfork, NodeConfig};
use foundry_test_utils::{
    casttest, file, forgetest_async,
    rpc::{
        next_etherscan_api_key, next_http_rpc_endpoint, next_mainnet_etherscan_api_key,
        next_rpc_endpoint, next_ws_rpc_endpoint,
    },
    str,
    util::OutputExt,
};
use std::{fs, io::Write, path::Path, str::FromStr};

// tests `--help` is printed to std out
casttest!(print_help, |_prj, cmd| {
    cmd.arg("--help").assert_success().stdout_eq(str![[r#"
Perform Ethereum RPC calls from the comfort of your command line

Usage: cast[..] <COMMAND>

Commands:
...

Options:
  -h, --help
          Print help (see a summary with '-h')

  -j, --threads <THREADS>
          Number of threads to use. Specifying 0 defaults to the number of logical cores
          
          [aliases: jobs]

  -V, --version
          Print version

Display options:
      --color <COLOR>
          The color of the log messages

          Possible values:
          - auto:   Intelligently guess whether to use color output (default)
          - always: Force color output
          - never:  Force disable color output

      --json
          Format log messages as JSON

  -q, --quiet
          Do not print log messages

  -v, --verbosity...
          Verbosity level of the log messages.
          
          Pass multiple times to increase the verbosity (e.g. -v, -vv, -vvv).
          
          Depending on the context the verbosity levels have different meanings.
          
          For example, the verbosity levels of the EVM are:
          - 2 (-vv): Print logs for all tests.
          - 3 (-vvv): Print execution traces for failing tests.
          - 4 (-vvvv): Print execution traces for all tests, and setup traces for failing tests.
          - 5 (-vvvvv): Print execution and setup traces for all tests, including storage changes.

Find more information in the book: http://book.getfoundry.sh/reference/cast/cast.html

"#]]);
});

// tests that the `cast block` command works correctly
casttest!(latest_block, |_prj, cmd| {
    let eth_rpc_url = next_http_rpc_endpoint();

    // Call `cast find-block`
    cmd.args(["block", "latest", "--rpc-url", eth_rpc_url.as_str()]);
    cmd.assert_success().stdout_eq(str![[r#"


baseFeePerGas        [..]
difficulty           [..]
extraData            [..]
gasLimit             [..]
gasUsed              [..]
hash                 [..]
logsBloom            [..]
miner                [..]
mixHash              [..]
nonce                [..]
number               [..]
parentHash           [..]
parentBeaconRoot     [..]
transactionsRoot     [..]
receiptsRoot         [..]
sha3Uncles           [..]
size                 [..]
stateRoot            [..]
timestamp            [..]
withdrawalsRoot      [..]
totalDifficulty      [..]
blobGasUsed          [..]
excessBlobGas        [..]
requestsHash         [..]
transactions:        [
...
]

"#]]);

    // <https://etherscan.io/block/15007840>
    cmd.cast_fuse().args(["block", "15007840", "-f", "hash", "--rpc-url", eth_rpc_url.as_str()]);
    cmd.assert_success().stdout_eq(str![[r#"
0x950091817a57e22b6c1f3b951a15f52d41ac89b299cc8f9c89bb6d185f80c415

"#]]);
});

// tests that the `cast find-block` command works correctly
casttest!(finds_block, |_prj, cmd| {
    // Construct args
    let timestamp = "1647843609".to_string();
    let eth_rpc_url = next_http_rpc_endpoint();

    // Call `cast find-block`
    // <https://etherscan.io/block/14428082>
    cmd.args(["find-block", "--rpc-url", eth_rpc_url.as_str(), &timestamp])
        .assert_success()
        .stdout_eq(str![[r#"
14428082

"#]]);
});

// tests that we can create a new wallet with keystore
casttest!(new_wallet_keystore_with_password, |_prj, cmd| {
    cmd.args(["wallet", "new", ".", "--unsafe-password", "test"]).assert_success().stdout_eq(str![
        [r#"
Created new encrypted keystore file: [..]
[ADDRESS]

"#]
    ]);
});

// tests that we can get the address of a keystore file
casttest!(wallet_address_keystore_with_password_file, |_prj, cmd| {
    let keystore_dir = Path::new(env!("CARGO_MANIFEST_DIR")).join("tests/fixtures/keystore");

    cmd.args([
        "wallet",
        "address",
        "--keystore",
        keystore_dir
            .join("UTC--2022-12-20T10-30-43.591916000Z--ec554aeafe75601aaab43bd4621a22284db566c2")
            .to_str()
            .unwrap(),
        "--password-file",
        keystore_dir.join("password-ec554").to_str().unwrap(),
    ])
    .assert_success()
    .stdout_eq(str![[r#"
0xeC554aeAFE75601AaAb43Bd4621A22284dB566C2

"#]]);
});

// tests that `cast wallet sign message` outputs the expected signature
casttest!(wallet_sign_message_utf8_data, |_prj, cmd| {
    let pk = "0x0000000000000000000000000000000000000000000000000000000000000001";
    let address = "0x7E5F4552091A69125d5DfCb7b8C2659029395Bdf";
    let msg = "test";
    let expected = "0xfe28833983d6faa0715c7e8c3873c725ddab6fa5bf84d40e780676e463e6bea20fc6aea97dc273a98eb26b0914e224c8dd5c615ceaab69ddddcf9b0ae3de0e371c";

    cmd.args(["wallet", "sign", "--private-key", pk, msg]).assert_success().stdout_eq(str![[r#"
0xfe28833983d6faa0715c7e8c3873c725ddab6fa5bf84d40e780676e463e6bea20fc6aea97dc273a98eb26b0914e224c8dd5c615ceaab69ddddcf9b0ae3de0e371c

"#]]);

    // Success.
    cmd.cast_fuse()
        .args(["wallet", "verify", "-a", address, msg, expected])
        .assert_success()
        .stdout_eq(str![[r#"
Validation succeeded. Address 0x7E5F4552091A69125d5DfCb7b8C2659029395Bdf signed this message.

"#]]);

    // Fail.
    cmd.cast_fuse()
        .args(["wallet", "verify", "-a", address, "other msg", expected])
        .assert_failure()
        .stderr_eq(str![[r#"
Error: Validation failed. Address 0x7E5F4552091A69125d5DfCb7b8C2659029395Bdf did not sign this message.

"#]]);
});

// tests that `cast wallet sign message` outputs the expected signature, given a 0x-prefixed data
casttest!(wallet_sign_message_hex_data, |_prj, cmd| {
    cmd.args([
        "wallet",
        "sign",
        "--private-key",
        "0x0000000000000000000000000000000000000000000000000000000000000001",
        "0x0000000000000000000000000000000000000000000000000000000000000000",
    ]).assert_success().stdout_eq(str![[r#"
0x23a42ca5616ee730ff3735890c32fc7b9491a9f633faca9434797f2c845f5abf4d9ba23bd7edb8577acebaa3644dc5a4995296db420522bb40060f1693c33c9b1c

"#]]);
});

// tests that `cast wallet sign typed-data` outputs the expected signature, given a JSON string
casttest!(wallet_sign_typed_data_string, |_prj, cmd| {
    cmd.args([
        "wallet",
        "sign",
        "--private-key",
        "0x0000000000000000000000000000000000000000000000000000000000000001",
        "--data",
        "{\"types\": {\"EIP712Domain\": [{\"name\": \"name\",\"type\": \"string\"},{\"name\": \"version\",\"type\": \"string\"},{\"name\": \"chainId\",\"type\": \"uint256\"},{\"name\": \"verifyingContract\",\"type\": \"address\"}],\"Message\": [{\"name\": \"data\",\"type\": \"string\"}]},\"primaryType\": \"Message\",\"domain\": {\"name\": \"example.metamask.io\",\"version\": \"1\",\"chainId\": \"1\",\"verifyingContract\": \"0x0000000000000000000000000000000000000000\"},\"message\": {\"data\": \"Hello!\"}}",
    ]).assert_success().stdout_eq(str![[r#"
0x06c18bdc8163219fddc9afaf5a0550e381326474bb757c86dc32317040cf384e07a2c72ce66c1a0626b6750ca9b6c035bf6f03e7ed67ae2d1134171e9085c0b51b

"#]]);
});

// tests that `cast wallet sign typed-data` outputs the expected signature, given a JSON file
casttest!(wallet_sign_typed_data_file, |_prj, cmd| {
    cmd.args([
        "wallet",
        "sign",
        "--private-key",
        "0x0000000000000000000000000000000000000000000000000000000000000001",
        "--data",
        "--from-file",
        Path::new(env!("CARGO_MANIFEST_DIR"))
            .join("tests/fixtures/sign_typed_data.json")
            .into_os_string()
            .into_string()
            .unwrap()
            .as_str(),
    ]).assert_success().stdout_eq(str![[r#"
0x06c18bdc8163219fddc9afaf5a0550e381326474bb757c86dc32317040cf384e07a2c72ce66c1a0626b6750ca9b6c035bf6f03e7ed67ae2d1134171e9085c0b51b

"#]]);
});

// tests that `cast wallet sign-auth message` outputs the expected signature
casttest!(wallet_sign_auth, |_prj, cmd| {
    cmd.args([
        "wallet",
        "sign-auth",
        "--private-key",
        "0x0000000000000000000000000000000000000000000000000000000000000001",
        "--nonce",
        "100",
        "--chain",
        "1",
        "0x7E5F4552091A69125d5DfCb7b8C2659029395Bdf"]).assert_success().stdout_eq(str![[r#"
0xf85a01947e5f4552091a69125d5dfcb7b8c2659029395bdf6401a0ad489ee0314497c3f06567f3080a46a63908edc1c7cdf2ac2d609ca911212086a065a6ba951c8748dd8634740fe498efb61770097d99ff5fdcb9a863b62ea899f6

"#]]);
});

// tests that `cast wallet list` outputs the local accounts
casttest!(wallet_list_local_accounts, |prj, cmd| {
    let keystore_path = prj.root().join("keystore");
    fs::create_dir_all(keystore_path).unwrap();
    cmd.set_current_dir(prj.root());

    // empty results
    cmd.cast_fuse()
        .args(["wallet", "list", "--dir", "keystore"])
        .assert_success()
        .stdout_eq(str![""]);

    // create 10 wallets
    cmd.cast_fuse()
        .args(["wallet", "new", "keystore", "-n", "10", "--unsafe-password", "test"])
        .assert_success()
        .stdout_eq(str![[r#"
Created new encrypted keystore file: [..]
[ADDRESS]
Created new encrypted keystore file: [..]
[ADDRESS]
Created new encrypted keystore file: [..]
[ADDRESS]
Created new encrypted keystore file: [..]
[ADDRESS]
Created new encrypted keystore file: [..]
[ADDRESS]
Created new encrypted keystore file: [..]
[ADDRESS]
Created new encrypted keystore file: [..]
[ADDRESS]
Created new encrypted keystore file: [..]
[ADDRESS]
Created new encrypted keystore file: [..]
[ADDRESS]
Created new encrypted keystore file: [..]
[ADDRESS]

"#]]);

    // test list new wallet
    cmd.cast_fuse().args(["wallet", "list", "--dir", "keystore"]).assert_success().stdout_eq(str![
        [r#"
[..] (Local)
[..] (Local)
[..] (Local)
[..] (Local)
[..] (Local)
[..] (Local)
[..] (Local)
[..] (Local)
[..] (Local)
[..] (Local)

"#]
    ]);
});

// tests that `cast wallet new-mnemonic --entropy` outputs the expected mnemonic
casttest!(wallet_mnemonic_from_entropy, |_prj, cmd| {
    cmd.args([
        "wallet",
        "new-mnemonic",
        "--accounts",
        "3",
        "--entropy",
        "0xdf9bf37e6fcdf9bf37e6fcdf9bf37e3c",
    ])
    .assert_success()
    .stdout_eq(str![[r#"
Generating mnemonic from provided entropy...
Successfully generated a new mnemonic.
Phrase:
test test test test test test test test test test test junk

Accounts:
- Account 0:
Address:     0xf39Fd6e51aad88F6F4ce6aB8827279cffFb92266
Private key: 0xac0974bec39a17e36ba4a6b4d238ff944bacb478cbed5efcae784d7bf4f2ff80

- Account 1:
Address:     0x70997970C51812dc3A010C7d01b50e0d17dc79C8
Private key: 0x59c6995e998f97a5a0044966f0945389dc9e86dae88c7a8412f4603b6b78690d

- Account 2:
Address:     0x3C44CdDdB6a900fa2b585dd299e03d12FA4293BC
Private key: 0x5de4111afa1a4b94908f83103eb1f1706367c2e68ca870fc3fb9a804cdab365a


"#]]);
});

// tests that `cast wallet new-mnemonic --json` outputs the expected mnemonic
casttest!(wallet_mnemonic_from_entropy_json, |_prj, cmd| {
    cmd.args([
        "wallet",
        "new-mnemonic",
        "--accounts",
        "3",
        "--entropy",
        "0xdf9bf37e6fcdf9bf37e6fcdf9bf37e3c",
        "--json",
    ])
    .assert_success()
    .stdout_eq(str![[r#"
{
  "mnemonic": "test test test test test test test test test test test junk",
  "accounts": [
    {
      "address": "0xf39Fd6e51aad88F6F4ce6aB8827279cffFb92266",
      "private_key": "0xac0974bec39a17e36ba4a6b4d238ff944bacb478cbed5efcae784d7bf4f2ff80"
    },
    {
      "address": "0x70997970C51812dc3A010C7d01b50e0d17dc79C8",
      "private_key": "0x59c6995e998f97a5a0044966f0945389dc9e86dae88c7a8412f4603b6b78690d"
    },
    {
      "address": "0x3C44CdDdB6a900fa2b585dd299e03d12FA4293BC",
      "private_key": "0x5de4111afa1a4b94908f83103eb1f1706367c2e68ca870fc3fb9a804cdab365a"
    }
  ]
}

"#]]);
});

// tests that `cast wallet private-key` with arguments outputs the private key
casttest!(wallet_private_key_from_mnemonic_arg, |_prj, cmd| {
    cmd.args([
        "wallet",
        "private-key",
        "test test test test test test test test test test test junk",
        "1",
    ])
    .assert_success()
    .stdout_eq(str![[r#"
0x59c6995e998f97a5a0044966f0945389dc9e86dae88c7a8412f4603b6b78690d

"#]]);
});

// tests that `cast wallet private-key` with options outputs the private key
casttest!(wallet_private_key_from_mnemonic_option, |_prj, cmd| {
    cmd.args([
        "wallet",
        "private-key",
        "--mnemonic",
        "test test test test test test test test test test test junk",
        "--mnemonic-index",
        "1",
    ])
    .assert_success()
    .stdout_eq(str![[r#"
0x59c6995e998f97a5a0044966f0945389dc9e86dae88c7a8412f4603b6b78690d

"#]]);
});

// tests that `cast wallet private-key` with derivation path outputs the private key
casttest!(wallet_private_key_with_derivation_path, |_prj, cmd| {
    cmd.args([
        "wallet",
        "private-key",
        "--mnemonic",
        "test test test test test test test test test test test junk",
        "--mnemonic-derivation-path",
        "m/44'/60'/0'/0/1",
    ])
    .assert_success()
    .stdout_eq(str![[r#"
0x59c6995e998f97a5a0044966f0945389dc9e86dae88c7a8412f4603b6b78690d

"#]]);
});

// tests that `cast wallet import` creates a keystore for a private key and that `cast wallet
// decrypt-keystore` can access it
casttest!(wallet_import_and_decrypt, |prj, cmd| {
    let keystore_path = prj.root().join("keystore");

    cmd.set_current_dir(prj.root());

    let account_name = "testAccount";

    // Default Anvil private key
    let test_private_key =
        b256!("ac0974bec39a17e36ba4a6b4d238ff944bacb478cbed5efcae784d7bf4f2ff80");

    // import private key
    cmd.cast_fuse()
        .args([
            "wallet",
            "import",
            account_name,
            "--private-key",
            &test_private_key.to_string(),
            "-k",
            "keystore",
            "--unsafe-password",
            "test",
        ])
        .assert_success()
        .stdout_eq(str![[r#"
`testAccount` keystore was saved successfully. [ADDRESS]

"#]]);

    // check that the keystore file was created
    let keystore_file = keystore_path.join(account_name);

    assert!(keystore_file.exists());

    // decrypt the keystore file
    let decrypt_output = cmd.cast_fuse().args([
        "wallet",
        "decrypt-keystore",
        account_name,
        "-k",
        "keystore",
        "--unsafe-password",
        "test",
    ]);

    // get the PK out of the output (last word in the output)
    let decrypt_output = decrypt_output.assert_success().get_output().stdout_lossy();
    let private_key_string = decrypt_output.split_whitespace().last().unwrap();
    // check that the decrypted private key matches the imported private key
    let decrypted_private_key = B256::from_str(private_key_string).unwrap();
    // the form
    assert_eq!(decrypted_private_key, test_private_key);
});

// tests that `cast estimate` is working correctly.
casttest!(estimate_function_gas, |_prj, cmd| {
    let eth_rpc_url = next_http_rpc_endpoint();

    // ensure we get a positive non-error value for gas estimate
    let output: u32 = cmd
        .args([
            "estimate",
            "0xd8dA6BF26964aF9D7eEd9e03E53415D37aA96045", // vitalik.eth
            "--value",
            "100",
            "deposit()",
            "--rpc-url",
            eth_rpc_url.as_str(),
        ])
        .assert_success()
        .get_output()
        .stdout_lossy()
        .trim()
        .parse()
        .unwrap();
    assert!(output.ge(&0));
});

// tests that `cast estimate --create` is working correctly.
casttest!(estimate_contract_deploy_gas, |_prj, cmd| {
    let eth_rpc_url = next_http_rpc_endpoint();
    // sample contract code bytecode. Wouldn't run but is valid bytecode that the estimate method
    // accepts and could be deployed.
    let output = cmd
        .args([
            "estimate",
            "--rpc-url",
            eth_rpc_url.as_str(),
            "--create",
            "0000",
            "ERC20(uint256,string,string)",
            "100",
            "Test",
            "TST",
        ])
        .assert_success()
        .get_output()
        .stdout_lossy();

    // ensure we get a positive non-error value for gas estimate
    let output: u32 = output.trim().parse().unwrap();
    assert!(output > 0);
});

// tests that the `cast upload-signatures` command works correctly
casttest!(upload_signatures, |_prj, cmd| {
    // test no prefix is accepted as function
    let output = cmd
        .args(["upload-signature", "transfer(address,uint256)"])
        .assert_success()
        .get_output()
        .stdout_lossy();
    assert!(output.contains("Function transfer(address,uint256): 0xa9059cbb"), "{}", output);

    // test event prefix
    cmd.args(["upload-signature", "event Transfer(address,uint256)"]);
    let output = cmd.assert_success().get_output().stdout_lossy();
    assert!(output.contains("Event Transfer(address,uint256): 0x69ca02dd4edd7bf0a4abb9ed3b7af3f14778db5d61921c7dc7cd545266326de2"), "{}", output);

    // test error prefix
    cmd.args(["upload-signature", "error ERC20InsufficientBalance(address,uint256,uint256)"]);
    let output = cmd.assert_success().get_output().stdout_lossy();
    assert!(
        output.contains("Function ERC20InsufficientBalance(address,uint256,uint256): 0xe450d38c"),
        "{}",
        output
    ); // Custom error is interpreted as function

    // test multiple sigs
    cmd.args([
        "upload-signature",
        "event Transfer(address,uint256)",
        "transfer(address,uint256)",
        "approve(address,uint256)",
    ]);
    let output = cmd.assert_success().get_output().stdout_lossy();
    assert!(output.contains("Event Transfer(address,uint256): 0x69ca02dd4edd7bf0a4abb9ed3b7af3f14778db5d61921c7dc7cd545266326de2"), "{}", output);
    assert!(output.contains("Function transfer(address,uint256): 0xa9059cbb"), "{}", output);
    assert!(output.contains("Function approve(address,uint256): 0x095ea7b3"), "{}", output);

    // test abi
    cmd.args([
        "upload-signature",
        "event Transfer(address,uint256)",
        "transfer(address,uint256)",
        "error ERC20InsufficientBalance(address,uint256,uint256)",
        Path::new(env!("CARGO_MANIFEST_DIR"))
            .join("tests/fixtures/ERC20Artifact.json")
            .into_os_string()
            .into_string()
            .unwrap()
            .as_str(),
    ]);
    let output = cmd.assert_success().get_output().stdout_lossy();
    assert!(output.contains("Event Transfer(address,uint256): 0x69ca02dd4edd7bf0a4abb9ed3b7af3f14778db5d61921c7dc7cd545266326de2"), "{}", output);
    assert!(output.contains("Function transfer(address,uint256): 0xa9059cbb"), "{}", output);
    assert!(output.contains("Function approve(address,uint256): 0x095ea7b3"), "{}", output);
    assert!(output.contains("Function decimals(): 0x313ce567"), "{}", output);
    assert!(output.contains("Function allowance(address,address): 0xdd62ed3e"), "{}", output);
    assert!(
        output.contains("Function ERC20InsufficientBalance(address,uint256,uint256): 0xe450d38c"),
        "{}",
        output
    );
});

// tests that the `cast to-rlp` and `cast from-rlp` commands work correctly
casttest!(rlp, |_prj, cmd| {
    cmd.args(["--to-rlp", "[\"0xaa\", [[\"bb\"]], \"0xcc\"]"]).assert_success().stdout_eq(str![[
        r#"
0xc881aac3c281bb81cc

"#
    ]]);

    cmd.cast_fuse();
    cmd.args(["--from-rlp", "0xcbc58455556666c0c0c2c1c0"]).assert_success().stdout_eq(str![[r#"
[["0x55556666"],[],[],[[[]]]]

"#]]);
});

// test for cast_rpc without arguments
casttest!(rpc_no_args, |_prj, cmd| {
    let eth_rpc_url = next_http_rpc_endpoint();

    // Call `cast rpc eth_chainId`
    cmd.args(["rpc", "--rpc-url", eth_rpc_url.as_str(), "eth_chainId"]).assert_success().stdout_eq(
        str![[r#"
"0x1"

"#]],
    );
});

// test for cast_rpc without arguments using websocket
casttest!(ws_rpc_no_args, |_prj, cmd| {
    let eth_rpc_url = next_ws_rpc_endpoint();

    // Call `cast rpc eth_chainId`
    cmd.args(["rpc", "--rpc-url", eth_rpc_url.as_str(), "eth_chainId"]).assert_success().stdout_eq(
        str![[r#"
"0x1"

"#]],
    );
});

// test for cast_rpc with arguments
casttest!(rpc_with_args, |_prj, cmd| {
    let eth_rpc_url = next_http_rpc_endpoint();

    // Call `cast rpc eth_getBlockByNumber 0x123 false`
    cmd.args(["rpc", "--rpc-url", eth_rpc_url.as_str(), "eth_getBlockByNumber", "0x123", "false"])
    .assert_json_stdout(str![[r#"
{"number":"0x123","hash":"0xc5dab4e189004a1312e9db43a40abb2de91ad7dd25e75880bf36016d8e9df524","transactions":[],"totalDifficulty":"0x4dea420908b","logsBloom":"0x00000000000000000000000000000000000000000000000000000000000000000000000000000000000000000000000000000000000000000000000000000000000000000000000000000000000000000000000000000000000000000000000000000000000000000000000000000000000000000000000000000000000000000000000000000000000000000000000000000000000000000000000000000000000000000000000000000000000000000000000000000000000000000000000000000000000000000000000000000000000000000000000000000000000000000000000000000000000000000000000000000000000000000000000000000000","receiptsRoot":"0x56e81f171bcc55a6ff8345e692c0f86e5b48e01b996cadc001622fb5e363b421","extraData":"0x476574682f4c5649562f76312e302e302f6c696e75782f676f312e342e32","nonce":"0x29d6547c196e00e0","miner":"0xbb7b8287f3f0a933474a79eae42cbca977791171","difficulty":"0x494433b31","gasLimit":"0x1388","gasUsed":"0x0","uncles":[],"sha3Uncles":"0x1dcc4de8dec75d7aab85b567b6ccd41ad312451b948a7413f0a142fd40d49347","size":"0x220","transactionsRoot":"0x56e81f171bcc55a6ff8345e692c0f86e5b48e01b996cadc001622fb5e363b421","stateRoot":"0x3fe6bd17aa85376c7d566df97d9f2e536f37f7a87abb3a6f9e2891cf9442f2e4","mixHash":"0x943056aa305aa6d22a3c06110942980342d1f4d4b11c17711961436a0f963ea0","parentHash":"0x7abfd11e862ccde76d6ea8ee20978aac26f4bcb55de1188cc0335be13e817017","timestamp":"0x55ba4564"}

"#]]);
});

// test for cast_rpc with raw params
casttest!(rpc_raw_params, |_prj, cmd| {
    let eth_rpc_url = next_http_rpc_endpoint();

    // Call `cast rpc eth_getBlockByNumber --raw '["0x123", false]'`
    cmd.args([
        "rpc",
        "--rpc-url",
        eth_rpc_url.as_str(),
        "eth_getBlockByNumber",
        "--raw",
        r#"["0x123", false]"#,
    ])
    .assert_json_stdout(str![[r#"
{"number":"0x123","hash":"0xc5dab4e189004a1312e9db43a40abb2de91ad7dd25e75880bf36016d8e9df524","transactions":[],"totalDifficulty":"0x4dea420908b","logsBloom":"0x00000000000000000000000000000000000000000000000000000000000000000000000000000000000000000000000000000000000000000000000000000000000000000000000000000000000000000000000000000000000000000000000000000000000000000000000000000000000000000000000000000000000000000000000000000000000000000000000000000000000000000000000000000000000000000000000000000000000000000000000000000000000000000000000000000000000000000000000000000000000000000000000000000000000000000000000000000000000000000000000000000000000000000000000000000000","receiptsRoot":"0x56e81f171bcc55a6ff8345e692c0f86e5b48e01b996cadc001622fb5e363b421","extraData":"0x476574682f4c5649562f76312e302e302f6c696e75782f676f312e342e32","nonce":"0x29d6547c196e00e0","miner":"0xbb7b8287f3f0a933474a79eae42cbca977791171","difficulty":"0x494433b31","gasLimit":"0x1388","gasUsed":"0x0","uncles":[],"sha3Uncles":"0x1dcc4de8dec75d7aab85b567b6ccd41ad312451b948a7413f0a142fd40d49347","size":"0x220","transactionsRoot":"0x56e81f171bcc55a6ff8345e692c0f86e5b48e01b996cadc001622fb5e363b421","stateRoot":"0x3fe6bd17aa85376c7d566df97d9f2e536f37f7a87abb3a6f9e2891cf9442f2e4","mixHash":"0x943056aa305aa6d22a3c06110942980342d1f4d4b11c17711961436a0f963ea0","parentHash":"0x7abfd11e862ccde76d6ea8ee20978aac26f4bcb55de1188cc0335be13e817017","timestamp":"0x55ba4564"}

"#]]);
});

// test for cast_rpc with direct params
casttest!(rpc_raw_params_stdin, |_prj, cmd| {
    let eth_rpc_url = next_http_rpc_endpoint();

    // Call `echo "\n[\n\"0x123\",\nfalse\n]\n" | cast rpc  eth_getBlockByNumber --raw
    cmd.args(["rpc", "--rpc-url", eth_rpc_url.as_str(), "eth_getBlockByNumber", "--raw"]).stdin(
        |mut stdin| {
            stdin.write_all(b"\n[\n\"0x123\",\nfalse\n]\n").unwrap();
        },
    )
    .assert_json_stdout(str![[r#"
{"number":"0x123","hash":"0xc5dab4e189004a1312e9db43a40abb2de91ad7dd25e75880bf36016d8e9df524","transactions":[],"totalDifficulty":"0x4dea420908b","logsBloom":"0x00000000000000000000000000000000000000000000000000000000000000000000000000000000000000000000000000000000000000000000000000000000000000000000000000000000000000000000000000000000000000000000000000000000000000000000000000000000000000000000000000000000000000000000000000000000000000000000000000000000000000000000000000000000000000000000000000000000000000000000000000000000000000000000000000000000000000000000000000000000000000000000000000000000000000000000000000000000000000000000000000000000000000000000000000000000","receiptsRoot":"0x56e81f171bcc55a6ff8345e692c0f86e5b48e01b996cadc001622fb5e363b421","extraData":"0x476574682f4c5649562f76312e302e302f6c696e75782f676f312e342e32","nonce":"0x29d6547c196e00e0","miner":"0xbb7b8287f3f0a933474a79eae42cbca977791171","difficulty":"0x494433b31","gasLimit":"0x1388","gasUsed":"0x0","uncles":[],"sha3Uncles":"0x1dcc4de8dec75d7aab85b567b6ccd41ad312451b948a7413f0a142fd40d49347","size":"0x220","transactionsRoot":"0x56e81f171bcc55a6ff8345e692c0f86e5b48e01b996cadc001622fb5e363b421","stateRoot":"0x3fe6bd17aa85376c7d566df97d9f2e536f37f7a87abb3a6f9e2891cf9442f2e4","mixHash":"0x943056aa305aa6d22a3c06110942980342d1f4d4b11c17711961436a0f963ea0","parentHash":"0x7abfd11e862ccde76d6ea8ee20978aac26f4bcb55de1188cc0335be13e817017","timestamp":"0x55ba4564"}

"#]]);
});

// checks `cast calldata` can handle arrays
casttest!(calldata_array, |_prj, cmd| {
    cmd.args(["calldata", "propose(string[])", "[\"\"]"]).assert_success().stdout_eq(str![[r#"
0xcde2baba0000000000000000000000000000000000000000000000000000000000000020000000000000000000000000000000000000000000000000000000000000000100000000000000000000000000000000000000000000000000000000000000200000000000000000000000000000000000000000000000000000000000000000

"#]]);
});

// <https://github.com/foundry-rs/foundry/issues/2705>
casttest!(run_succeeds, |_prj, cmd| {
    let rpc = next_http_rpc_endpoint();
    cmd.args([
        "run",
        "-v",
        "0x2d951c5c95d374263ca99ad9c20c9797fc714330a8037429a3aa4c83d456f845",
        "--quick",
        "--rpc-url",
        rpc.as_str(),
    ])
    .assert_success()
    .stdout_eq(str![[r#"
...
Transaction successfully executed.
[GAS]

"#]]);
});

// tests that `cast --to-base` commands are working correctly.
casttest!(to_base, |_prj, cmd| {
    let values = [
        "1",
        "100",
        "100000",
        "115792089237316195423570985008687907853269984665640564039457584007913129639935",
        "0xffffffffffffffffffffffffffffffffffffffffffffffffffffffffffffffff",
        "-1",
        "-100",
        "-100000",
        "-57896044618658097711785492504343953926634992332820282019728792003956564819968",
    ];
    for value in values {
        for subcmd in ["--to-base", "--to-hex", "--to-dec"] {
            if subcmd == "--to-base" {
                for base in ["bin", "oct", "dec", "hex"] {
                    cmd.cast_fuse().args([subcmd, value, base]);
                    assert!(!cmd.assert_success().get_output().stdout_lossy().trim().is_empty());
                }
            } else {
                cmd.cast_fuse().args([subcmd, value]);
                assert!(!cmd.assert_success().get_output().stdout_lossy().trim().is_empty());
            }
        }
    }
});

// tests that revert reason is only present if transaction has reverted.
casttest!(receipt_revert_reason, |_prj, cmd| {
    let rpc = next_http_rpc_endpoint();

    // <https://etherscan.io/tx/0x44f2aaa351460c074f2cb1e5a9e28cbc7d83f33e425101d2de14331c7b7ec31e>
    cmd.args([
        "receipt",
        "0x44f2aaa351460c074f2cb1e5a9e28cbc7d83f33e425101d2de14331c7b7ec31e",
        "--rpc-url",
        rpc.as_str(),
    ])
    .assert_success()
    .stdout_eq(str![[r#"

blockHash               0x2cfe65be49863676b6dbc04d58176a14f39b123f1e2f4fea0383a2d82c2c50d0
blockNumber             16239315
contractAddress         
cumulativeGasUsed       10743428
effectiveGasPrice       10539984136
from                    0x199D5ED7F45F4eE35960cF22EAde2076e95B253F
gasUsed                 21000
logs                    []
logsBloom               0x00000000000000000000000000000000000000000000000000000000000000000000000000000000000000000000000000000000000000000000000000000000000000000000000000000000000000000000000000000000000000000000000000000000000000000000000000000000000000000000000000000000000000000000000000000000000000000000000000000000000000000000000000000000000000000000000000000000000000000000000000000000000000000000000000000000000000000000000000000000000000000000000000000000000000000000000000000000000000000000000000000000000000000000000000000000
root                    
status                  1 (success)
transactionHash         0x44f2aaa351460c074f2cb1e5a9e28cbc7d83f33e425101d2de14331c7b7ec31e
transactionIndex        116
type                    0
blobGasPrice            
blobGasUsed             
authorizationList       
to                      0x91da5bf3F8Eb72724E6f50Ec6C3D199C6355c59c

"#]]);

    let rpc = next_http_rpc_endpoint();

    // <https://etherscan.io/tx/0x0e07d8b53ed3d91314c80e53cf25bcde02084939395845cbb625b029d568135c>
    cmd.cast_fuse()
        .args([
            "receipt",
            "0x0e07d8b53ed3d91314c80e53cf25bcde02084939395845cbb625b029d568135c",
            "--rpc-url",
            rpc.as_str(),
        ])
        .assert_success()
        .stdout_eq(str![[r#"

blockHash               0x883f974b17ca7b28cb970798d1c80f4d4bb427473dc6d39b2a7fe24edc02902d
blockNumber             14839405
contractAddress         
cumulativeGasUsed       20273649
effectiveGasPrice       21491736378
from                    0x3cF412d970474804623bb4e3a42dE13F9bCa5436
gasUsed                 24952
logs                    []
logsBloom               0x00000000000000000000000000000000000000000000000000000000000000000000000000000000000000000000000000000000000000000000000000000000000000000000000000000000000000000000000000000000000000000000000000000000000000000000000000000000000000000000000000000000000000000000000000000000000000000000000000000000000000000000000000000000000000000000000000000000000000000000000000000000000000000000000000000000000000000000000000000000000000000000000000000000000000000000000000000000000000000000000000000000000000000000000000000000
root                    
status                  0 (failed)
transactionHash         0x0e07d8b53ed3d91314c80e53cf25bcde02084939395845cbb625b029d568135c
transactionIndex        173
type                    2
blobGasPrice            
blobGasUsed             
authorizationList       
to                      0x68b3465833fb72A70ecDF485E0e4C7bD8665Fc45
revertReason            Transaction too old, data: "0x08c379a0000000000000000000000000000000000000000000000000000000000000002000000000000000000000000000000000000000000000000000000000000000135472616e73616374696f6e20746f6f206f6c6400000000000000000000000000"

"#]]);
});

// tests that `cast --parse-bytes32-address` command is working correctly.
casttest!(parse_bytes32_address, |_prj, cmd| {
    cmd.args([
        "--parse-bytes32-address",
        "0x000000000000000000000000d8da6bf26964af9d7eed9e03e53415d37aa96045",
    ])
    .assert_success()
    .stdout_eq(str![[r#"
0xd8dA6BF26964aF9D7eEd9e03E53415D37aA96045

"#]]);
});

casttest!(access_list, |_prj, cmd| {
    let rpc = next_http_rpc_endpoint();
    cmd.args([
        "access-list",
        "0xbb2b8038a1640196fbe3e38816f3e67cba72d940",
        "skim(address)",
        "0xbb2b8038a1640196fbe3e38816f3e67cba72d940",
        "--rpc-url",
        rpc.as_str(),
        "--gas-limit", // need to set this for alchemy.io to avoid "intrinsic gas too low" error
        "100000",
    ])
    .assert_success()
    .stdout_eq(str![[r#"
[GAS]
access list:
- address: [..]
  keys:
...
- address: [..]
  keys:
...
- address: [..]
  keys:
...

"#]]);
});

casttest!(logs_topics, |_prj, cmd| {
    let rpc = next_http_rpc_endpoint();
    cmd.args([
        "logs",
        "--rpc-url",
        rpc.as_str(),
        "--from-block",
        "12421181",
        "--to-block",
        "12421182",
        "0xddf252ad1be2c89b69c2b068fc378daa952ba7f163c4a11628f55a4df523b3ef",
        "0x000000000000000000000000ab5801a7d398351b8be11c439e05c5b3259aec9b",
    ])
    .assert_success()
    .stdout_eq(file!["../fixtures/cast_logs.stdout"]);
});

casttest!(logs_topic_2, |_prj, cmd| {
    let rpc = next_http_rpc_endpoint();
    cmd.args([
        "logs",
        "--rpc-url",
        rpc.as_str(),
        "--from-block",
        "12421181",
        "--to-block",
        "12421182",
        "0xddf252ad1be2c89b69c2b068fc378daa952ba7f163c4a11628f55a4df523b3ef",
        "",
        "0x00000000000000000000000068a99f89e475a078645f4bac491360afe255dff1", /* Filter on the
                                                                               * `to` address */
    ])
    .assert_success()
    .stdout_eq(file!["../fixtures/cast_logs.stdout"]);
});

casttest!(logs_sig, |_prj, cmd| {
    let rpc = next_http_rpc_endpoint();
    cmd.args([
        "logs",
        "--rpc-url",
        rpc.as_str(),
        "--from-block",
        "12421181",
        "--to-block",
        "12421182",
        "Transfer(address indexed from, address indexed to, uint256 value)",
        "0xAb5801a7D398351b8bE11C439e05C5B3259aeC9B",
    ])
    .assert_success()
    .stdout_eq(file!["../fixtures/cast_logs.stdout"]);
});

casttest!(logs_sig_2, |_prj, cmd| {
    let rpc = next_http_rpc_endpoint();
    cmd.args([
        "logs",
        "--rpc-url",
        rpc.as_str(),
        "--from-block",
        "12421181",
        "--to-block",
        "12421182",
        "Transfer(address indexed from, address indexed to, uint256 value)",
        "",
        "0x68A99f89E475a078645f4BAC491360aFe255Dff1",
    ])
    .assert_success()
    .stdout_eq(file!["../fixtures/cast_logs.stdout"]);
});

casttest!(mktx, |_prj, cmd| {
    cmd.args([
        "mktx",
        "--private-key",
        "0x0000000000000000000000000000000000000000000000000000000000000001",
        "--chain",
        "1",
        "--nonce",
        "0",
        "--value",
        "100",
        "--gas-limit",
        "21000",
        "--gas-price",
        "10000000000",
        "--priority-gas-price",
        "1000000000",
        "0x0000000000000000000000000000000000000001",
    ]).assert_success().stdout_eq(str![[r#"
0x02f86b0180843b9aca008502540be4008252089400000000000000000000000000000000000000016480c001a070d55e79ed3ac9fc8f51e78eb91fd054720d943d66633f2eb1bc960f0126b0eca052eda05a792680de3181e49bab4093541f75b49d1ecbe443077b3660c836016a

"#]]);
});

// ensure recipient or code is required
casttest!(mktx_requires_to, |_prj, cmd| {
    cmd.args([
        "mktx",
        "--private-key",
        "0x0000000000000000000000000000000000000000000000000000000000000001",
        "--chain",
        "1",
    ]);
    cmd.assert_failure().stderr_eq(str![[r#"
Error: Must specify a recipient address or contract code to deploy

"#]]);
});

casttest!(mktx_signer_from_mismatch, |_prj, cmd| {
    cmd.args([
        "mktx",
        "--private-key",
        "0x0000000000000000000000000000000000000000000000000000000000000001",
        "--from",
        "0x0000000000000000000000000000000000000001",
        "--chain",
        "1",
        "0x0000000000000000000000000000000000000001",
    ]);
    cmd.assert_failure().stderr_eq(str![[r#"
Error: The specified sender via CLI/env vars does not match the sender configured via
the hardware wallet's HD Path.
Please use the `--hd-path <PATH>` parameter to specify the BIP32 Path which
corresponds to the sender, or let foundry automatically detect it by not specifying any sender address.

"#]]);
});

casttest!(mktx_signer_from_match, |_prj, cmd| {
    cmd.args([
        "mktx",
        "--private-key",
        "0x0000000000000000000000000000000000000000000000000000000000000001",
        "--from",
        "0x7E5F4552091A69125d5DfCb7b8C2659029395Bdf",
        "--chain",
        "1",
        "--nonce",
        "0",
        "--gas-limit",
        "21000",
        "--gas-price",
        "10000000000",
        "--priority-gas-price",
        "1000000000",
        "0x0000000000000000000000000000000000000001",
    ]).assert_success().stdout_eq(str![[r#"
0x02f86b0180843b9aca008502540be4008252089400000000000000000000000000000000000000018080c001a0cce9a61187b5d18a89ecd27ec675e3b3f10d37f165627ef89a15a7fe76395ce8a07537f5bffb358ffbef22cda84b1c92f7211723f9e09ae037e81686805d3e5505

"#]]);
});

// tests that the raw encoded transaction is returned
casttest!(tx_raw, |_prj, cmd| {
    let rpc = next_http_rpc_endpoint();

    // <https://etherscan.io/getRawTx?tx=0x44f2aaa351460c074f2cb1e5a9e28cbc7d83f33e425101d2de14331c7b7ec31e>
    cmd.args([
        "tx",
        "0x44f2aaa351460c074f2cb1e5a9e28cbc7d83f33e425101d2de14331c7b7ec31e",
        "raw",
        "--rpc-url",
        rpc.as_str(),
    ]).assert_success().stdout_eq(str![[r#"
0xf86d824c548502743b65088275309491da5bf3f8eb72724e6f50ec6c3d199c6355c59c87a0a73f33e9e4cc8025a0428518b1748a08bbeb2392ea055b418538944d30adfc2accbbfa8362a401d3a4a07d6093ab2580efd17c11b277de7664fce56e6953cae8e925bec3313399860470

"#]]);

    // <https://etherscan.io/getRawTx?tx=0x44f2aaa351460c074f2cb1e5a9e28cbc7d83f33e425101d2de14331c7b7ec31e>
    cmd.cast_fuse().args([
        "tx",
        "0x44f2aaa351460c074f2cb1e5a9e28cbc7d83f33e425101d2de14331c7b7ec31e",
        "--raw",
        "--rpc-url",
        rpc.as_str(),
    ]).assert_success().stdout_eq(str![[r#"
0xf86d824c548502743b65088275309491da5bf3f8eb72724e6f50ec6c3d199c6355c59c87a0a73f33e9e4cc8025a0428518b1748a08bbeb2392ea055b418538944d30adfc2accbbfa8362a401d3a4a07d6093ab2580efd17c11b277de7664fce56e6953cae8e925bec3313399860470

"#]]);
});

// ensure receipt or code is required
casttest!(send_requires_to, |_prj, cmd| {
    cmd.args([
        "send",
        "--private-key",
        "0x0000000000000000000000000000000000000000000000000000000000000001",
        "--chain",
        "1",
    ]);
    cmd.assert_failure().stderr_eq(str![[r#"
Error: Must specify a recipient address or contract code to deploy

"#]]);
});

casttest!(storage, |_prj, cmd| {
    let rpc = next_http_rpc_endpoint();
    cmd.args(["storage", "vitalik.eth", "1", "--rpc-url", &rpc]).assert_success().stdout_eq(str![
        [r#"
0x0000000000000000000000000000000000000000000000000000000000000000

"#]
    ]);

    let rpc = next_http_rpc_endpoint();
    cmd.cast_fuse()
        .args(["storage", "vitalik.eth", "0x01", "--rpc-url", &rpc])
        .assert_success()
        .stdout_eq(str![[r#"
0x0000000000000000000000000000000000000000000000000000000000000000

"#]]);

    let rpc = next_http_rpc_endpoint();
    let usdt = "0xdac17f958d2ee523a2206206994597c13d831ec7";
    let decimals_slot = "0x09";
    cmd.cast_fuse()
        .args(["storage", usdt, decimals_slot, "--rpc-url", &rpc])
        .assert_success()
        .stdout_eq(str![[r#"
0x0000000000000000000000000000000000000000000000000000000000000006

"#]]);

    let rpc = next_http_rpc_endpoint();
    let total_supply_slot = "0x01";
    let block_before = "4634747";
    let block_after = "4634748";
    cmd.cast_fuse()
        .args(["storage", usdt, total_supply_slot, "--rpc-url", &rpc, "--block", block_before])
        .assert_success()
        .stdout_eq(str![[r#"
0x0000000000000000000000000000000000000000000000000000000000000000

"#]]);

    let rpc = next_http_rpc_endpoint();
    cmd.cast_fuse()
        .args(["storage", usdt, total_supply_slot, "--rpc-url", &rpc, "--block", block_after])
        .assert_success()
        .stdout_eq(str![[r#"
0x000000000000000000000000000000000000000000000000000000174876e800

"#]]);
});

// <https://github.com/foundry-rs/foundry/issues/6319>
casttest!(storage_layout_simple, |_prj, cmd| {
    cmd.args([
        "storage",
        "--rpc-url",
        next_rpc_endpoint(NamedChain::Mainnet).as_str(),
        "--block",
        "21034138",
        "--etherscan-api-key",
        next_mainnet_etherscan_api_key().as_str(),
        "0x13b0D85CcB8bf860b6b79AF3029fCA081AE9beF2",
    ])
    .assert_success()
    .stdout_eq(str![[r#"
| Name    | Type    | Slot | Offset | Bytes | Value | Hex Value                                                          | Contract                                      |
|---------|---------|------|--------|-------|-------|--------------------------------------------------------------------|-----------------------------------------------|
| _owner  | address | 0    | 0      | 20    | 0     | 0x0000000000000000000000000000000000000000000000000000000000000000 | contracts/Create2Deployer.sol:Create2Deployer |
| _paused | bool    | 0    | 20     | 1     | 0     | 0x0000000000000000000000000000000000000000000000000000000000000000 | contracts/Create2Deployer.sol:Create2Deployer |

"#]]);
});

// <https://github.com/foundry-rs/foundry/pull/9332>
casttest!(storage_layout_simple_json, |_prj, cmd| {
    cmd.args([
        "storage",
        "--rpc-url",
        next_rpc_endpoint(NamedChain::Mainnet).as_str(),
        "--block",
        "21034138",
        "--etherscan-api-key",
        next_mainnet_etherscan_api_key().as_str(),
        "0x13b0D85CcB8bf860b6b79AF3029fCA081AE9beF2",
        "--json",
    ])
    .assert_success()
    .stdout_eq(file!["../fixtures/storage_layout_simple.json": Json]);
});

// <https://github.com/foundry-rs/foundry/issues/6319>
casttest!(storage_layout_complex, |_prj, cmd| {
    cmd.args([
        "storage",
        "--rpc-url",
        next_rpc_endpoint(NamedChain::Mainnet).as_str(),
        "--block",
        "21034138",
        "--etherscan-api-key",
        next_mainnet_etherscan_api_key().as_str(),
        "0xBA12222222228d8Ba445958a75a0704d566BF2C8",
    ])
    .assert_success()
    .stdout_eq(str![[r#"
| Name                          | Type                                                               | Slot | Offset | Bytes | Value                                            | Hex Value                                                          | Contract                        |
|-------------------------------|--------------------------------------------------------------------|------|--------|-------|--------------------------------------------------|--------------------------------------------------------------------|---------------------------------|
| _status                       | uint256                                                            | 0    | 0      | 32    | 1                                                | 0x0000000000000000000000000000000000000000000000000000000000000001 | contracts/vault/Vault.sol:Vault |
| _generalPoolsBalances         | mapping(bytes32 => struct EnumerableMap.IERC20ToBytes32Map)        | 1    | 0      | 32    | 0                                                | 0x0000000000000000000000000000000000000000000000000000000000000000 | contracts/vault/Vault.sol:Vault |
| _nextNonce                    | mapping(address => uint256)                                        | 2    | 0      | 32    | 0                                                | 0x0000000000000000000000000000000000000000000000000000000000000000 | contracts/vault/Vault.sol:Vault |
| _paused                       | bool                                                               | 3    | 0      | 1     | 0                                                | 0x0000000000000000000000000000000000000000000000000000000000000000 | contracts/vault/Vault.sol:Vault |
| _authorizer                   | contract IAuthorizer                                               | 3    | 1      | 20    | 549683469959765988649777481110995959958745616871 | 0x0000000000000000000000006048a8c631fb7e77eca533cf9c29784e482391e7 | contracts/vault/Vault.sol:Vault |
| _approvedRelayers             | mapping(address => mapping(address => bool))                       | 4    | 0      | 32    | 0                                                | 0x0000000000000000000000000000000000000000000000000000000000000000 | contracts/vault/Vault.sol:Vault |
| _isPoolRegistered             | mapping(bytes32 => bool)                                           | 5    | 0      | 32    | 0                                                | 0x0000000000000000000000000000000000000000000000000000000000000000 | contracts/vault/Vault.sol:Vault |
| _nextPoolNonce                | uint256                                                            | 6    | 0      | 32    | 1760                                             | 0x00000000000000000000000000000000000000000000000000000000000006e0 | contracts/vault/Vault.sol:Vault |
| _minimalSwapInfoPoolsBalances | mapping(bytes32 => mapping(contract IERC20 => bytes32))            | 7    | 0      | 32    | 0                                                | 0x0000000000000000000000000000000000000000000000000000000000000000 | contracts/vault/Vault.sol:Vault |
| _minimalSwapInfoPoolsTokens   | mapping(bytes32 => struct EnumerableSet.AddressSet)                | 8    | 0      | 32    | 0                                                | 0x0000000000000000000000000000000000000000000000000000000000000000 | contracts/vault/Vault.sol:Vault |
| _twoTokenPoolTokens           | mapping(bytes32 => struct TwoTokenPoolsBalance.TwoTokenPoolTokens) | 9    | 0      | 32    | 0                                                | 0x0000000000000000000000000000000000000000000000000000000000000000 | contracts/vault/Vault.sol:Vault |
| _poolAssetManagers            | mapping(bytes32 => mapping(contract IERC20 => address))            | 10   | 0      | 32    | 0                                                | 0x0000000000000000000000000000000000000000000000000000000000000000 | contracts/vault/Vault.sol:Vault |
| _internalTokenBalance         | mapping(address => mapping(contract IERC20 => uint256))            | 11   | 0      | 32    | 0                                                | 0x0000000000000000000000000000000000000000000000000000000000000000 | contracts/vault/Vault.sol:Vault |

"#]]);
});

casttest!(storage_layout_complex_json, |_prj, cmd| {
    cmd.args([
        "storage",
        "--rpc-url",
        next_rpc_endpoint(NamedChain::Mainnet).as_str(),
        "--block",
        "21034138",
        "--etherscan-api-key",
        next_mainnet_etherscan_api_key().as_str(),
        "0xBA12222222228d8Ba445958a75a0704d566BF2C8",
        "--json",
    ])
    .assert_success()
    .stdout_eq(file!["../fixtures/storage_layout_complex.json": Json]);
});

casttest!(balance, |_prj, cmd| {
    let rpc = next_http_rpc_endpoint();
    let usdt = "0xdac17f958d2ee523a2206206994597c13d831ec7";

    let usdt_result = cmd
        .args([
            "balance",
            "0x0000000000000000000000000000000000000000",
            "--erc20",
            usdt,
            "--rpc-url",
            &rpc,
        ])
        .assert_success()
        .get_output()
        .stdout_lossy()
        .trim()
        .to_string();

    let alias_result = cmd
        .cast_fuse()
        .args([
            "balance",
            "0x0000000000000000000000000000000000000000",
            "--erc721",
            usdt,
            "--rpc-url",
            &rpc,
        ])
        .assert_success()
        .get_output()
        .stdout_lossy()
        .trim()
        .to_string();

    assert_ne!(usdt_result, "0");
    assert_eq!(alias_result, usdt_result);
});

// tests that `cast interface` excludes the constructor
// <https://github.com/alloy-rs/core/issues/555>
casttest!(interface_no_constructor, |prj, cmd| {
    let interface = include_str!("../fixtures/interface.json");

    let path = prj.root().join("interface.json");
    fs::write(&path, interface).unwrap();
    // Call `cast find-block`
    cmd.arg("interface").arg(&path).assert_success().stdout_eq(str![[
        r#"// SPDX-License-Identifier: UNLICENSED
pragma solidity ^0.8.4;

library IIntegrationManager {
    type SpendAssetsHandleType is uint8;
}

interface Interface {
    function getIntegrationManager() external view returns (address integrationManager_);
    function lend(address _vaultProxy, bytes memory, bytes memory _assetData) external;
    function parseAssetsForAction(address, bytes4 _selector, bytes memory _actionData)
        external
        view
        returns (
            IIntegrationManager.SpendAssetsHandleType spendAssetsHandleType_,
            address[] memory spendAssets_,
            uint256[] memory spendAssetAmounts_,
            address[] memory incomingAssets_,
            uint256[] memory minIncomingAssetAmounts_
        );
    function redeem(address _vaultProxy, bytes memory, bytes memory _assetData) external;
}

"#
    ]]);
});

// tests that fetches WETH interface from etherscan
// <https://etherscan.io/token/0xc02aaa39b223fe8d0a0e5c4f27ead9083c756cc2>
casttest!(fetch_weth_interface_from_etherscan, |_prj, cmd| {
    cmd.args([
        "interface",
        "--etherscan-api-key",
        &next_mainnet_etherscan_api_key(),
        "0xc02aaa39b223fe8d0a0e5c4f27ead9083c756cc2",
    ])
    .assert_success()
    .stdout_eq(str![[r#"
// SPDX-License-Identifier: UNLICENSED
pragma solidity ^0.8.4;

interface WETH9 {
    event Approval(address indexed src, address indexed guy, uint256 wad);
    event Deposit(address indexed dst, uint256 wad);
    event Transfer(address indexed src, address indexed dst, uint256 wad);
    event Withdrawal(address indexed src, uint256 wad);

    fallback() external payable;

    function allowance(address, address) external view returns (uint256);
    function approve(address guy, uint256 wad) external returns (bool);
    function balanceOf(address) external view returns (uint256);
    function decimals() external view returns (uint8);
    function deposit() external payable;
    function name() external view returns (string memory);
    function symbol() external view returns (string memory);
    function totalSupply() external view returns (uint256);
    function transfer(address dst, uint256 wad) external returns (bool);
    function transferFrom(address src, address dst, uint256 wad) external returns (bool);
    function withdraw(uint256 wad) external;
}

"#]]);
});

casttest!(ens_namehash, |_prj, cmd| {
    cmd.args(["namehash", "emo.eth"]).assert_success().stdout_eq(str![[r#"
0x0a21aaf2f6414aa664deb341d1114351fdb023cad07bf53b28e57c26db681910

"#]]);
});

casttest!(ens_lookup, |_prj, cmd| {
    let eth_rpc_url = next_http_rpc_endpoint();
    cmd.args([
        "lookup-address",
        "0x28679A1a632125fbBf7A68d850E50623194A709E",
        "--rpc-url",
        &eth_rpc_url,
        "--verify",
    ])
    .assert_success()
    .stdout_eq(str![[r#"
emo.eth

"#]]);
});

casttest!(ens_resolve, |_prj, cmd| {
    let eth_rpc_url = next_http_rpc_endpoint();
    cmd.args(["resolve-name", "emo.eth", "--rpc-url", &eth_rpc_url, "--verify"])
        .assert_success()
        .stdout_eq(str![[r#"
0x28679A1a632125fbBf7A68d850E50623194A709E

"#]]);
});

casttest!(ens_resolve_no_dot_eth, |_prj, cmd| {
    let eth_rpc_url = next_http_rpc_endpoint();
    cmd.args(["resolve-name", "emo", "--rpc-url", &eth_rpc_url, "--verify"])
        .assert_failure()
        .stderr_eq(str![[r#"
Error: ENS resolver not found for name "emo"

"#]]);
});

casttest!(index7201, |_prj, cmd| {
    cmd.args(["index-erc7201", "example.main"]).assert_success().stdout_eq(str![[r#"
0x183a6125c38840424c4a85fa12bab2ab606c4b6d0e7cc73c0c06ba5300eab500

"#]]);
});

casttest!(index7201_unknown_formula_id, |_prj, cmd| {
    cmd.args(["index-erc7201", "test", "--formula-id", "unknown"]).assert_failure().stderr_eq(
        str![[r#"
Error: unsupported formula ID: unknown

"#]],
    );
});

casttest!(block_number, |_prj, cmd| {
    let eth_rpc_url = next_http_rpc_endpoint();
    let s = cmd
        .args(["block-number", "--rpc-url", eth_rpc_url.as_str()])
        .assert_success()
        .get_output()
        .stdout_lossy();
    assert!(s.trim().parse::<u64>().unwrap() > 0, "{s}")
});

casttest!(block_number_latest, |_prj, cmd| {
    let eth_rpc_url = next_http_rpc_endpoint();
    let s = cmd
        .args(["block-number", "--rpc-url", eth_rpc_url.as_str(), "latest"])
        .assert_success()
        .get_output()
        .stdout_lossy();
    assert!(s.trim().parse::<u64>().unwrap() > 0, "{s}")
});

casttest!(block_number_hash, |_prj, cmd| {
    let eth_rpc_url = next_http_rpc_endpoint();
    let s = cmd
        .args([
            "block-number",
            "--rpc-url",
            eth_rpc_url.as_str(),
            "0x88e96d4537bea4d9c05d12549907b32561d3bf31f45aae734cdc119f13406cb6",
        ])
        .assert_success()
        .get_output()
        .stdout_lossy();
    assert_eq!(s.trim().parse::<u64>().unwrap(), 1, "{s}")
});

casttest!(send_eip7702, async |_prj, cmd| {
    let (_api, handle) =
        anvil::spawn(NodeConfig::test().with_hardfork(Some(EthereumHardfork::PragueEOF.into())))
            .await;
    let endpoint = handle.http_endpoint();

    cmd.args([
        "send",
        "0xf39Fd6e51aad88F6F4ce6aB8827279cffFb92266",
        "--auth",
        "0x70997970C51812dc3A010C7d01b50e0d17dc79C8",
        "--private-key",
        "0xac0974bec39a17e36ba4a6b4d238ff944bacb478cbed5efcae784d7bf4f2ff80",
        "--rpc-url",
        &endpoint,
    ])
    .assert_success();

    cmd.cast_fuse()
        .args(["code", "0xf39Fd6e51aad88F6F4ce6aB8827279cffFb92266", "--rpc-url", &endpoint])
        .assert_success()
        .stdout_eq(str![[r#"
0xef010070997970c51812dc3a010c7d01b50e0d17dc79c8

"#]]);
});

casttest!(hash_message, |_prj, cmd| {
    cmd.args(["hash-message", "hello"]).assert_success().stdout_eq(str![[r#"
0x50b2c43fd39106bafbba0da34fc430e1f91e3c96ea2acee2bc34119f92b37750

"#]]);

    cmd.cast_fuse().args(["hash-message", "0x68656c6c6f"]).assert_success().stdout_eq(str![[r#"
0x83a0870b6c63a71efdd3b2749ef700653d97454152c4b53fa9b102dc430c7c32

"#]]);
});

casttest!(parse_units, |_prj, cmd| {
    cmd.args(["parse-units", "1.5", "6"]).assert_success().stdout_eq(str![[r#"
1500000

"#]]);

    cmd.cast_fuse().args(["pun", "1.23", "18"]).assert_success().stdout_eq(str![[r#"
1230000000000000000

"#]]);

    cmd.cast_fuse().args(["--parse-units", "1.23", "3"]).assert_success().stdout_eq(str![[r#"
1230

"#]]);
});

casttest!(string_decode, |_prj, cmd| {
    cmd.args(["string-decode", "0x88c379a0000000000000000000000000000000000000000000000000000000000000002000000000000000000000000000000000000000000000000000000000000000054753303235000000000000000000000000000000000000000000000000000000"]).assert_success().stdout_eq(str![[r#"
"GS025"

"#]]);
});

casttest!(event_decode, |_prj, cmd| {
    cmd.args(["decode-event", "MyEvent(uint256,address)", "0x000000000000000000000000000000000000000000000000000000000000004e0000000000000000000000000000000000000000000000000000000000d0004f"]).assert_success().stdout_eq(str![[r#"
78
0x0000000000000000000000000000000000D0004F

"#]]);
});

casttest!(format_units, |_prj, cmd| {
    cmd.args(["format-units", "1000000", "6"]).assert_success().stdout_eq(str![[r#"
1

"#]]);

    cmd.cast_fuse().args(["--format-units", "2500000", "6"]).assert_success().stdout_eq(str![[
        r#"
2.500000

"#
    ]]);

    cmd.cast_fuse().args(["fun", "1230", "3"]).assert_success().stdout_eq(str![[r#"
1.230

"#]]);
});

// tests that fetches a sample contract creation code
// <https://etherscan.io/address/0x0923cad07f06b2d0e5e49e63b8b35738d4156b95>
casttest!(fetch_creation_code_from_etherscan, |_prj, cmd| {
    let eth_rpc_url = next_http_rpc_endpoint();
    cmd.args([
        "creation-code",
        "--etherscan-api-key",
        &next_mainnet_etherscan_api_key(),
        "0x0923cad07f06b2d0e5e49e63b8b35738d4156b95",
        "--rpc-url",
        eth_rpc_url.as_str(),
    ])
    .assert_success()
    .stdout_eq(str![[r#"
0x60566050600b82828239805160001a6073146043577f4e487b7100000000000000000000000000000000000000000000000000000000600052600060045260246000fd5b30600052607381538281f3fe73000000000000000000000000000000000000000030146080604052600080fdfea264697066735822122074c61e8e4eefd410ca92eec26e8112ec6e831d0a4bf35718fdd78b45d68220d064736f6c63430008070033

"#]]);
});

// tests that fetches a sample contract creation args bytes
// <https://etherscan.io/address/0x0923cad07f06b2d0e5e49e63b8b35738d4156b95>
casttest!(fetch_creation_code_only_args_from_etherscan, |_prj, cmd| {
    let eth_rpc_url = next_http_rpc_endpoint();
    cmd.args([
        "creation-code",
        "--etherscan-api-key",
        &next_mainnet_etherscan_api_key(),
        "0x6982508145454ce325ddbe47a25d4ec3d2311933",
        "--rpc-url",
        eth_rpc_url.as_str(),
        "--only-args",
    ])
    .assert_success()
    .stdout_eq(str![[r#"
0x00000000000000000000000000000000000014bddab3e51a57cff87a50000000

"#]]);
});

// tests that displays a sample contract creation args
// <https://etherscan.io/address/0x0923cad07f06b2d0e5e49e63b8b35738d4156b95>
casttest!(fetch_constructor_args_from_etherscan, |_prj, cmd| {
    let eth_rpc_url = next_http_rpc_endpoint();
    cmd.args([
        "constructor-args",
        "--etherscan-api-key",
        &next_mainnet_etherscan_api_key(),
        "0x6982508145454ce325ddbe47a25d4ec3d2311933",
        "--rpc-url",
        eth_rpc_url.as_str(),
    ])
    .assert_success()
    .stdout_eq(str![[r#"
0x00000000000000000000000000000000000014bddab3e51a57cff87a50000000 → Uint(420690000000000000000000000000000, 256)

"#]]);
});

// <https://github.com/foundry-rs/foundry/issues/3473>
casttest!(test_non_mainnet_traces, |prj, cmd| {
    prj.clear();
    cmd.args([
        "run",
        "0xa003e419e2d7502269eb5eda56947b580120e00abfd5b5460d08f8af44a0c24f",
        "--rpc-url",
        next_rpc_endpoint(NamedChain::Optimism).as_str(),
        "--etherscan-api-key",
        next_etherscan_api_key(NamedChain::Optimism).as_str(),
    ])
    .assert_success()
    .stdout_eq(str![[r#"
Executing previous transactions from the block.
Traces:
  [33841] FiatTokenProxy::fallback(0x111111125421cA6dc452d289314280a0f8842A65, 164054805 [1.64e8])
    ├─ [26673] FiatTokenV2_2::approve(0x111111125421cA6dc452d289314280a0f8842A65, 164054805 [1.64e8]) [delegatecall]
    │   ├─ emit Approval(owner: 0x9a95Af47C51562acfb2107F44d7967DF253197df, spender: 0x111111125421cA6dc452d289314280a0f8842A65, value: 164054805 [1.64e8])
    │   └─ ← [Return] true
    └─ ← [Return] true
...

"#]]);
});

// tests that displays a sample contract artifact
// <https://etherscan.io/address/0x0923cad07f06b2d0e5e49e63b8b35738d4156b95>
casttest!(fetch_artifact_from_etherscan, |_prj, cmd| {
    let eth_rpc_url = next_http_rpc_endpoint();
    cmd.args([
        "artifact",
        "--etherscan-api-key",
        &next_mainnet_etherscan_api_key(),
        "0x0923cad07f06b2d0e5e49e63b8b35738d4156b95",
        "--rpc-url",
        eth_rpc_url.as_str(),
    ])
    .assert_success()
    .stdout_eq(str![[r#"{
  "abi": [],
  "bytecode": {
    "object": "0x60566050600b82828239805160001a6073146043577f4e487b7100000000000000000000000000000000000000000000000000000000600052600060045260246000fd5b30600052607381538281f3fe73000000000000000000000000000000000000000030146080604052600080fdfea264697066735822122074c61e8e4eefd410ca92eec26e8112ec6e831d0a4bf35718fdd78b45d68220d064736f6c63430008070033"
  }
}

"#]]);
});

// tests cast can decode traces when using project artifacts
forgetest_async!(decode_traces_with_project_artifacts, |prj, cmd| {
    let (api, handle) =
        anvil::spawn(NodeConfig::test().with_disable_default_create2_deployer(true)).await;

    foundry_test_utils::util::initialize(prj.root());
    prj.add_source(
        "LocalProjectContract",
        r#"
contract LocalProjectContract {
    event LocalProjectContractCreated(address owner);

    constructor() {
        emit LocalProjectContractCreated(msg.sender);
    }
}
   "#,
    )
    .unwrap();
    prj.add_script(
        "LocalProjectScript",
        r#"
import "forge-std/Script.sol";
import {LocalProjectContract} from "../src/LocalProjectContract.sol";

contract LocalProjectScript is Script {
    function run() public {
        vm.startBroadcast();
        new LocalProjectContract();
        vm.stopBroadcast();
    }
}
   "#,
    )
    .unwrap();

    cmd.args([
        "script",
        "--private-key",
        "0xac0974bec39a17e36ba4a6b4d238ff944bacb478cbed5efcae784d7bf4f2ff80",
        "--rpc-url",
        &handle.http_endpoint(),
        "--broadcast",
        "LocalProjectScript",
    ]);

    cmd.assert_success();

    let tx_hash = api
        .transaction_by_block_number_and_index(BlockNumberOrTag::Latest, Index::from(0))
        .await
        .unwrap()
        .unwrap()
        .tx_hash();

    // Assert cast with local artifacts from outside the project.
    cmd.cast_fuse()
        .args(["run", "--la", format!("{tx_hash}").as_str(), "--rpc-url", &handle.http_endpoint()])
        .assert_success()
        .stdout_eq(str![[r#"
Executing previous transactions from the block.
Compiling project to generate artifacts
Nothing to compile

"#]]);

    // Run cast from project dir.
    cmd.cast_fuse().set_current_dir(prj.root());

    // Assert cast without local artifacts cannot decode traces.
    cmd.cast_fuse()
        .args(["run", format!("{tx_hash}").as_str(), "--rpc-url", &handle.http_endpoint()])
        .assert_success()
        .stdout_eq(str![[r#"
Executing previous transactions from the block.
Traces:
  [13520] → new <unknown>@0x5FbDB2315678afecb367f032d93F642f64180aa3
    ├─  emit topic 0: 0xa7263295d3a687d750d1fd377b5df47de69d7db8decc745aaa4bbee44dc1688d
    │           data: 0x000000000000000000000000f39fd6e51aad88f6f4ce6ab8827279cfffb92266
    └─ ← [Return] 62 bytes of code


Transaction successfully executed.
[GAS]

"#]]);

    // Assert cast with local artifacts can decode traces.
    cmd.cast_fuse()
        .args(["run", "--la", format!("{tx_hash}").as_str(), "--rpc-url", &handle.http_endpoint()])
        .assert_success()
        .stdout_eq(str![[r#"
Executing previous transactions from the block.
Compiling project to generate artifacts
No files changed, compilation skipped
Traces:
  [13520] → new LocalProjectContract@0x5FbDB2315678afecb367f032d93F642f64180aa3
    ├─ emit LocalProjectContractCreated(owner: 0xf39Fd6e51aad88F6F4ce6aB8827279cffFb92266)
    └─ ← [Return] 62 bytes of code


Transaction successfully executed.
[GAS]

"#]]);
});

<<<<<<< HEAD
// tests cast can decode external libraries traces with project cached selectors
forgetest_async!(decode_external_libraries_with_cached_selectors, |prj, cmd| {
    let (api, handle) = anvil::spawn(NodeConfig::test()).await;

    foundry_test_utils::util::initialize(prj.root());
    prj.add_source(
        "ExternalLib",
        r#"
import "./CounterInExternalLib.sol";

library ExternalLib {
    function updateCounterInExternalLib(CounterInExternalLib.Info storage counterInfo, uint256 counter) public {
        counterInfo.counter = counter + 1;
    }
}
   "#,
    )
    .unwrap();
    prj.add_source(
        "CounterInExternalLib",
        r#"
import "./ExternalLib.sol";

contract CounterInExternalLib {
    struct Info {
        uint256 counter;
    }

    Info info;

    constructor() {
        ExternalLib.updateCounterInExternalLib(info, 100);
    }
}
   "#,
    )
    .unwrap();
    prj.add_script(
        "CounterInExternalLibScript",
        r#"
import "forge-std/Script.sol";
import {CounterInExternalLib} from "../src/CounterInExternalLib.sol";

contract CounterInExternalLibScript is Script {
    function run() public {
        vm.startBroadcast();
        new CounterInExternalLib();
        vm.stopBroadcast();
    }
}
   "#,
    )
    .unwrap();

=======
// tests cast can decode traces when running with verbosity level > 4
forgetest_async!(show_state_changes_in_traces, |prj, cmd| {
    let (api, handle) = anvil::spawn(NodeConfig::test()).await;

    foundry_test_utils::util::initialize(prj.root());
    // Deploy counter contract.
>>>>>>> c63aba81
    cmd.args([
        "script",
        "--private-key",
        "0xac0974bec39a17e36ba4a6b4d238ff944bacb478cbed5efcae784d7bf4f2ff80",
        "--rpc-url",
        &handle.http_endpoint(),
        "--broadcast",
<<<<<<< HEAD
        "CounterInExternalLibScript",
    ])
    .assert_success();

=======
        "CounterScript",
    ])
    .assert_success();

    // Send tx to change counter storage value.
    cmd.cast_fuse()
        .args([
            "send",
            "0x5FbDB2315678afecb367f032d93F642f64180aa3",
            "setNumber(uint256)",
            "111",
            "--private-key",
            "0xac0974bec39a17e36ba4a6b4d238ff944bacb478cbed5efcae784d7bf4f2ff80",
            "--rpc-url",
            &handle.http_endpoint(),
        ])
        .assert_success();

>>>>>>> c63aba81
    let tx_hash = api
        .transaction_by_block_number_and_index(BlockNumberOrTag::Latest, Index::from(0))
        .await
        .unwrap()
        .unwrap()
        .tx_hash();

<<<<<<< HEAD
    // Cache project selectors.
    cmd.forge_fuse().set_current_dir(prj.root());
    cmd.forge_fuse().args(["selectors", "cache"]).assert_success();

    // Assert cast with local artifacts can decode external lib signature.
    cmd.cast_fuse().set_current_dir(prj.root());
    cmd.cast_fuse()
        .args(["run", format!("{tx_hash}").as_str(), "--rpc-url", &handle.http_endpoint()])
        .assert_success()
        .stdout_eq(str![[r#"
...
Traces:
  [37739] → new <unknown>@0xe7f1725E7734CE288F8367e1Bb143E90bb3F0512
    ├─ [22411] 0x1Bc4A44b22E17b81A5cD2d1f2E8F0E2F3621c939::updateCounterInExternalLib(0, 100) [delegatecall]
    │   └─ ← [Stop] 
    └─ ← [Return] 62 bytes of code
=======
    // Assert cast with verbosity displays storage changes.
    cmd.cast_fuse()
        .args([
            "run",
            format!("{tx_hash}").as_str(),
            "-vvvvv",
            "--rpc-url",
            &handle.http_endpoint(),
        ])
        .assert_success()
        .stdout_eq(str![[r#"
Executing previous transactions from the block.
Traces:
  [22287] 0x5FbDB2315678afecb367f032d93F642f64180aa3::setNumber(111)
    ├─  storage changes:
    │   @ 0: 0 → 111
    └─ ← [Stop] 
>>>>>>> c63aba81


Transaction successfully executed.
[GAS]

"#]]);
});<|MERGE_RESOLUTION|>--- conflicted
+++ resolved
@@ -1714,69 +1714,12 @@
 "#]]);
 });
 
-<<<<<<< HEAD
-// tests cast can decode external libraries traces with project cached selectors
-forgetest_async!(decode_external_libraries_with_cached_selectors, |prj, cmd| {
-    let (api, handle) = anvil::spawn(NodeConfig::test()).await;
-
-    foundry_test_utils::util::initialize(prj.root());
-    prj.add_source(
-        "ExternalLib",
-        r#"
-import "./CounterInExternalLib.sol";
-
-library ExternalLib {
-    function updateCounterInExternalLib(CounterInExternalLib.Info storage counterInfo, uint256 counter) public {
-        counterInfo.counter = counter + 1;
-    }
-}
-   "#,
-    )
-    .unwrap();
-    prj.add_source(
-        "CounterInExternalLib",
-        r#"
-import "./ExternalLib.sol";
-
-contract CounterInExternalLib {
-    struct Info {
-        uint256 counter;
-    }
-
-    Info info;
-
-    constructor() {
-        ExternalLib.updateCounterInExternalLib(info, 100);
-    }
-}
-   "#,
-    )
-    .unwrap();
-    prj.add_script(
-        "CounterInExternalLibScript",
-        r#"
-import "forge-std/Script.sol";
-import {CounterInExternalLib} from "../src/CounterInExternalLib.sol";
-
-contract CounterInExternalLibScript is Script {
-    function run() public {
-        vm.startBroadcast();
-        new CounterInExternalLib();
-        vm.stopBroadcast();
-    }
-}
-   "#,
-    )
-    .unwrap();
-
-=======
 // tests cast can decode traces when running with verbosity level > 4
 forgetest_async!(show_state_changes_in_traces, |prj, cmd| {
     let (api, handle) = anvil::spawn(NodeConfig::test()).await;
 
     foundry_test_utils::util::initialize(prj.root());
     // Deploy counter contract.
->>>>>>> c63aba81
     cmd.args([
         "script",
         "--private-key",
@@ -1784,12 +1727,6 @@
         "--rpc-url",
         &handle.http_endpoint(),
         "--broadcast",
-<<<<<<< HEAD
-        "CounterInExternalLibScript",
-    ])
-    .assert_success();
-
-=======
         "CounterScript",
     ])
     .assert_success();
@@ -1808,7 +1745,6 @@
         ])
         .assert_success();
 
->>>>>>> c63aba81
     let tx_hash = api
         .transaction_by_block_number_and_index(BlockNumberOrTag::Latest, Index::from(0))
         .await
@@ -1816,24 +1752,6 @@
         .unwrap()
         .tx_hash();
 
-<<<<<<< HEAD
-    // Cache project selectors.
-    cmd.forge_fuse().set_current_dir(prj.root());
-    cmd.forge_fuse().args(["selectors", "cache"]).assert_success();
-
-    // Assert cast with local artifacts can decode external lib signature.
-    cmd.cast_fuse().set_current_dir(prj.root());
-    cmd.cast_fuse()
-        .args(["run", format!("{tx_hash}").as_str(), "--rpc-url", &handle.http_endpoint()])
-        .assert_success()
-        .stdout_eq(str![[r#"
-...
-Traces:
-  [37739] → new <unknown>@0xe7f1725E7734CE288F8367e1Bb143E90bb3F0512
-    ├─ [22411] 0x1Bc4A44b22E17b81A5cD2d1f2E8F0E2F3621c939::updateCounterInExternalLib(0, 100) [delegatecall]
-    │   └─ ← [Stop] 
-    └─ ← [Return] 62 bytes of code
-=======
     // Assert cast with verbosity displays storage changes.
     cmd.cast_fuse()
         .args([
@@ -1851,11 +1769,101 @@
     ├─  storage changes:
     │   @ 0: 0 → 111
     └─ ← [Stop] 
->>>>>>> c63aba81
 
 
 Transaction successfully executed.
 [GAS]
 
 "#]]);
+});
+
+// tests cast can decode external libraries traces with project cached selectors
+forgetest_async!(decode_external_libraries_with_cached_selectors, |prj, cmd| {
+    let (api, handle) = anvil::spawn(NodeConfig::test()).await;
+
+    foundry_test_utils::util::initialize(prj.root());
+    prj.add_source(
+        "ExternalLib",
+        r#"
+import "./CounterInExternalLib.sol";
+library ExternalLib {
+    function updateCounterInExternalLib(CounterInExternalLib.Info storage counterInfo, uint256 counter) public {
+        counterInfo.counter = counter + 1;
+    }
+}
+   "#,
+    )
+    .unwrap();
+    prj.add_source(
+        "CounterInExternalLib",
+        r#"
+import "./ExternalLib.sol";
+contract CounterInExternalLib {
+    struct Info {
+        uint256 counter;
+    }
+    Info info;
+    constructor() {
+        ExternalLib.updateCounterInExternalLib(info, 100);
+    }
+}
+   "#,
+    )
+    .unwrap();
+    prj.add_script(
+        "CounterInExternalLibScript",
+        r#"
+import "forge-std/Script.sol";
+import {CounterInExternalLib} from "../src/CounterInExternalLib.sol";
+contract CounterInExternalLibScript is Script {
+    function run() public {
+        vm.startBroadcast();
+        new CounterInExternalLib();
+        vm.stopBroadcast();
+    }
+}
+   "#,
+    )
+    .unwrap();
+
+    cmd.args([
+        "script",
+        "--private-key",
+        "0xac0974bec39a17e36ba4a6b4d238ff944bacb478cbed5efcae784d7bf4f2ff80",
+        "--rpc-url",
+        &handle.http_endpoint(),
+        "--broadcast",
+        "CounterInExternalLibScript",
+    ])
+    .assert_success();
+
+    let tx_hash = api
+        .transaction_by_block_number_and_index(BlockNumberOrTag::Latest, Index::from(0))
+        .await
+        .unwrap()
+        .unwrap()
+        .tx_hash();
+
+    // Cache project selectors.
+    cmd.forge_fuse().set_current_dir(prj.root());
+    cmd.forge_fuse().args(["selectors", "cache"]).assert_success();
+
+    // Assert cast with local artifacts can decode external lib signature.
+    cmd.cast_fuse().set_current_dir(prj.root());
+    cmd.cast_fuse()
+        .args(["run", format!("{tx_hash}").as_str(), "--rpc-url", &handle.http_endpoint()])
+        .assert_success()
+        .stdout_eq(str![[r#"
+...
+Traces:
+  [37739] → new <unknown>@0xe7f1725E7734CE288F8367e1Bb143E90bb3F0512
+    ├─ [22411] 0xfAb06527117d29EA121998AC4fAB9Fc88bF5f979::updateCounterInExternalLib(0, 100) [delegatecall]
+    │   └─ ← [Stop] 
+    └─ ← [Return] 62 bytes of code
+
+
+Transaction successfully executed.
+[GAS]
+
+"#]]);
 });