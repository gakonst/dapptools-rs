//! Contains various tests for checking cast commands

mod send;

use alloy_chains::NamedChain;
use alloy_primitives::{b256, B256};
use foundry_test_utils::{
    casttest, file,
    rpc::{
        next_http_rpc_endpoint, next_mainnet_etherscan_api_key, next_rpc_endpoint,
        next_ws_rpc_endpoint,
    },
    str,
    util::OutputExt,
};
use std::{fs, io::Write, path::Path, str::FromStr};

// tests `--help` is printed to std out
casttest!(print_help, |_prj, cmd| {
    cmd.arg("--help").assert_success().stdout_eq(str![[r#"
Perform Ethereum RPC calls from the comfort of your command line

Usage: cast[..] <COMMAND>

Commands:
...

Options:
  -h, --help
          Print help (see a summary with '-h')

  -V, --version
          Print version

Display options:
      --color <COLOR>
          Log messages coloring

          Possible values:
          - auto:   Intelligently guess whether to use color output (default)
          - always: Force color output
          - never:  Force disable color output

  -q, --quiet
          Do not print log messages

      --verbose
          Use verbose output

Find more information in the book: http://book.getfoundry.sh/reference/cast/cast.html

"#]]);
});

// tests that the `cast block` command works correctly
casttest!(latest_block, |_prj, cmd| {
    let eth_rpc_url = next_http_rpc_endpoint();

    // Call `cast find-block`
    cmd.args(["block", "latest", "--rpc-url", eth_rpc_url.as_str()]);
    cmd.assert_success().stdout_eq(str![[r#"


baseFeePerGas        [..]
difficulty           [..]
extraData            [..]
gasLimit             [..]
gasUsed              [..]
hash                 [..]
logsBloom            [..]
miner                [..]
mixHash              [..]
nonce                [..]
number               [..]
parentHash           [..]
parentBeaconRoot     [..]
transactionsRoot     [..]
receiptsRoot         [..]
sha3Uncles           [..]
size                 [..]
stateRoot            [..]
timestamp            [..]
withdrawalsRoot      [..]
totalDifficulty      [..]
transactions:        [
...
]

"#]]);

    // <https://etherscan.io/block/15007840>
    cmd.cast_fuse().args(["block", "15007840", "-f", "hash", "--rpc-url", eth_rpc_url.as_str()]);
    cmd.assert_success().stdout_eq(str![[r#"
0x950091817a57e22b6c1f3b951a15f52d41ac89b299cc8f9c89bb6d185f80c415

"#]]);
});

// tests that the `cast find-block` command works correctly
casttest!(finds_block, |_prj, cmd| {
    // Construct args
    let timestamp = "1647843609".to_string();
    let eth_rpc_url = next_http_rpc_endpoint();

    // Call `cast find-block`
    // <https://etherscan.io/block/14428082>
    cmd.args(["find-block", "--rpc-url", eth_rpc_url.as_str(), &timestamp])
        .assert_success()
        .stdout_eq(str![[r#"
14428082

"#]]);
});

// tests that we can create a new wallet with keystore
casttest!(new_wallet_keystore_with_password, |_prj, cmd| {
    cmd.args(["wallet", "new", ".", "--unsafe-password", "test"]).assert_success().stdout_eq(str![
        [r#"
Created new encrypted keystore file: [..]
[ADDRESS]

"#]
    ]);
});

// tests that we can get the address of a keystore file
casttest!(wallet_address_keystore_with_password_file, |_prj, cmd| {
    let keystore_dir = Path::new(env!("CARGO_MANIFEST_DIR")).join("tests/fixtures/keystore");

    cmd.args([
        "wallet",
        "address",
        "--keystore",
        keystore_dir
            .join("UTC--2022-12-20T10-30-43.591916000Z--ec554aeafe75601aaab43bd4621a22284db566c2")
            .to_str()
            .unwrap(),
        "--password-file",
        keystore_dir.join("password-ec554").to_str().unwrap(),
    ])
    .assert_success()
    .stdout_eq(str![[r#"
0xeC554aeAFE75601AaAb43Bd4621A22284dB566C2

"#]]);
});

// tests that `cast wallet sign message` outputs the expected signature
casttest!(wallet_sign_message_utf8_data, |_prj, cmd| {
    let pk = "0x0000000000000000000000000000000000000000000000000000000000000001";
    let address = "0x7E5F4552091A69125d5DfCb7b8C2659029395Bdf";
    let msg = "test";
    let expected = "0xfe28833983d6faa0715c7e8c3873c725ddab6fa5bf84d40e780676e463e6bea20fc6aea97dc273a98eb26b0914e224c8dd5c615ceaab69ddddcf9b0ae3de0e371c";

    cmd.args(["wallet", "sign", "--private-key", pk, msg]).assert_success().stdout_eq(str![[r#"
0xfe28833983d6faa0715c7e8c3873c725ddab6fa5bf84d40e780676e463e6bea20fc6aea97dc273a98eb26b0914e224c8dd5c615ceaab69ddddcf9b0ae3de0e371c

"#]]);

    // Success.
    cmd.cast_fuse()
        .args(["wallet", "verify", "-a", address, msg, expected])
        .assert_success()
        .stdout_eq(str![[r#"
Validation succeeded. Address 0x7E5F4552091A69125d5DfCb7b8C2659029395Bdf signed this message.

"#]]);

    // Fail.
    cmd.cast_fuse()
        .args(["wallet", "verify", "-a", address, "other msg", expected])
        .assert_failure()
        .stderr_eq(str![[r#"
Error: Validation failed. Address 0x7E5F4552091A69125d5DfCb7b8C2659029395Bdf did not sign this message.

"#]]);
});

// tests that `cast wallet sign message` outputs the expected signature, given a 0x-prefixed data
casttest!(wallet_sign_message_hex_data, |_prj, cmd| {
    cmd.args([
        "wallet",
        "sign",
        "--private-key",
        "0x0000000000000000000000000000000000000000000000000000000000000001",
        "0x0000000000000000000000000000000000000000000000000000000000000000",
    ]).assert_success().stdout_eq(str![[r#"
0x23a42ca5616ee730ff3735890c32fc7b9491a9f633faca9434797f2c845f5abf4d9ba23bd7edb8577acebaa3644dc5a4995296db420522bb40060f1693c33c9b1c

"#]]);
});

// tests that `cast wallet sign typed-data` outputs the expected signature, given a JSON string
casttest!(wallet_sign_typed_data_string, |_prj, cmd| {
    cmd.args([
        "wallet",
        "sign",
        "--private-key",
        "0x0000000000000000000000000000000000000000000000000000000000000001",
        "--data",
        "{\"types\": {\"EIP712Domain\": [{\"name\": \"name\",\"type\": \"string\"},{\"name\": \"version\",\"type\": \"string\"},{\"name\": \"chainId\",\"type\": \"uint256\"},{\"name\": \"verifyingContract\",\"type\": \"address\"}],\"Message\": [{\"name\": \"data\",\"type\": \"string\"}]},\"primaryType\": \"Message\",\"domain\": {\"name\": \"example.metamask.io\",\"version\": \"1\",\"chainId\": \"1\",\"verifyingContract\": \"0x0000000000000000000000000000000000000000\"},\"message\": {\"data\": \"Hello!\"}}",
    ]).assert_success().stdout_eq(str![[r#"
0x06c18bdc8163219fddc9afaf5a0550e381326474bb757c86dc32317040cf384e07a2c72ce66c1a0626b6750ca9b6c035bf6f03e7ed67ae2d1134171e9085c0b51b

"#]]);
});

// tests that `cast wallet sign typed-data` outputs the expected signature, given a JSON file
casttest!(wallet_sign_typed_data_file, |_prj, cmd| {
    cmd.args([
        "wallet",
        "sign",
        "--private-key",
        "0x0000000000000000000000000000000000000000000000000000000000000001",
        "--data",
        "--from-file",
        Path::new(env!("CARGO_MANIFEST_DIR"))
            .join("tests/fixtures/sign_typed_data.json")
            .into_os_string()
            .into_string()
            .unwrap()
            .as_str(),
    ]).assert_success().stdout_eq(str![[r#"
0x06c18bdc8163219fddc9afaf5a0550e381326474bb757c86dc32317040cf384e07a2c72ce66c1a0626b6750ca9b6c035bf6f03e7ed67ae2d1134171e9085c0b51b

"#]]);
});

// tests that `cast wallet sign-auth message` outputs the expected signature
casttest!(wallet_sign_auth, |_prj, cmd| {
    cmd.args([
        "wallet",
        "sign-auth",
        "--private-key",
        "0x0000000000000000000000000000000000000000000000000000000000000001",
        "--nonce",
        "100",
        "--chain",
        "1",
        "0x7E5F4552091A69125d5DfCb7b8C2659029395Bdf"]).assert_success().stdout_eq(str![[r#"
0xf85a01947e5f4552091a69125d5dfcb7b8c2659029395bdf6401a0ad489ee0314497c3f06567f3080a46a63908edc1c7cdf2ac2d609ca911212086a065a6ba951c8748dd8634740fe498efb61770097d99ff5fdcb9a863b62ea899f6

"#]]);
});

// tests that `cast wallet list` outputs the local accounts
casttest!(wallet_list_local_accounts, |prj, cmd| {
    let keystore_path = prj.root().join("keystore");
    fs::create_dir_all(keystore_path).unwrap();
    cmd.set_current_dir(prj.root());

    // empty results
    cmd.cast_fuse()
        .args(["wallet", "list", "--dir", "keystore"])
        .assert_success()
        .stdout_eq(str![""]);

    // create 10 wallets
    cmd.cast_fuse()
        .args(["wallet", "new", "keystore", "-n", "10", "--unsafe-password", "test"])
        .assert_success()
        .stdout_eq(str![[r#"
Created new encrypted keystore file: [..]
[ADDRESS]
Created new encrypted keystore file: [..]
[ADDRESS]
Created new encrypted keystore file: [..]
[ADDRESS]
Created new encrypted keystore file: [..]
[ADDRESS]
Created new encrypted keystore file: [..]
[ADDRESS]
Created new encrypted keystore file: [..]
[ADDRESS]
Created new encrypted keystore file: [..]
[ADDRESS]
Created new encrypted keystore file: [..]
[ADDRESS]
Created new encrypted keystore file: [..]
[ADDRESS]
Created new encrypted keystore file: [..]
[ADDRESS]

"#]]);

    // test list new wallet
    cmd.cast_fuse().args(["wallet", "list", "--dir", "keystore"]).assert_success().stdout_eq(str![
        [r#"
[..] (Local)
[..] (Local)
[..] (Local)
[..] (Local)
[..] (Local)
[..] (Local)
[..] (Local)
[..] (Local)
[..] (Local)
[..] (Local)

"#]
    ]);
});

// tests that `cast wallet new-mnemonic --entropy` outputs the expected mnemonic
casttest!(wallet_mnemonic_from_entropy, |_prj, cmd| {
    cmd.args([
        "wallet",
        "new-mnemonic",
        "--accounts",
        "3",
        "--entropy",
        "0xdf9bf37e6fcdf9bf37e6fcdf9bf37e3c",
    ])
    .assert_success()
    .stdout_eq(str![[r#"
Generating mnemonic from provided entropy...
Successfully generated a new mnemonic.
Phrase:
test test test test test test test test test test test junk

Accounts:
- Account 0:
Address:     0xf39Fd6e51aad88F6F4ce6aB8827279cffFb92266
Private key: 0xac0974bec39a17e36ba4a6b4d238ff944bacb478cbed5efcae784d7bf4f2ff80

- Account 1:
Address:     0x70997970C51812dc3A010C7d01b50e0d17dc79C8
Private key: 0x59c6995e998f97a5a0044966f0945389dc9e86dae88c7a8412f4603b6b78690d

- Account 2:
Address:     0x3C44CdDdB6a900fa2b585dd299e03d12FA4293BC
Private key: 0x5de4111afa1a4b94908f83103eb1f1706367c2e68ca870fc3fb9a804cdab365a


"#]]);
});

// tests that `cast wallet new-mnemonic --json` outputs the expected mnemonic
casttest!(wallet_mnemonic_from_entropy_json, |_prj, cmd| {
    cmd.args([
        "wallet",
        "new-mnemonic",
        "--accounts",
        "3",
        "--entropy",
        "0xdf9bf37e6fcdf9bf37e6fcdf9bf37e3c",
        "--json",
    ])
    .assert_success()
    .stdout_eq(str![[r#"
{
  "mnemonic": "test test test test test test test test test test test junk",
  "accounts": [
    {
      "address": "0xf39Fd6e51aad88F6F4ce6aB8827279cffFb92266",
      "private_key": "0xac0974bec39a17e36ba4a6b4d238ff944bacb478cbed5efcae784d7bf4f2ff80"
    },
    {
      "address": "0x70997970C51812dc3A010C7d01b50e0d17dc79C8",
      "private_key": "0x59c6995e998f97a5a0044966f0945389dc9e86dae88c7a8412f4603b6b78690d"
    },
    {
      "address": "0x3C44CdDdB6a900fa2b585dd299e03d12FA4293BC",
      "private_key": "0x5de4111afa1a4b94908f83103eb1f1706367c2e68ca870fc3fb9a804cdab365a"
    }
  ]
}

"#]]);
});

// tests that `cast wallet private-key` with arguments outputs the private key
casttest!(wallet_private_key_from_mnemonic_arg, |_prj, cmd| {
    cmd.args([
        "wallet",
        "private-key",
        "test test test test test test test test test test test junk",
        "1",
    ])
    .assert_success()
    .stdout_eq(str![[r#"
0x59c6995e998f97a5a0044966f0945389dc9e86dae88c7a8412f4603b6b78690d

"#]]);
});

// tests that `cast wallet private-key` with options outputs the private key
casttest!(wallet_private_key_from_mnemonic_option, |_prj, cmd| {
    cmd.args([
        "wallet",
        "private-key",
        "--mnemonic",
        "test test test test test test test test test test test junk",
        "--mnemonic-index",
        "1",
    ])
    .assert_success()
    .stdout_eq(str![[r#"
0x59c6995e998f97a5a0044966f0945389dc9e86dae88c7a8412f4603b6b78690d

"#]]);
});

// tests that `cast wallet private-key` with derivation path outputs the private key
casttest!(wallet_private_key_with_derivation_path, |_prj, cmd| {
    cmd.args([
        "wallet",
        "private-key",
        "--mnemonic",
        "test test test test test test test test test test test junk",
        "--mnemonic-derivation-path",
        "m/44'/60'/0'/0/1",
    ])
    .assert_success()
    .stdout_eq(str![[r#"
0x59c6995e998f97a5a0044966f0945389dc9e86dae88c7a8412f4603b6b78690d

"#]]);
});

// tests that `cast wallet import` creates a keystore for a private key and that `cast wallet
// decrypt-keystore` can access it
casttest!(wallet_import_and_decrypt, |prj, cmd| {
    let keystore_path = prj.root().join("keystore");

    cmd.set_current_dir(prj.root());

    let account_name = "testAccount";

    // Default Anvil private key
    let test_private_key =
        b256!("ac0974bec39a17e36ba4a6b4d238ff944bacb478cbed5efcae784d7bf4f2ff80");

    // import private key
    cmd.cast_fuse()
        .args([
            "wallet",
            "import",
            account_name,
            "--private-key",
            &test_private_key.to_string(),
            "-k",
            "keystore",
            "--unsafe-password",
            "test",
        ])
        .assert_success()
        .stdout_eq(str![[r#"
`testAccount` keystore was saved successfully. [ADDRESS]

"#]]);

    // check that the keystore file was created
    let keystore_file = keystore_path.join(account_name);

    assert!(keystore_file.exists());

    // decrypt the keystore file
    let decrypt_output = cmd.cast_fuse().args([
        "wallet",
        "decrypt-keystore",
        account_name,
        "-k",
        "keystore",
        "--unsafe-password",
        "test",
    ]);

    // get the PK out of the output (last word in the output)
    let decrypt_output = decrypt_output.assert_success().get_output().stdout_lossy();
    let private_key_string = decrypt_output.split_whitespace().last().unwrap();
    // check that the decrypted private key matches the imported private key
    let decrypted_private_key = B256::from_str(private_key_string).unwrap();
    // the form
    assert_eq!(decrypted_private_key, test_private_key);
});

// tests that `cast estimate` is working correctly.
casttest!(estimate_function_gas, |_prj, cmd| {
    let eth_rpc_url = next_http_rpc_endpoint();

    // ensure we get a positive non-error value for gas estimate
    let output: u32 = cmd
        .args([
            "estimate",
            "0xd8dA6BF26964aF9D7eEd9e03E53415D37aA96045", // vitalik.eth
            "--value",
            "100",
            "deposit()",
            "--rpc-url",
            eth_rpc_url.as_str(),
        ])
        .assert_success()
        .get_output()
        .stdout_lossy()
        .trim()
        .parse()
        .unwrap();
    assert!(output.ge(&0));
});

// tests that `cast estimate --create` is working correctly.
casttest!(estimate_contract_deploy_gas, |_prj, cmd| {
    let eth_rpc_url = next_http_rpc_endpoint();
    // sample contract code bytecode. Wouldn't run but is valid bytecode that the estimate method
    // accepts and could be deployed.
    let output = cmd
        .args([
            "estimate",
            "--rpc-url",
            eth_rpc_url.as_str(),
            "--create",
            "0000",
            "ERC20(uint256,string,string)",
            "100",
            "Test",
            "TST",
        ])
        .assert_success()
        .get_output()
        .stdout_lossy();

    // ensure we get a positive non-error value for gas estimate
    let output: u32 = output.trim().parse().unwrap();
    assert!(output > 0);
});

// tests that the `cast upload-signatures` command works correctly
casttest!(upload_signatures, |_prj, cmd| {
    // test no prefix is accepted as function
    let output = cmd
        .args(["upload-signature", "transfer(address,uint256)"])
        .assert_success()
        .get_output()
        .stdout_lossy();
    assert!(output.contains("Function transfer(address,uint256): 0xa9059cbb"), "{}", output);

    // test event prefix
    cmd.args(["upload-signature", "event Transfer(address,uint256)"]);
    let output = cmd.assert_success().get_output().stdout_lossy();
    assert!(output.contains("Event Transfer(address,uint256): 0x69ca02dd4edd7bf0a4abb9ed3b7af3f14778db5d61921c7dc7cd545266326de2"), "{}", output);

    // test error prefix
    cmd.args(["upload-signature", "error ERC20InsufficientBalance(address,uint256,uint256)"]);
    let output = cmd.assert_success().get_output().stdout_lossy();
    assert!(
        output.contains("Function ERC20InsufficientBalance(address,uint256,uint256): 0xe450d38c"),
        "{}",
        output
    ); // Custom error is interpreted as function

    // test multiple sigs
    cmd.args([
        "upload-signature",
        "event Transfer(address,uint256)",
        "transfer(address,uint256)",
        "approve(address,uint256)",
    ]);
    let output = cmd.assert_success().get_output().stdout_lossy();
    assert!(output.contains("Event Transfer(address,uint256): 0x69ca02dd4edd7bf0a4abb9ed3b7af3f14778db5d61921c7dc7cd545266326de2"), "{}", output);
    assert!(output.contains("Function transfer(address,uint256): 0xa9059cbb"), "{}", output);
    assert!(output.contains("Function approve(address,uint256): 0x095ea7b3"), "{}", output);

    // test abi
    cmd.args([
        "upload-signature",
        "event Transfer(address,uint256)",
        "transfer(address,uint256)",
        "error ERC20InsufficientBalance(address,uint256,uint256)",
        Path::new(env!("CARGO_MANIFEST_DIR"))
            .join("tests/fixtures/ERC20Artifact.json")
            .into_os_string()
            .into_string()
            .unwrap()
            .as_str(),
    ]);
    let output = cmd.assert_success().get_output().stdout_lossy();
    assert!(output.contains("Event Transfer(address,uint256): 0x69ca02dd4edd7bf0a4abb9ed3b7af3f14778db5d61921c7dc7cd545266326de2"), "{}", output);
    assert!(output.contains("Function transfer(address,uint256): 0xa9059cbb"), "{}", output);
    assert!(output.contains("Function approve(address,uint256): 0x095ea7b3"), "{}", output);
    assert!(output.contains("Function decimals(): 0x313ce567"), "{}", output);
    assert!(output.contains("Function allowance(address,address): 0xdd62ed3e"), "{}", output);
    assert!(
        output.contains("Function ERC20InsufficientBalance(address,uint256,uint256): 0xe450d38c"),
        "{}",
        output
    );
});

// tests that the `cast to-rlp` and `cast from-rlp` commands work correctly
casttest!(rlp, |_prj, cmd| {
    cmd.args(["--to-rlp", "[\"0xaa\", [[\"bb\"]], \"0xcc\"]"]).assert_success().stdout_eq(str![[
        r#"
0xc881aac3c281bb81cc

"#
    ]]);

    cmd.cast_fuse();
    cmd.args(["--from-rlp", "0xcbc58455556666c0c0c2c1c0"]).assert_success().stdout_eq(str![[r#"
[["0x55556666"],[],[],[[[]]]]

"#]]);
});

// test for cast_rpc without arguments
casttest!(rpc_no_args, |_prj, cmd| {
    let eth_rpc_url = next_http_rpc_endpoint();

    // Call `cast rpc eth_chainId`
    cmd.args(["rpc", "--rpc-url", eth_rpc_url.as_str(), "eth_chainId"]).assert_success().stdout_eq(
        str![[r#"
"0x1"

"#]],
    );
});

// test for cast_rpc without arguments using websocket
casttest!(ws_rpc_no_args, |_prj, cmd| {
    let eth_rpc_url = next_ws_rpc_endpoint();

    // Call `cast rpc eth_chainId`
    cmd.args(["rpc", "--rpc-url", eth_rpc_url.as_str(), "eth_chainId"]).assert_success().stdout_eq(
        str![[r#"
"0x1"

"#]],
    );
});

// test for cast_rpc with arguments
casttest!(rpc_with_args, |_prj, cmd| {
    let eth_rpc_url = next_http_rpc_endpoint();

    // Call `cast rpc eth_getBlockByNumber 0x123 false`
    cmd.args(["rpc", "--rpc-url", eth_rpc_url.as_str(), "eth_getBlockByNumber", "0x123", "false"])
        .assert_success()
        .stdout_eq(str![[r#"
{"number":"0x123","hash":"0xc5dab4e189004a1312e9db43a40abb2de91ad7dd25e75880bf36016d8e9df524","transactions":[],"totalDifficulty":"0x4dea420908b","logsBloom":"0x00000000000000000000000000000000000000000000000000000000000000000000000000000000000000000000000000000000000000000000000000000000000000000000000000000000000000000000000000000000000000000000000000000000000000000000000000000000000000000000000000000000000000000000000000000000000000000000000000000000000000000000000000000000000000000000000000000000000000000000000000000000000000000000000000000000000000000000000000000000000000000000000000000000000000000000000000000000000000000000000000000000000000000000000000000000","receiptsRoot":"0x56e81f171bcc55a6ff8345e692c0f86e5b48e01b996cadc001622fb5e363b421","extraData":"0x476574682f4c5649562f76312e302e302f6c696e75782f676f312e342e32","nonce":"0x29d6547c196e00e0","miner":"0xbb7b8287f3f0a933474a79eae42cbca977791171","difficulty":"0x494433b31","gasLimit":"0x1388","gasUsed":"0x0","uncles":[],"sha3Uncles":"0x1dcc4de8dec75d7aab85b567b6ccd41ad312451b948a7413f0a142fd40d49347","size":"0x220","transactionsRoot":"0x56e81f171bcc55a6ff8345e692c0f86e5b48e01b996cadc001622fb5e363b421","stateRoot":"0x3fe6bd17aa85376c7d566df97d9f2e536f37f7a87abb3a6f9e2891cf9442f2e4","mixHash":"0x943056aa305aa6d22a3c06110942980342d1f4d4b11c17711961436a0f963ea0","parentHash":"0x7abfd11e862ccde76d6ea8ee20978aac26f4bcb55de1188cc0335be13e817017","timestamp":"0x55ba4564"}

"#]]);
});

// test for cast_rpc with raw params
casttest!(rpc_raw_params, |_prj, cmd| {
    let eth_rpc_url = next_http_rpc_endpoint();

    // Call `cast rpc eth_getBlockByNumber --raw '["0x123", false]'`
    cmd.args([
        "rpc",
        "--rpc-url",
        eth_rpc_url.as_str(),
        "eth_getBlockByNumber",
        "--raw",
        r#"["0x123", false]"#,
    ])
    .assert_success()
    .stdout_eq(str![[r#"
{"number":"0x123","hash":"0xc5dab4e189004a1312e9db43a40abb2de91ad7dd25e75880bf36016d8e9df524","transactions":[],"totalDifficulty":"0x4dea420908b","logsBloom":"0x00000000000000000000000000000000000000000000000000000000000000000000000000000000000000000000000000000000000000000000000000000000000000000000000000000000000000000000000000000000000000000000000000000000000000000000000000000000000000000000000000000000000000000000000000000000000000000000000000000000000000000000000000000000000000000000000000000000000000000000000000000000000000000000000000000000000000000000000000000000000000000000000000000000000000000000000000000000000000000000000000000000000000000000000000000000","receiptsRoot":"0x56e81f171bcc55a6ff8345e692c0f86e5b48e01b996cadc001622fb5e363b421","extraData":"0x476574682f4c5649562f76312e302e302f6c696e75782f676f312e342e32","nonce":"0x29d6547c196e00e0","miner":"0xbb7b8287f3f0a933474a79eae42cbca977791171","difficulty":"0x494433b31","gasLimit":"0x1388","gasUsed":"0x0","uncles":[],"sha3Uncles":"0x1dcc4de8dec75d7aab85b567b6ccd41ad312451b948a7413f0a142fd40d49347","size":"0x220","transactionsRoot":"0x56e81f171bcc55a6ff8345e692c0f86e5b48e01b996cadc001622fb5e363b421","stateRoot":"0x3fe6bd17aa85376c7d566df97d9f2e536f37f7a87abb3a6f9e2891cf9442f2e4","mixHash":"0x943056aa305aa6d22a3c06110942980342d1f4d4b11c17711961436a0f963ea0","parentHash":"0x7abfd11e862ccde76d6ea8ee20978aac26f4bcb55de1188cc0335be13e817017","timestamp":"0x55ba4564"}

"#]]);
});

// test for cast_rpc with direct params
casttest!(rpc_raw_params_stdin, |_prj, cmd| {
    let eth_rpc_url = next_http_rpc_endpoint();

    // Call `echo "\n[\n\"0x123\",\nfalse\n]\n" | cast rpc  eth_getBlockByNumber --raw
    cmd.args(["rpc", "--rpc-url", eth_rpc_url.as_str(), "eth_getBlockByNumber", "--raw"]).stdin(
        |mut stdin| {
            stdin.write_all(b"\n[\n\"0x123\",\nfalse\n]\n").unwrap();
        },
    )
    .assert_success()
    .stdout_eq(str![[r#"
{"number":"0x123","hash":"0xc5dab4e189004a1312e9db43a40abb2de91ad7dd25e75880bf36016d8e9df524","transactions":[],"totalDifficulty":"0x4dea420908b","logsBloom":"0x00000000000000000000000000000000000000000000000000000000000000000000000000000000000000000000000000000000000000000000000000000000000000000000000000000000000000000000000000000000000000000000000000000000000000000000000000000000000000000000000000000000000000000000000000000000000000000000000000000000000000000000000000000000000000000000000000000000000000000000000000000000000000000000000000000000000000000000000000000000000000000000000000000000000000000000000000000000000000000000000000000000000000000000000000000000","receiptsRoot":"0x56e81f171bcc55a6ff8345e692c0f86e5b48e01b996cadc001622fb5e363b421","extraData":"0x476574682f4c5649562f76312e302e302f6c696e75782f676f312e342e32","nonce":"0x29d6547c196e00e0","miner":"0xbb7b8287f3f0a933474a79eae42cbca977791171","difficulty":"0x494433b31","gasLimit":"0x1388","gasUsed":"0x0","uncles":[],"sha3Uncles":"0x1dcc4de8dec75d7aab85b567b6ccd41ad312451b948a7413f0a142fd40d49347","size":"0x220","transactionsRoot":"0x56e81f171bcc55a6ff8345e692c0f86e5b48e01b996cadc001622fb5e363b421","stateRoot":"0x3fe6bd17aa85376c7d566df97d9f2e536f37f7a87abb3a6f9e2891cf9442f2e4","mixHash":"0x943056aa305aa6d22a3c06110942980342d1f4d4b11c17711961436a0f963ea0","parentHash":"0x7abfd11e862ccde76d6ea8ee20978aac26f4bcb55de1188cc0335be13e817017","timestamp":"0x55ba4564"}

"#]]);
});

// checks `cast calldata` can handle arrays
casttest!(calldata_array, |_prj, cmd| {
    cmd.args(["calldata", "propose(string[])", "[\"\"]"]).assert_success().stdout_eq(str![[r#"
0xcde2baba0000000000000000000000000000000000000000000000000000000000000020000000000000000000000000000000000000000000000000000000000000000100000000000000000000000000000000000000000000000000000000000000200000000000000000000000000000000000000000000000000000000000000000

"#]]);
});

// <https://github.com/foundry-rs/foundry/issues/2705>
casttest!(run_succeeds, |_prj, cmd| {
    let rpc = next_http_rpc_endpoint();
    cmd.args([
        "run",
        "-v",
        "0x2d951c5c95d374263ca99ad9c20c9797fc714330a8037429a3aa4c83d456f845",
        "--quick",
        "--rpc-url",
        rpc.as_str(),
    ])
    .assert_success()
    .stdout_eq(str![[r#"
...
Transaction successfully executed.
[GAS]

"#]]);
});

// tests that `cast --to-base` commands are working correctly.
casttest!(to_base, |_prj, cmd| {
    let values = [
        "1",
        "100",
        "100000",
        "115792089237316195423570985008687907853269984665640564039457584007913129639935",
        "0xffffffffffffffffffffffffffffffffffffffffffffffffffffffffffffffff",
        "-1",
        "-100",
        "-100000",
        "-57896044618658097711785492504343953926634992332820282019728792003956564819968",
    ];
    for value in values {
        for subcmd in ["--to-base", "--to-hex", "--to-dec"] {
            if subcmd == "--to-base" {
                for base in ["bin", "oct", "dec", "hex"] {
                    cmd.cast_fuse().args([subcmd, value, base]);
                    assert!(!cmd.assert_success().get_output().stdout_lossy().trim().is_empty());
                }
            } else {
                cmd.cast_fuse().args([subcmd, value]);
                assert!(!cmd.assert_success().get_output().stdout_lossy().trim().is_empty());
            }
        }
    }
});

// tests that revert reason is only present if transaction has reverted.
casttest!(receipt_revert_reason, |_prj, cmd| {
    let rpc = next_http_rpc_endpoint();

    // <https://etherscan.io/tx/0x44f2aaa351460c074f2cb1e5a9e28cbc7d83f33e425101d2de14331c7b7ec31e>
    cmd.args([
        "receipt",
        "0x44f2aaa351460c074f2cb1e5a9e28cbc7d83f33e425101d2de14331c7b7ec31e",
        "--rpc-url",
        rpc.as_str(),
    ])
    .assert_success()
    .stdout_eq(str![[r#"

blockHash               0x2cfe65be49863676b6dbc04d58176a14f39b123f1e2f4fea0383a2d82c2c50d0
blockNumber             16239315
contractAddress         
cumulativeGasUsed       10743428
effectiveGasPrice       10539984136
from                    0x199D5ED7F45F4eE35960cF22EAde2076e95B253F
gasUsed                 21000
logs                    []
logsBloom               0x00000000000000000000000000000000000000000000000000000000000000000000000000000000000000000000000000000000000000000000000000000000000000000000000000000000000000000000000000000000000000000000000000000000000000000000000000000000000000000000000000000000000000000000000000000000000000000000000000000000000000000000000000000000000000000000000000000000000000000000000000000000000000000000000000000000000000000000000000000000000000000000000000000000000000000000000000000000000000000000000000000000000000000000000000000000
root                    
status                  1 (success)
transactionHash         0x44f2aaa351460c074f2cb1e5a9e28cbc7d83f33e425101d2de14331c7b7ec31e
transactionIndex        116
type                    0
blobGasPrice            
blobGasUsed             
authorizationList       
to                      0x91da5bf3F8Eb72724E6f50Ec6C3D199C6355c59c

"#]]);

    let rpc = next_http_rpc_endpoint();

    // <https://etherscan.io/tx/0x0e07d8b53ed3d91314c80e53cf25bcde02084939395845cbb625b029d568135c>
    cmd.cast_fuse()
        .args([
            "receipt",
            "0x0e07d8b53ed3d91314c80e53cf25bcde02084939395845cbb625b029d568135c",
            "--rpc-url",
            rpc.as_str(),
        ])
        .assert_success()
        .stdout_eq(str![[r#"

blockHash               0x883f974b17ca7b28cb970798d1c80f4d4bb427473dc6d39b2a7fe24edc02902d
blockNumber             14839405
contractAddress         
cumulativeGasUsed       20273649
effectiveGasPrice       21491736378
from                    0x3cF412d970474804623bb4e3a42dE13F9bCa5436
gasUsed                 24952
logs                    []
logsBloom               0x00000000000000000000000000000000000000000000000000000000000000000000000000000000000000000000000000000000000000000000000000000000000000000000000000000000000000000000000000000000000000000000000000000000000000000000000000000000000000000000000000000000000000000000000000000000000000000000000000000000000000000000000000000000000000000000000000000000000000000000000000000000000000000000000000000000000000000000000000000000000000000000000000000000000000000000000000000000000000000000000000000000000000000000000000000000
root                    
status                  0 (failed)
transactionHash         0x0e07d8b53ed3d91314c80e53cf25bcde02084939395845cbb625b029d568135c
transactionIndex        173
type                    2
blobGasPrice            
blobGasUsed             
authorizationList       
to                      0x68b3465833fb72A70ecDF485E0e4C7bD8665Fc45
revertReason            Transaction too old, data: "0x08c379a0000000000000000000000000000000000000000000000000000000000000002000000000000000000000000000000000000000000000000000000000000000135472616e73616374696f6e20746f6f206f6c6400000000000000000000000000"

"#]]);
});

// tests that `cast --parse-bytes32-address` command is working correctly.
casttest!(parse_bytes32_address, |_prj, cmd| {
    cmd.args([
        "--parse-bytes32-address",
        "0x000000000000000000000000d8da6bf26964af9d7eed9e03e53415d37aa96045",
    ])
    .assert_success()
    .stdout_eq(str![[r#"
0xd8dA6BF26964aF9D7eEd9e03E53415D37aA96045

"#]]);
});

casttest!(access_list, |_prj, cmd| {
    let rpc = next_http_rpc_endpoint();
    cmd.args([
        "access-list",
        "0xbb2b8038a1640196fbe3e38816f3e67cba72d940",
        "skim(address)",
        "0xbb2b8038a1640196fbe3e38816f3e67cba72d940",
        "--rpc-url",
        rpc.as_str(),
        "--gas-limit", // need to set this for alchemy.io to avoid "intrinsic gas too low" error
        "100000",
    ])
    .assert_success()
    .stdout_eq(str![[r#"
[GAS]
access list:
- address: [..]
  keys:
...
- address: [..]
  keys:
...
- address: [..]
  keys:
...

"#]]);
});

casttest!(logs_topics, |_prj, cmd| {
    let rpc = next_http_rpc_endpoint();
    cmd.args([
        "logs",
        "--rpc-url",
        rpc.as_str(),
        "--from-block",
        "12421181",
        "--to-block",
        "12421182",
        "0xddf252ad1be2c89b69c2b068fc378daa952ba7f163c4a11628f55a4df523b3ef",
        "0x000000000000000000000000ab5801a7d398351b8be11c439e05c5b3259aec9b",
    ])
    .assert_success()
    .stdout_eq(file!["../fixtures/cast_logs.stdout"]);
});

casttest!(logs_topic_2, |_prj, cmd| {
    let rpc = next_http_rpc_endpoint();
    cmd.args([
        "logs",
        "--rpc-url",
        rpc.as_str(),
        "--from-block",
        "12421181",
        "--to-block",
        "12421182",
        "0xddf252ad1be2c89b69c2b068fc378daa952ba7f163c4a11628f55a4df523b3ef",
        "",
        "0x00000000000000000000000068a99f89e475a078645f4bac491360afe255dff1", /* Filter on the
                                                                               * `to` address */
    ])
    .assert_success()
    .stdout_eq(file!["../fixtures/cast_logs.stdout"]);
});

casttest!(logs_sig, |_prj, cmd| {
    let rpc = next_http_rpc_endpoint();
    cmd.args([
        "logs",
        "--rpc-url",
        rpc.as_str(),
        "--from-block",
        "12421181",
        "--to-block",
        "12421182",
        "Transfer(address indexed from, address indexed to, uint256 value)",
        "0xAb5801a7D398351b8bE11C439e05C5B3259aeC9B",
    ])
    .assert_success()
    .stdout_eq(file!["../fixtures/cast_logs.stdout"]);
});

casttest!(logs_sig_2, |_prj, cmd| {
    let rpc = next_http_rpc_endpoint();
    cmd.args([
        "logs",
        "--rpc-url",
        rpc.as_str(),
        "--from-block",
        "12421181",
        "--to-block",
        "12421182",
        "Transfer(address indexed from, address indexed to, uint256 value)",
        "",
        "0x68A99f89E475a078645f4BAC491360aFe255Dff1",
    ])
    .assert_success()
    .stdout_eq(file!["../fixtures/cast_logs.stdout"]);
});

casttest!(mktx, |_prj, cmd| {
    cmd.args([
        "mktx",
        "--private-key",
        "0x0000000000000000000000000000000000000000000000000000000000000001",
        "--chain",
        "1",
        "--nonce",
        "0",
        "--value",
        "100",
        "--gas-limit",
        "21000",
        "--gas-price",
        "10000000000",
        "--priority-gas-price",
        "1000000000",
        "0x0000000000000000000000000000000000000001",
    ]).assert_success().stdout_eq(str![[r#"
0x02f86b0180843b9aca008502540be4008252089400000000000000000000000000000000000000016480c001a070d55e79ed3ac9fc8f51e78eb91fd054720d943d66633f2eb1bc960f0126b0eca052eda05a792680de3181e49bab4093541f75b49d1ecbe443077b3660c836016a

"#]]);
});

// ensure recipient or code is required
casttest!(mktx_requires_to, |_prj, cmd| {
    cmd.args([
        "mktx",
        "--private-key",
        "0x0000000000000000000000000000000000000000000000000000000000000001",
        "--chain",
        "1",
    ]);
    cmd.assert_failure().stderr_eq(str![[r#"
Error: Must specify a recipient address or contract code to deploy

"#]]);
});

casttest!(mktx_signer_from_mismatch, |_prj, cmd| {
    cmd.args([
        "mktx",
        "--private-key",
        "0x0000000000000000000000000000000000000000000000000000000000000001",
        "--from",
        "0x0000000000000000000000000000000000000001",
        "--chain",
        "1",
        "0x0000000000000000000000000000000000000001",
    ]);
    cmd.assert_failure().stderr_eq(str![[r#"
Error: The specified sender via CLI/env vars does not match the sender configured via
the hardware wallet's HD Path.
Please use the `--hd-path <PATH>` parameter to specify the BIP32 Path which
corresponds to the sender, or let foundry automatically detect it by not specifying any sender address.

"#]]);
});

casttest!(mktx_signer_from_match, |_prj, cmd| {
    cmd.args([
        "mktx",
        "--private-key",
        "0x0000000000000000000000000000000000000000000000000000000000000001",
        "--from",
        "0x7E5F4552091A69125d5DfCb7b8C2659029395Bdf",
        "--chain",
        "1",
        "--nonce",
        "0",
        "--gas-limit",
        "21000",
        "--gas-price",
        "10000000000",
        "--priority-gas-price",
        "1000000000",
        "0x0000000000000000000000000000000000000001",
    ]).assert_success().stdout_eq(str![[r#"
0x02f86b0180843b9aca008502540be4008252089400000000000000000000000000000000000000018080c001a0cce9a61187b5d18a89ecd27ec675e3b3f10d37f165627ef89a15a7fe76395ce8a07537f5bffb358ffbef22cda84b1c92f7211723f9e09ae037e81686805d3e5505

"#]]);
});

// tests that the raw encoded transaction is returned
casttest!(tx_raw, |_prj, cmd| {
    let rpc = next_http_rpc_endpoint();

    // <https://etherscan.io/getRawTx?tx=0x44f2aaa351460c074f2cb1e5a9e28cbc7d83f33e425101d2de14331c7b7ec31e>
    cmd.args([
        "tx",
        "0x44f2aaa351460c074f2cb1e5a9e28cbc7d83f33e425101d2de14331c7b7ec31e",
        "raw",
        "--rpc-url",
        rpc.as_str(),
    ]).assert_success().stdout_eq(str![[r#"
0xf86d824c548502743b65088275309491da5bf3f8eb72724e6f50ec6c3d199c6355c59c87a0a73f33e9e4cc8025a0428518b1748a08bbeb2392ea055b418538944d30adfc2accbbfa8362a401d3a4a07d6093ab2580efd17c11b277de7664fce56e6953cae8e925bec3313399860470

"#]]);

    // <https://etherscan.io/getRawTx?tx=0x44f2aaa351460c074f2cb1e5a9e28cbc7d83f33e425101d2de14331c7b7ec31e>
    cmd.cast_fuse().args([
        "tx",
        "0x44f2aaa351460c074f2cb1e5a9e28cbc7d83f33e425101d2de14331c7b7ec31e",
        "--raw",
        "--rpc-url",
        rpc.as_str(),
    ]).assert_success().stdout_eq(str![[r#"
0xf86d824c548502743b65088275309491da5bf3f8eb72724e6f50ec6c3d199c6355c59c87a0a73f33e9e4cc8025a0428518b1748a08bbeb2392ea055b418538944d30adfc2accbbfa8362a401d3a4a07d6093ab2580efd17c11b277de7664fce56e6953cae8e925bec3313399860470

"#]]);
});

<<<<<<< HEAD
=======
// ensure receipt or code is required
casttest!(send_requires_to, |_prj, cmd| {
    cmd.args([
        "send",
        "--private-key",
        "0x0000000000000000000000000000000000000000000000000000000000000001",
        "--chain",
        "1",
    ]);
    cmd.assert_failure().stderr_eq(str![[r#"
Error: Must specify a recipient address or contract code to deploy

"#]]);
});

>>>>>>> 2cdf718e
casttest!(storage, |_prj, cmd| {
    let rpc = next_http_rpc_endpoint();
    cmd.args(["storage", "vitalik.eth", "1", "--rpc-url", &rpc]).assert_success().stdout_eq(str![
        [r#"
0x0000000000000000000000000000000000000000000000000000000000000000

"#]
    ]);

    let rpc = next_http_rpc_endpoint();
    cmd.cast_fuse()
        .args(["storage", "vitalik.eth", "0x01", "--rpc-url", &rpc])
        .assert_success()
        .stdout_eq(str![[r#"
0x0000000000000000000000000000000000000000000000000000000000000000

"#]]);

    let rpc = next_http_rpc_endpoint();
    let usdt = "0xdac17f958d2ee523a2206206994597c13d831ec7";
    let decimals_slot = "0x09";
    cmd.cast_fuse()
        .args(["storage", usdt, decimals_slot, "--rpc-url", &rpc])
        .assert_success()
        .stdout_eq(str![[r#"
0x0000000000000000000000000000000000000000000000000000000000000006

"#]]);

    let rpc = next_http_rpc_endpoint();
    let total_supply_slot = "0x01";
    let block_before = "4634747";
    let block_after = "4634748";
    cmd.cast_fuse()
        .args(["storage", usdt, total_supply_slot, "--rpc-url", &rpc, "--block", block_before])
        .assert_success()
        .stdout_eq(str![[r#"
0x0000000000000000000000000000000000000000000000000000000000000000

"#]]);

    let rpc = next_http_rpc_endpoint();
    cmd.cast_fuse()
        .args(["storage", usdt, total_supply_slot, "--rpc-url", &rpc, "--block", block_after])
        .assert_success()
        .stdout_eq(str![[r#"
0x000000000000000000000000000000000000000000000000000000174876e800

"#]]);
});

// <https://github.com/foundry-rs/foundry/issues/6319>
casttest!(storage_layout, |_prj, cmd| {
    cmd.args([
            "storage",
            "--rpc-url",
            next_rpc_endpoint(NamedChain::Optimism).as_str(),
            "--block",
            "110000000",
            "--etherscan-api-key",
            "JQNGFHINKS1W7Y5FRXU4SPBYF43J3NYK46",
            "0xB67c152E69217b5aCB85A2e19dF13423351b0E27",
        ])
        .assert_success()
        .stdout_eq(str![[r#"
| Name                          | Type                                                            | Slot | Offset | Bytes | Value                                             | Hex Value                                                          | Contract                                           |
|-------------------------------|-----------------------------------------------------------------|------|--------|-------|---------------------------------------------------|--------------------------------------------------------------------|----------------------------------------------------|
| gov                           | address                                                         | 0    | 0      | 20    | 1352965747418285184211909460723571462248744342032 | 0x000000000000000000000000ecfd15165d994c2766fbe0d6bacdc2e8dedfd210 | contracts/perp/PositionManager.sol:PositionManager |
| _status                       | uint256                                                         | 1    | 0      | 32    | 1                                                 | 0x0000000000000000000000000000000000000000000000000000000000000001 | contracts/perp/PositionManager.sol:PositionManager |
| admin                         | address                                                         | 2    | 0      | 20    | 1352965747418285184211909460723571462248744342032 | 0x000000000000000000000000ecfd15165d994c2766fbe0d6bacdc2e8dedfd210 | contracts/perp/PositionManager.sol:PositionManager |
| feeCalculator                 | address                                                         | 3    | 0      | 20    | 1297482016264593221714872710065075000476194625473 | 0x000000000000000000000000e3451b170806aab3e24b5cd03a331c1ccdb4d7c1 | contracts/perp/PositionManager.sol:PositionManager |
| oracle                        | address                                                         | 4    | 0      | 20    | 241116142622541106669066767052022920958068430970  | 0x0000000000000000000000002a3c0592dcb58accd346ccee2bb46e3fb744987a | contracts/perp/PositionManager.sol:PositionManager |
| referralStorage               | address                                                         | 5    | 0      | 20    | 0                                                 | 0x0000000000000000000000000000000000000000000000000000000000000000 | contracts/perp/PositionManager.sol:PositionManager |
| minExecutionFee               | uint256                                                         | 6    | 0      | 32    | 20000                                             | 0x0000000000000000000000000000000000000000000000000000000000004e20 | contracts/perp/PositionManager.sol:PositionManager |
| minBlockDelayKeeper           | uint256                                                         | 7    | 0      | 32    | 0                                                 | 0x0000000000000000000000000000000000000000000000000000000000000000 | contracts/perp/PositionManager.sol:PositionManager |
| minTimeExecuteDelayPublic     | uint256                                                         | 8    | 0      | 32    | 180                                               | 0x00000000000000000000000000000000000000000000000000000000000000b4 | contracts/perp/PositionManager.sol:PositionManager |
| minTimeCancelDelayPublic      | uint256                                                         | 9    | 0      | 32    | 180                                               | 0x00000000000000000000000000000000000000000000000000000000000000b4 | contracts/perp/PositionManager.sol:PositionManager |
| maxTimeDelay                  | uint256                                                         | 10   | 0      | 32    | 1800                                              | 0x0000000000000000000000000000000000000000000000000000000000000708 | contracts/perp/PositionManager.sol:PositionManager |
| isUserExecuteEnabled          | bool                                                            | 11   | 0      | 1     | 1                                                 | 0x0000000000000000000000000000000000000000000000000000000000000001 | contracts/perp/PositionManager.sol:PositionManager |
| isUserCancelEnabled           | bool                                                            | 11   | 1      | 1     | 1                                                 | 0x0000000000000000000000000000000000000000000000000000000000000001 | contracts/perp/PositionManager.sol:PositionManager |
| allowPublicKeeper             | bool                                                            | 11   | 2      | 1     | 0                                                 | 0x0000000000000000000000000000000000000000000000000000000000000000 | contracts/perp/PositionManager.sol:PositionManager |
| allowUserCloseOnly            | bool                                                            | 11   | 3      | 1     | 1                                                 | 0x0000000000000000000000000000000000000000000000000000000000000001 | contracts/perp/PositionManager.sol:PositionManager |
| openPositionRequestKeys       | bytes32[]                                                       | 12   | 0      | 32    | 9287                                              | 0x0000000000000000000000000000000000000000000000000000000000002447 | contracts/perp/PositionManager.sol:PositionManager |
| closePositionRequestKeys      | bytes32[]                                                       | 13   | 0      | 32    | 5782                                              | 0x0000000000000000000000000000000000000000000000000000000000001696 | contracts/perp/PositionManager.sol:PositionManager |
| openPositionRequestKeysStart  | uint256                                                         | 14   | 0      | 32    | 9287                                              | 0x0000000000000000000000000000000000000000000000000000000000002447 | contracts/perp/PositionManager.sol:PositionManager |
| closePositionRequestKeysStart | uint256                                                         | 15   | 0      | 32    | 5782                                              | 0x0000000000000000000000000000000000000000000000000000000000001696 | contracts/perp/PositionManager.sol:PositionManager |
| isPositionKeeper              | mapping(address => bool)                                        | 16   | 0      | 32    | 0                                                 | 0x0000000000000000000000000000000000000000000000000000000000000000 | contracts/perp/PositionManager.sol:PositionManager |
| openPositionsIndex            | mapping(address => uint256)                                     | 17   | 0      | 32    | 0                                                 | 0x0000000000000000000000000000000000000000000000000000000000000000 | contracts/perp/PositionManager.sol:PositionManager |
| openPositionRequests          | mapping(bytes32 => struct PositionManager.OpenPositionRequest)  | 18   | 0      | 32    | 0                                                 | 0x0000000000000000000000000000000000000000000000000000000000000000 | contracts/perp/PositionManager.sol:PositionManager |
| closePositionsIndex           | mapping(address => uint256)                                     | 19   | 0      | 32    | 0                                                 | 0x0000000000000000000000000000000000000000000000000000000000000000 | contracts/perp/PositionManager.sol:PositionManager |
| closePositionRequests         | mapping(bytes32 => struct PositionManager.ClosePositionRequest) | 20   | 0      | 32    | 0                                                 | 0x0000000000000000000000000000000000000000000000000000000000000000 | contracts/perp/PositionManager.sol:PositionManager |
| managers                      | mapping(address => bool)                                        | 21   | 0      | 32    | 0                                                 | 0x0000000000000000000000000000000000000000000000000000000000000000 | contracts/perp/PositionManager.sol:PositionManager |
| approvedManagers              | mapping(address => mapping(address => bool))                    | 22   | 0      | 32    | 0                                                 | 0x0000000000000000000000000000000000000000000000000000000000000000 | contracts/perp/PositionManager.sol:PositionManager |

"#]]);
});

casttest!(balance, |_prj, cmd| {
    let rpc = next_http_rpc_endpoint();
    let usdt = "0xdac17f958d2ee523a2206206994597c13d831ec7";

    let usdt_result = cmd
        .args([
            "balance",
            "0x0000000000000000000000000000000000000000",
            "--erc20",
            usdt,
            "--rpc-url",
            &rpc,
        ])
        .assert_success()
        .get_output()
        .stdout_lossy()
        .trim()
        .to_string();

    let alias_result = cmd
        .cast_fuse()
        .args([
            "balance",
            "0x0000000000000000000000000000000000000000",
            "--erc721",
            usdt,
            "--rpc-url",
            &rpc,
        ])
        .assert_success()
        .get_output()
        .stdout_lossy()
        .trim()
        .to_string();

    assert_ne!(usdt_result, "0");
    assert_eq!(alias_result, usdt_result);
});

// tests that `cast interface` excludes the constructor
// <https://github.com/alloy-rs/core/issues/555>
casttest!(interface_no_constructor, |prj, cmd| {
    let interface = include_str!("../fixtures/interface.json");

    let path = prj.root().join("interface.json");
    fs::write(&path, interface).unwrap();
    // Call `cast find-block`
    cmd.arg("interface").arg(&path).assert_success().stdout_eq(str![[
        r#"// SPDX-License-Identifier: UNLICENSED
pragma solidity ^0.8.4;

library IIntegrationManager {
    type SpendAssetsHandleType is uint8;
}

interface Interface {
    function getIntegrationManager() external view returns (address integrationManager_);
    function lend(address _vaultProxy, bytes memory, bytes memory _assetData) external;
    function parseAssetsForAction(address, bytes4 _selector, bytes memory _actionData)
        external
        view
        returns (
            IIntegrationManager.SpendAssetsHandleType spendAssetsHandleType_,
            address[] memory spendAssets_,
            uint256[] memory spendAssetAmounts_,
            address[] memory incomingAssets_,
            uint256[] memory minIncomingAssetAmounts_
        );
    function redeem(address _vaultProxy, bytes memory, bytes memory _assetData) external;
}

"#
    ]]);
});

// tests that fetches WETH interface from etherscan
// <https://etherscan.io/token/0xc02aaa39b223fe8d0a0e5c4f27ead9083c756cc2>
casttest!(fetch_weth_interface_from_etherscan, |_prj, cmd| {
    cmd.args([
        "interface",
        "--etherscan-api-key",
        &next_mainnet_etherscan_api_key(),
        "0xc02aaa39b223fe8d0a0e5c4f27ead9083c756cc2",
    ])
    .assert_success()
    .stdout_eq(str![[r#"
// SPDX-License-Identifier: UNLICENSED
pragma solidity ^0.8.4;

interface WETH9 {
    event Approval(address indexed src, address indexed guy, uint256 wad);
    event Deposit(address indexed dst, uint256 wad);
    event Transfer(address indexed src, address indexed dst, uint256 wad);
    event Withdrawal(address indexed src, uint256 wad);

    fallback() external payable;

    function allowance(address, address) external view returns (uint256);
    function approve(address guy, uint256 wad) external returns (bool);
    function balanceOf(address) external view returns (uint256);
    function decimals() external view returns (uint8);
    function deposit() external payable;
    function name() external view returns (string memory);
    function symbol() external view returns (string memory);
    function totalSupply() external view returns (uint256);
    function transfer(address dst, uint256 wad) external returns (bool);
    function transferFrom(address src, address dst, uint256 wad) external returns (bool);
    function withdraw(uint256 wad) external;
}

"#]]);
});

casttest!(ens_namehash, |_prj, cmd| {
    cmd.args(["namehash", "emo.eth"]).assert_success().stdout_eq(str![[r#"
0x0a21aaf2f6414aa664deb341d1114351fdb023cad07bf53b28e57c26db681910

"#]]);
});

casttest!(ens_lookup, |_prj, cmd| {
    let eth_rpc_url = next_http_rpc_endpoint();
    cmd.args([
        "lookup-address",
        "0x28679A1a632125fbBf7A68d850E50623194A709E",
        "--rpc-url",
        &eth_rpc_url,
        "--verify",
    ])
    .assert_success()
    .stdout_eq(str![[r#"
emo.eth

"#]]);
});

casttest!(ens_resolve, |_prj, cmd| {
    let eth_rpc_url = next_http_rpc_endpoint();
    cmd.args(["resolve-name", "emo.eth", "--rpc-url", &eth_rpc_url, "--verify"])
        .assert_success()
        .stdout_eq(str![[r#"
0x28679A1a632125fbBf7A68d850E50623194A709E

"#]]);
});

casttest!(ens_resolve_no_dot_eth, |_prj, cmd| {
    let eth_rpc_url = next_http_rpc_endpoint();
    cmd.args(["resolve-name", "emo", "--rpc-url", &eth_rpc_url, "--verify"])
        .assert_failure()
        .stderr_eq(str![[r#"
Error: ENS resolver not found for name "emo"

"#]]);
});

casttest!(index7201, |_prj, cmd| {
    cmd.args(["index-erc7201", "example.main"]).assert_success().stdout_eq(str![[r#"
0x183a6125c38840424c4a85fa12bab2ab606c4b6d0e7cc73c0c06ba5300eab500

"#]]);
});

casttest!(index7201_unknown_formula_id, |_prj, cmd| {
    cmd.args(["index-erc7201", "test", "--formula-id", "unknown"]).assert_failure().stderr_eq(
        str![[r#"
Error: unsupported formula ID: unknown

"#]],
    );
});

casttest!(block_number, |_prj, cmd| {
    let eth_rpc_url = next_http_rpc_endpoint();
    let s = cmd
        .args(["block-number", "--rpc-url", eth_rpc_url.as_str()])
        .assert_success()
        .get_output()
        .stdout_lossy();
    assert!(s.trim().parse::<u64>().unwrap() > 0, "{s}")
});

casttest!(block_number_latest, |_prj, cmd| {
    let eth_rpc_url = next_http_rpc_endpoint();
    let s = cmd
        .args(["block-number", "--rpc-url", eth_rpc_url.as_str(), "latest"])
        .assert_success()
        .get_output()
        .stdout_lossy();
    assert!(s.trim().parse::<u64>().unwrap() > 0, "{s}")
});

casttest!(block_number_hash, |_prj, cmd| {
    let eth_rpc_url = next_http_rpc_endpoint();
    let s = cmd
        .args([
            "block-number",
            "--rpc-url",
            eth_rpc_url.as_str(),
            "0x88e96d4537bea4d9c05d12549907b32561d3bf31f45aae734cdc119f13406cb6",
        ])
        .assert_success()
        .get_output()
        .stdout_lossy();
    assert_eq!(s.trim().parse::<u64>().unwrap(), 1, "{s}")
});

casttest!(hash_message, |_prj, cmd| {
    cmd.args(["hash-message", "hello"]).assert_success().stdout_eq(str![[r#"
0x50b2c43fd39106bafbba0da34fc430e1f91e3c96ea2acee2bc34119f92b37750

"#]]);

    cmd.cast_fuse().args(["hash-message", "0x68656c6c6f"]).assert_success().stdout_eq(str![[r#"
0x83a0870b6c63a71efdd3b2749ef700653d97454152c4b53fa9b102dc430c7c32

"#]]);
});<|MERGE_RESOLUTION|>--- conflicted
+++ resolved
@@ -1031,24 +1031,6 @@
 "#]]);
 });
 
-<<<<<<< HEAD
-=======
-// ensure receipt or code is required
-casttest!(send_requires_to, |_prj, cmd| {
-    cmd.args([
-        "send",
-        "--private-key",
-        "0x0000000000000000000000000000000000000000000000000000000000000001",
-        "--chain",
-        "1",
-    ]);
-    cmd.assert_failure().stderr_eq(str![[r#"
-Error: Must specify a recipient address or contract code to deploy
-
-"#]]);
-});
-
->>>>>>> 2cdf718e
 casttest!(storage, |_prj, cmd| {
     let rpc = next_http_rpc_endpoint();
     cmd.args(["storage", "vitalik.eth", "1", "--rpc-url", &rpc]).assert_success().stdout_eq(str![
