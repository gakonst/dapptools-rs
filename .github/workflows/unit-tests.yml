on:
  push:
    branches:
      - master
  pull_request:

name: Tests

jobs:
  tests-stable:
    name: Tests (Stable)
    runs-on: ubuntu-latest
    steps:
      - name: Checkout sources
        uses: actions/checkout@v2

<<<<<<< HEAD
      - name: Clone testdata for fmt tests
        run: make fmt-testdata

      - name: Install libusb (for Ledger)
        run: sudo apt update && sudo apt install pkg-config libudev-dev

=======
>>>>>>> 000b3b4e
      - name: Install toolchain
        uses: actions-rs/toolchain@v1
        with:
          toolchain: stable
          profile: minimal
          override: true

      - uses: Swatinem/rust-cache@v1
        with:
          cache-on-failure: true

      - name: cargo test
        run: cargo test --all --all-features

  lint:
    runs-on: ubuntu-latest
    steps:
      - name: Checkout sources
        uses: actions/checkout@v2

      - name: Install toolchain
        uses: actions-rs/toolchain@v1
        with:
          toolchain: nightly
          profile: minimal
          components: rustfmt, clippy
          override: true

      - uses: Swatinem/rust-cache@v1
        with:
          cache-on-failure: true

      - name: cargo fmt
        run: cargo +nightly fmt --all -- --check

      - name: cargo clippy
        run: cargo +nightly clippy --all --all-features -- -D warnings<|MERGE_RESOLUTION|>--- conflicted
+++ resolved
@@ -14,15 +14,9 @@
       - name: Checkout sources
         uses: actions/checkout@v2
 
-<<<<<<< HEAD
       - name: Clone testdata for fmt tests
         run: make fmt-testdata
 
-      - name: Install libusb (for Ledger)
-        run: sudo apt update && sudo apt install pkg-config libudev-dev
-
-=======
->>>>>>> 000b3b4e
       - name: Install toolchain
         uses: actions-rs/toolchain@v1
         with:
